/*
 * Copyright (C) 2012 The Android Open Source Project
 *
 * Licensed under the Apache License, Version 2.0 (the "License");
 * you may not use this file except in compliance with the License.
 * You may obtain a copy of the License at
 *
 *      http://www.apache.org/licenses/LICENSE-2.0
 *
 * Unless required by applicable law or agreed to in writing, software
 * distributed under the License is distributed on an "AS IS" BASIS,
 * WITHOUT WARRANTIES OR CONDITIONS OF ANY KIND, either express or implied.
 * See the License for the specific language governing permissions and
 * limitations under the License.
 */

package android.bluetooth;

import android.annotation.RequiresNoPermission;
import android.annotation.RequiresPermission;
import android.bluetooth.annotations.RequiresBluetoothConnectPermission;
import android.compat.annotation.UnsupportedAppUsage;
import android.net.LocalSocket;
import android.os.Build;
import android.os.ParcelFileDescriptor;
import android.os.ParcelUuid;
import android.os.RemoteException;
import android.util.Log;

import java.io.Closeable;
import java.io.FileDescriptor;
import java.io.IOException;
import java.io.InputStream;
import java.io.OutputStream;
import java.nio.ByteBuffer;
import java.nio.ByteOrder;
import java.util.Arrays;
import java.util.Locale;
import java.util.UUID;

/**
 * A connected or connecting Bluetooth socket.
 *
 * <p>The interface for Bluetooth Sockets is similar to that of TCP sockets:
 * {@link java.net.Socket} and {@link java.net.ServerSocket}. On the server
 * side, use a {@link BluetoothServerSocket} to create a listening server
 * socket. When a connection is accepted by the {@link BluetoothServerSocket},
 * it will return a new {@link BluetoothSocket} to manage the connection.
 * On the client side, use a single {@link BluetoothSocket} to both initiate
 * an outgoing connection and to manage the connection.
 *
 * <p>The most common type of Bluetooth socket is RFCOMM, which is the type
 * supported by the Android APIs. RFCOMM is a connection-oriented, streaming
 * transport over Bluetooth. It is also known as the Serial Port Profile (SPP).
 *
 * <p>To create a {@link BluetoothSocket} for connecting to a known device, use
 * {@link BluetoothDevice#createRfcommSocketToServiceRecord
 * BluetoothDevice.createRfcommSocketToServiceRecord()}.
 * Then call {@link #connect()} to attempt a connection to the remote device.
 * This call will block until a connection is established or the connection
 * fails.
 *
 * <p>To create a {@link BluetoothSocket} as a server (or "host"), see the
 * {@link BluetoothServerSocket} documentation.
 *
 * <p>Once the socket is connected, whether initiated as a client or accepted
 * as a server, open the IO streams by calling {@link #getInputStream} and
 * {@link #getOutputStream} in order to retrieve {@link java.io.InputStream}
 * and {@link java.io.OutputStream} objects, respectively, which are
 * automatically connected to the socket.
 *
 * <p>{@link BluetoothSocket} is thread
 * safe. In particular, {@link #close} will always immediately abort ongoing
 * operations and close the socket.
 *
 * <div class="special reference">
 * <h3>Developer Guides</h3>
 * <p>For more information about using Bluetooth, read the
 * <a href="{@docRoot}guide/topics/connectivity/bluetooth.html">Bluetooth</a> developer guide.</p>
 * </div>
 *
 * {@see BluetoothServerSocket}
 * {@see java.io.InputStream}
 * {@see java.io.OutputStream}
 */
public final class BluetoothSocket implements Closeable {
    private static final String TAG = "BluetoothSocket";
    private static final boolean DBG = Log.isLoggable(TAG, Log.DEBUG);
    private static final boolean VDBG = Log.isLoggable(TAG, Log.VERBOSE);

    /** @hide */
    public static final int MAX_RFCOMM_CHANNEL = 30;
    /*package*/ static final int MAX_L2CAP_PACKAGE_SIZE = 0xFFFF;

    /** RFCOMM socket */
    public static final int TYPE_RFCOMM = 1;

    /** SCO socket */
    public static final int TYPE_SCO = 2;

    /** L2CAP socket */
    public static final int TYPE_L2CAP = 3;

    /** L2CAP socket on BR/EDR transport
     * @hide
     */
    public static final int TYPE_L2CAP_BREDR = TYPE_L2CAP;

    /** L2CAP socket on LE transport
     * @hide
     */
    public static final int TYPE_L2CAP_LE = 4;

    /*package*/ static final int EBADFD = 77;
    @UnsupportedAppUsage(maxTargetSdk = Build.VERSION_CODES.R, trackingBug = 170729553)
    /*package*/ static final int EADDRINUSE = 98;

    /*package*/ static final int SEC_FLAG_ENCRYPT = 1;
    /*package*/ static final int SEC_FLAG_AUTH = 1 << 1;
    /*package*/ static final int BTSOCK_FLAG_NO_SDP = 1 << 2;
    /*package*/ static final int SEC_FLAG_AUTH_MITM = 1 << 3;
    /*package*/ static final int SEC_FLAG_AUTH_16_DIGIT = 1 << 4;

    private final int mType;  /* one of TYPE_RFCOMM etc */
    private BluetoothDevice mDevice;    /* remote device */
    private String mAddress;    /* remote address */
    private final boolean mAuth;
    private final boolean mEncrypt;
    private final BluetoothInputStream mInputStream;
    private final BluetoothOutputStream mOutputStream;
    private final ParcelUuid mUuid;
    /** when true no SPP SDP record will be created */
    private boolean mExcludeSdp = false;
    /** when true Person-in-the-middle protection will be enabled */
    private boolean mAuthMitm = false;
    /** Minimum 16 digit pin for sec mode 2 connections */
    private boolean mMin16DigitPin = false;
    @UnsupportedAppUsage(publicAlternatives = "Use {@link BluetoothSocket} public API instead.")
    private ParcelFileDescriptor mPfd;
    @UnsupportedAppUsage
    private LocalSocket mSocket;
    private InputStream mSocketIS;
    private OutputStream mSocketOS;
    @UnsupportedAppUsage
    private int mPort;  /* RFCOMM channel or L2CAP psm */
    private int mFd;
    private String mServiceName;
    private static final int PROXY_CONNECTION_TIMEOUT = 5000;

    private static final int SOCK_SIGNAL_SIZE = 20;

    private ByteBuffer mL2capBuffer = null;
    private int mMaxTxPacketSize = 0; // The l2cap maximum packet size supported by the peer.
    private int mMaxRxPacketSize = 0; // The l2cap maximum packet size that can be received.

    private enum SocketState {
        INIT,
        CONNECTED,
        LISTENING,
        CLOSED,
    }

    /** prevents all native calls after destroyNative() */
    private volatile SocketState mSocketState;

    /** protects mSocketState */
    //private final ReentrantReadWriteLock mLock;

    /**
     * Construct a BluetoothSocket.
     *
     * @param type type of socket
     * @param fd fd to use for connected socket, or -1 for a new socket
     * @param auth require the remote device to be authenticated
     * @param encrypt require the connection to be encrypted
     * @param device remote device that this socket can connect to
     * @param port remote port
     * @param uuid SDP uuid
     * @throws IOException On error, for example Bluetooth not available, or insufficient
     * privileges
     */
    /*package*/ BluetoothSocket(int type, int fd, boolean auth, boolean encrypt,
            BluetoothDevice device, int port, ParcelUuid uuid) throws IOException {
        this(type, fd, auth, encrypt, device, port, uuid, false, false);
    }

    /**
     * Construct a BluetoothSocket.
     *
     * @param type type of socket
     * @param fd fd to use for connected socket, or -1 for a new socket
     * @param auth require the remote device to be authenticated
     * @param encrypt require the connection to be encrypted
     * @param device remote device that this socket can connect to
     * @param port remote port
     * @param uuid SDP uuid
     * @param mitm enforce person-in-the-middle protection.
     * @param min16DigitPin enforce a minimum length of 16 digits for a sec mode 2 connection
     * @throws IOException On error, for example Bluetooth not available, or insufficient
     * privileges
     */
    /*package*/ BluetoothSocket(int type, int fd, boolean auth, boolean encrypt,
            BluetoothDevice device, int port, ParcelUuid uuid, boolean mitm, boolean min16DigitPin)
            throws IOException {
        if (VDBG) Log.d(TAG, "Creating new BluetoothSocket of type: " + type);
        if (type == BluetoothSocket.TYPE_RFCOMM && uuid == null && fd == -1
                && port != BluetoothAdapter.SOCKET_CHANNEL_AUTO_STATIC_NO_SDP) {
            if (port < 1 || port > MAX_RFCOMM_CHANNEL) {
                throw new IOException("Invalid RFCOMM channel: " + port);
            }
        }
        if (uuid != null) {
            mUuid = uuid;
        } else {
            mUuid = new ParcelUuid(new UUID(0, 0));
        }
        mType = type;
        mAuth = auth;
        mAuthMitm = mitm;
        mMin16DigitPin = min16DigitPin;
        mEncrypt = encrypt;
        mDevice = device;
        mPort = port;
        mFd = fd;

        mSocketState = SocketState.INIT;

        if (device == null) {
            // Server socket
            mAddress = BluetoothAdapter.getDefaultAdapter().getAddress();
        } else {
            // Remote socket
            mAddress = device.getAddress();
        }
        mInputStream = new BluetoothInputStream(this);
        mOutputStream = new BluetoothOutputStream(this);
    }

    /**
     * Creates a BluetoothSocket from a {@link ParcelFileDescriptor}. This is used for when the
     * underlying mPfd is transferred to a separate process (e.g. over a binder), and the socket
     * must be reconstructed.
     * <p>
     * The socket should already be connected in this case, so {@link #connect()} should not be
     * called.
     *
     * @param pfd is the {@link ParcelFileDescriptor} for an already connected BluetoothSocket
     * @param device is the remote {@link BluetoothDevice} that this socket is connected to
     * @param uuid is the service ID that this RFCOMM connection is using
     * @throws IOException if socket creation fails.
     */
    /*package*/ static BluetoothSocket createSocketFromOpenFd(
            ParcelFileDescriptor pfd, BluetoothDevice device, ParcelUuid uuid) throws IOException {
        BluetoothSocket bluetoothSocket =
                new BluetoothSocket(TYPE_RFCOMM, pfd.getFd(), true, true, device, -1, uuid);

        bluetoothSocket.mPfd = pfd;
        bluetoothSocket.mSocket = new LocalSocket(pfd.getFileDescriptor());
        bluetoothSocket.mSocketIS = bluetoothSocket.mSocket.getInputStream();
        bluetoothSocket.mSocketOS = bluetoothSocket.mSocket.getOutputStream();
        bluetoothSocket.mSocketState = SocketState.CONNECTED;

        return bluetoothSocket;
    }

    private BluetoothSocket(BluetoothSocket s) {
        if (VDBG) Log.d(TAG, "Creating new Private BluetoothSocket of type: " + s.mType);
        mUuid = s.mUuid;
        mType = s.mType;
        mAuth = s.mAuth;
        mEncrypt = s.mEncrypt;
        mPort = s.mPort;
        mInputStream = new BluetoothInputStream(this);
        mOutputStream = new BluetoothOutputStream(this);
        mMaxRxPacketSize = s.mMaxRxPacketSize;
        mMaxTxPacketSize = s.mMaxTxPacketSize;

        mServiceName = s.mServiceName;
        mExcludeSdp = s.mExcludeSdp;
        mAuthMitm = s.mAuthMitm;
        mMin16DigitPin = s.mMin16DigitPin;
    }

    private BluetoothSocket acceptSocket(String remoteAddr) throws IOException {
        BluetoothSocket as = new BluetoothSocket(this);
        as.mSocketState = SocketState.CONNECTED;
        FileDescriptor[] fds = mSocket.getAncillaryFileDescriptors();
        if (DBG) Log.d(TAG, "socket fd passed by stack fds: " + Arrays.toString(fds));
        if (fds == null || fds.length != 1) {
            Log.e(TAG, "socket fd passed from stack failed, fds: " + Arrays.toString(fds));
            as.close();
            throw new IOException("bt socket acept failed");
        }

        as.mPfd = ParcelFileDescriptor.dup(fds[0]);
        as.mSocket = new LocalSocket(fds[0]);
        as.mSocketIS = as.mSocket.getInputStream();
        as.mSocketOS = as.mSocket.getOutputStream();
        as.mAddress = remoteAddr;
        as.mDevice = BluetoothAdapter.getDefaultAdapter().getRemoteDevice(remoteAddr);
        as.mPort = mPort;
        return as;
    }

    /**
     * Construct a BluetoothSocket from address. Used by native code.
     *
     * @param type type of socket
     * @param fd fd to use for connected socket, or -1 for a new socket
     * @param auth require the remote device to be authenticated
     * @param encrypt require the connection to be encrypted
     * @param address remote device that this socket can connect to
     * @param port remote port
     * @throws IOException On error, for example Bluetooth not available, or insufficient
     * privileges
     */
    private BluetoothSocket(int type, int fd, boolean auth, boolean encrypt, String address,
            int port) throws IOException {
        this(type, fd, auth, encrypt, new BluetoothDevice(address), port, null, false, false);
    }

    /** @hide */
    @Override
    protected void finalize() throws Throwable {
        try {
            close();
        } finally {
            super.finalize();
        }
    }

    private int getSecurityFlags() {
        int flags = 0;
        if (mAuth) {
            flags |= SEC_FLAG_AUTH;
        }
        if (mEncrypt) {
            flags |= SEC_FLAG_ENCRYPT;
        }
        if (mExcludeSdp) {
            flags |= BTSOCK_FLAG_NO_SDP;
        }
        if (mAuthMitm) {
            flags |= SEC_FLAG_AUTH_MITM;
        }
        if (mMin16DigitPin) {
            flags |= SEC_FLAG_AUTH_16_DIGIT;
        }
        return flags;
    }

    /**
     * Get the remote device this socket is connecting, or connected, to.
     *
     * @return remote device
     */
    @RequiresNoPermission
    public BluetoothDevice getRemoteDevice() {
        return mDevice;
    }

    /**
     * Get the input stream associated with this socket.
     * <p>The input stream will be returned even if the socket is not yet
     * connected, but operations on that stream will throw IOException until
     * the associated socket is connected.
     *
     * @return InputStream
     */
    @RequiresNoPermission
    public InputStream getInputStream() throws IOException {
        return mInputStream;
    }

    /**
     * Get the output stream associated with this socket.
     * <p>The output stream will be returned even if the socket is not yet
     * connected, but operations on that stream will throw IOException until
     * the associated socket is connected.
     *
     * @return OutputStream
     */
    @RequiresNoPermission
    public OutputStream getOutputStream() throws IOException {
        return mOutputStream;
    }

    /**
     * Get the connection status of this socket, ie, whether there is an active connection with
     * remote device.
     *
     * @return true if connected false if not connected
     */
    @RequiresNoPermission
    public boolean isConnected() {
        return mSocketState == SocketState.CONNECTED;
    }

    /*package*/ void setServiceName(String name) {
        mServiceName = name;
    }

    /**
     * Attempt to connect to a remote device.
     * <p>This method will block until a connection is made or the connection
     * fails. If this method returns without an exception then this socket
     * is now connected.
     * <p>Creating new connections to
     * remote Bluetooth devices should not be attempted while device discovery
     * is in progress. Device discovery is a heavyweight procedure on the
     * Bluetooth adapter and will significantly slow a device connection.
     * Use {@link BluetoothAdapter#cancelDiscovery()} to cancel an ongoing
     * discovery. Discovery is not managed by the Activity,
     * but is run as a system service, so an application should always call
     * {@link BluetoothAdapter#cancelDiscovery()} even if it
     * did not directly request a discovery, just to be sure.
     * <p>{@link #close} can be used to abort this call from another thread.
     *
     * @throws IOException on error, for example connection failure
     */
    @RequiresBluetoothConnectPermission
    @RequiresPermission(android.Manifest.permission.BLUETOOTH_CONNECT)
    public void connect() throws IOException {
        if (mDevice == null) throw new IOException("Connect is called on null device");

        try {
            if (mSocketState == SocketState.CLOSED) throw new IOException("socket closed");
            IBluetooth bluetoothProxy =
                    BluetoothAdapter.getDefaultAdapter().getBluetoothService();
            if (bluetoothProxy == null) throw new IOException("Bluetooth is off");
            IBluetoothSocketManager socketManager = bluetoothProxy.getSocketManager();
            if (socketManager == null) throw new IOException("bt get socket manager failed");
            mPfd = socketManager.connectSocket(mDevice, mType, mUuid, mPort, getSecurityFlags());
            synchronized (this) {
                if (DBG) Log.d(TAG, "connect(), SocketState: " + mSocketState + ", mPfd: " + mPfd);
                if (mSocketState == SocketState.CLOSED) throw new IOException("socket closed");
                if (mPfd == null) throw new IOException("bt socket connect failed");
                FileDescriptor fd = mPfd.getFileDescriptor();
                mSocket = new LocalSocket(fd);
                mSocketIS = mSocket.getInputStream();
                mSocketOS = mSocket.getOutputStream();
            }
            int channel = readInt(mSocketIS);
            if (channel <= 0) {
                throw new IOException("bt socket connect failed");
            }
            mPort = channel;
            waitSocketSignal(mSocketIS);
            synchronized (this) {
                if (mSocketState == SocketState.CLOSED) {
                    throw new IOException("bt socket closed");
                }
                mSocketState = SocketState.CONNECTED;
            }
        } catch (RemoteException e) {
            Log.e(TAG, e.toString() + "\n" + Log.getStackTraceString(new Throwable()));
            throw new IOException("unable to send RPC: " + e.getMessage());
        }
    }

    /**
     * Currently returns unix errno instead of throwing IOException,
     * so that BluetoothAdapter can check the error code for EADDRINUSE
     */
    @RequiresPermission(android.Manifest.permission.BLUETOOTH_CONNECT)
    /*package*/ int bindListen() {
        int ret;
        if (mSocketState == SocketState.CLOSED) return EBADFD;
        IBluetooth bluetoothProxy = BluetoothAdapter.getDefaultAdapter().getBluetoothService();
        if (bluetoothProxy == null) {
            Log.e(TAG, "bindListen fail, reason: bluetooth is off");
            return -1;
        }
        try {
            if (DBG) Log.d(TAG, "bindListen(): mPort=" + mPort + ", mType=" + mType);
            IBluetoothSocketManager socketManager = bluetoothProxy.getSocketManager();
            if (socketManager == null) {
                Log.e(TAG, "bindListen() bt get socket manager failed");
                return -1;
            }
            mPfd = socketManager
                .createSocketChannel(mType, mServiceName, mUuid, mPort, getSecurityFlags());
        } catch (RemoteException e) {
            Log.e(TAG, e.toString() + "\n" + Log.getStackTraceString(new Throwable()));
            return -1;
        }

        // read out port number
        try {
            synchronized (this) {
                if (DBG) {
                    Log.d(TAG, "bindListen(), SocketState: " + mSocketState + ", mPfd: " + mPfd);
                }
                if (mSocketState != SocketState.INIT) return EBADFD;
                if (mPfd == null) return -1;
                FileDescriptor fd = mPfd.getFileDescriptor();
                if (fd == null) {
                    Log.e(TAG, "bindListen(), null file descriptor");
                    return -1;
                }

                if (DBG) Log.d(TAG, "bindListen(), Create LocalSocket");
                mSocket = new LocalSocket(fd);
                if (DBG) Log.d(TAG, "bindListen(), new LocalSocket.getInputStream()");
                mSocketIS = mSocket.getInputStream();
                mSocketOS = mSocket.getOutputStream();
            }
            if (DBG) Log.d(TAG, "bindListen(), readInt mSocketIS: " + mSocketIS);
            int channel = readInt(mSocketIS);
            synchronized (this) {
                if (mSocketState == SocketState.INIT) {
                    mSocketState = SocketState.LISTENING;
                }
            }
            if (DBG) Log.d(TAG, "bindListen(): channel=" + channel + ", mPort=" + mPort);
            if (mPort <= -1) {
                mPort = channel;
            } // else ASSERT(mPort == channel)
            ret = 0;
        } catch (IOException e) {
            if (mPfd != null) {
                try {
                    mPfd.close();
                } catch (IOException e1) {
                    Log.e(TAG, "bindListen, close mPfd: " + e1);
                }
                mPfd = null;
            }
            Log.e(TAG, "bindListen, fail to get port number, exception: " + e);
            return -1;
        }
        return ret;
    }

    /*package*/ BluetoothSocket accept(int timeout) throws IOException {
        BluetoothSocket acceptedSocket;
        if (mSocketState != SocketState.LISTENING) {
            throw new IOException("bt socket is not in listen state");
        }
        if (timeout > 0) {
            Log.d(TAG, "accept() set timeout (ms):" + timeout);
            mSocket.setSoTimeout(timeout);
        }
        String RemoteAddr = waitSocketSignal(mSocketIS);
        if (timeout > 0) {
            mSocket.setSoTimeout(0);
        }
        synchronized (this) {
            if (mSocketState != SocketState.LISTENING) {
                throw new IOException("bt socket is not in listen state");
            }
            acceptedSocket = acceptSocket(RemoteAddr);
            //quick drop the reference of the file handle
        }
        return acceptedSocket;
    }

    /*package*/ int available() throws IOException {
        if (VDBG) Log.d(TAG, "available: " + mSocketIS);
        return mSocketIS.available();
    }

    /*package*/ int read(byte[] b, int offset, int length) throws IOException {
        int ret = 0;
        if (VDBG) Log.d(TAG, "read in:  " + mSocketIS + " len: " + length);
        if ((mType == TYPE_L2CAP) || (mType == TYPE_L2CAP_LE)) {
            int bytesToRead = length;
            if (VDBG) {
                Log.v(TAG, "l2cap: read(): offset: " + offset + " length:" + length
                        + "mL2capBuffer= " + mL2capBuffer);
            }
            if (mL2capBuffer == null) {
                createL2capRxBuffer();
            }
            if (mL2capBuffer.remaining() == 0) {
                if (VDBG) Log.v(TAG, "l2cap buffer empty, refilling...");
                if (fillL2capRxBuffer() == -1) {
                    return -1;
                }
            }
            if (bytesToRead > mL2capBuffer.remaining()) {
                bytesToRead = mL2capBuffer.remaining();
            }
            if (VDBG) {
                Log.v(TAG, "get(): offset: " + offset
                        + " bytesToRead: " + bytesToRead);
            }
            mL2capBuffer.get(b, offset, bytesToRead);
            ret = bytesToRead;
        } else {
            if (VDBG) Log.v(TAG, "default: read(): offset: " + offset + " length:" + length);
            ret = mSocketIS.read(b, offset, length);
        }
        if (ret < 0) {
            throw new IOException("bt socket closed, read return: " + ret);
        }
        if (VDBG) Log.d(TAG, "read out:  " + mSocketIS + " ret: " + ret);
        return ret;
    }

    /*package*/ int write(byte[] b, int offset, int length) throws IOException {

        //TODO: Since bindings can exist between the SDU size and the
        //      protocol, we might need to throw an exception instead of just
        //      splitting the write into multiple smaller writes.
        //      Rfcomm uses dynamic allocation, and should not have any bindings
        //      to the actual message length.
        if (VDBG) Log.d(TAG, "write: " + mSocketOS + " length: " + length);
        if ((mType == TYPE_L2CAP) || (mType == TYPE_L2CAP_LE)) {
            if (length <= mMaxTxPacketSize) {
                mSocketOS.write(b, offset, length);
            } else {
                if (DBG) {
                    Log.w(TAG, "WARNING: Write buffer larger than L2CAP packet size!\n"
                            + "Packet will be divided into SDU packets of size "
                            + mMaxTxPacketSize);
                }
                int tmpOffset = offset;
                int bytesToWrite = length;
                while (bytesToWrite > 0) {
                    int tmpLength = (bytesToWrite > mMaxTxPacketSize)
                            ? mMaxTxPacketSize
                            : bytesToWrite;
                    mSocketOS.write(b, tmpOffset, tmpLength);
                    tmpOffset += tmpLength;
                    bytesToWrite -= tmpLength;
                }
            }
        } else {
            mSocketOS.write(b, offset, length);
        }
        // There is no good way to confirm since the entire process is asynchronous anyway
        if (VDBG) Log.d(TAG, "write out: " + mSocketOS + " length: " + length);
        return length;
    }

    @Override
    public void close() throws IOException {
        Log.d(TAG, "close() this: " + this + ", channel: " + mPort + ", mSocketIS: " + mSocketIS
                + ", mSocketOS: " + mSocketOS + ", mSocket: " + mSocket + ", mSocketState: "
                + mSocketState);
        if (mSocketState == SocketState.CLOSED) {
            return;
        } else {
            synchronized (this) {
                if (mSocketState == SocketState.CLOSED) {
                    return;
                }
                mSocketState = SocketState.CLOSED;
                if (mSocket != null) {
                    if (DBG) Log.d(TAG, "Closing mSocket: " + mSocket);
                    mSocket.shutdownInput();
                    mSocket.shutdownOutput();
                    mSocket.close();
                    mSocket = null;
                }
                if (mPfd != null) {
                    mPfd.close();
                    mPfd = null;
                }
            }
        }
    }

    /*package */ void removeChannel() {
    }

    /*package */ int getPort() {
        return mPort;
    }

    /**
     * Get the maximum supported Transmit packet size for the underlying transport.
     * Use this to optimize the writes done to the output socket, to avoid sending
     * half full packets.
     *
     * @return the maximum supported Transmit packet size for the underlying transport.
     */
    @RequiresNoPermission
    public int getMaxTransmitPacketSize() {
        return mMaxTxPacketSize;
    }

    /**
     * Get the maximum supported Receive packet size for the underlying transport.
     * Use this to optimize the reads done on the input stream, as any call to read
     * will return a maximum of this amount of bytes - or for some transports a
     * multiple of this value.
     *
     * @return the maximum supported Receive packet size for the underlying transport.
     */
    @RequiresNoPermission
    public int getMaxReceivePacketSize() {
        return mMaxRxPacketSize;
    }

    /**
     * Get the type of the underlying connection.
     *
     * @return one of {@link #TYPE_RFCOMM}, {@link #TYPE_SCO} or {@link #TYPE_L2CAP}
     */
    @RequiresNoPermission
    public int getConnectionType() {
        if (mType == TYPE_L2CAP_LE) {
            // Treat the LE CoC to be the same type as L2CAP.
            return TYPE_L2CAP;
        }
        return mType;
    }

    /**
     * Change if a SDP entry should be automatically created.
     * Must be called before calling .bind, for the call to have any effect.
     *
     * @param excludeSdp <li>TRUE - do not auto generate SDP record. <li>FALSE - default - auto
     * generate SPP SDP record.
     * @hide
     */
    @RequiresNoPermission
    public void setExcludeSdp(boolean excludeSdp) {
        mExcludeSdp = excludeSdp;
    }

    /**
     * Set the LE Transmit Data Length to be the maximum that the BT Controller is capable of. This
     * parameter is used by the BT Controller to set the maximum transmission packet size on this
     * connection. This function is currently used for testing only.
     * @hide
     */
    @RequiresBluetoothConnectPermission
    @RequiresPermission(android.Manifest.permission.BLUETOOTH_CONNECT)
    public void requestMaximumTxDataLength() throws IOException {
        if (mDevice == null) {
            throw new IOException("requestMaximumTxDataLength is called on null device");
        }

        try {
            if (mSocketState == SocketState.CLOSED) {
                throw new IOException("socket closed");
            }
            IBluetooth bluetoothProxy =
                    BluetoothAdapter.getDefaultAdapter().getBluetoothService();
            if (bluetoothProxy == null) {
                throw new IOException("Bluetooth is off");
            }

            if (DBG) Log.d(TAG, "requestMaximumTxDataLength");
            IBluetoothSocketManager socketManager = bluetoothProxy.getSocketManager();
            if (socketManager == null) throw new IOException("bt get socket manager failed");
            socketManager.requestMaximumTxDataLength(mDevice);
        } catch (RemoteException e) {
            Log.e(TAG, e.toString() + "\n" + Log.getStackTraceString(new Throwable()));
            throw new IOException("unable to send RPC: " + e.getMessage());
        }
    }

    /** @hide */
    public ParcelFileDescriptor getParcelFileDescriptor() {
        return mPfd;
    }

    private String convertAddr(final byte[] addr) {
        return String.format(Locale.US, "%02X:%02X:%02X:%02X:%02X:%02X",
                addr[0], addr[1], addr[2], addr[3], addr[4], addr[5]);
    }

    private String waitSocketSignal(InputStream is) throws IOException {
        byte[] sig = new byte[SOCK_SIGNAL_SIZE];
        int ret = readAll(is, sig);
        if (VDBG) {
            Log.d(TAG, "waitSocketSignal read " + SOCK_SIGNAL_SIZE + " bytes signal ret: " + ret);
        }
        ByteBuffer bb = ByteBuffer.wrap(sig);
        /* the struct in native is decorated with __attribute__((packed)), hence this is possible */
        bb.order(ByteOrder.nativeOrder());
        int size = bb.getShort();
        if (size != SOCK_SIGNAL_SIZE) {
            throw new IOException("Connection failure, wrong signal size: " + size);
        }
        byte[] addr = new byte[6];
        bb.get(addr);
        int channel = bb.getInt();
        int status = bb.getInt();
        mMaxTxPacketSize = (bb.getShort() & 0xffff); // Convert to unsigned value
        mMaxRxPacketSize = (bb.getShort() & 0xffff); // Convert to unsigned value
        String RemoteAddr = convertAddr(addr);
        if (VDBG) {
            Log.d(TAG, "waitSocketSignal: sig size: " + size + ", remote addr: "
                    + RemoteAddr + ", channel: " + channel + ", status: " + status
                    + " MaxRxPktSize: " + mMaxRxPacketSize + " MaxTxPktSize: " + mMaxTxPacketSize);
        }
        if (status != 0) {
            throw new IOException("Connection failure, status: " + status);
        }
        return RemoteAddr;
    }

    private void createL2capRxBuffer() {
        if ((mType == TYPE_L2CAP) || (mType == TYPE_L2CAP_LE)) {
            // Allocate the buffer to use for reads.
            if (VDBG) Log.v(TAG, "  Creating mL2capBuffer: mMaxPacketSize: " + mMaxRxPacketSize);
            mL2capBuffer = ByteBuffer.wrap(new byte[mMaxRxPacketSize]);
            if (VDBG) Log.v(TAG, "mL2capBuffer.remaining()" + mL2capBuffer.remaining());
            mL2capBuffer.limit(0); // Ensure we do a real read at the first read-request
            if (VDBG) {
                Log.v(TAG, "mL2capBuffer.remaining() after limit(0):" + mL2capBuffer.remaining());
            }
        }
    }

    private int readAll(InputStream is, byte[] b) throws IOException {
        int left = b.length;
        while (left > 0) {
            int ret = is.read(b, b.length - left, left);
            if (ret <= 0) {
                throw new IOException("read failed, socket might closed or timeout, read ret: "
                        + ret);
            }
            left -= ret;
            if (left != 0) {
                Log.w(TAG, "readAll() looping, read partial size: " + (b.length - left)
                        + ", expect size: " + b.length);
            }
        }
        return b.length;
    }

    private int readInt(InputStream is) throws IOException {
        byte[] ibytes = new byte[4];
        int ret = readAll(is, ibytes);
        if (VDBG) Log.d(TAG, "inputStream.read ret: " + ret);
        ByteBuffer bb = ByteBuffer.wrap(ibytes);
        bb.order(ByteOrder.nativeOrder());
        return bb.getInt();
    }

    private int fillL2capRxBuffer() throws IOException {
        mL2capBuffer.rewind();
        int ret = mSocketIS.read(mL2capBuffer.array());
        if (ret == -1) {
            // reached end of stream - return -1
            mL2capBuffer.limit(0);
            return -1;
        }
        mL2capBuffer.limit(ret);
        return ret;
    }

<<<<<<< HEAD
 /**
     * setSocketOpt for the Buetooth Socket.
     *
     * @param optionName socket option name
     * @param optionVal  socket option value
     * @param optionLen  socket option length
     * @return -1 on immediate error,
     *               0 otherwise
     * @hide
     */
    @UnsupportedAppUsage
    @RequiresBluetoothConnectPermission
    @RequiresPermission(android.Manifest.permission.BLUETOOTH_CONNECT)
    public int setSocketOpt(int optionName, byte [] optionVal, int optionLen) throws IOException {
        int ret = 0;
        if (mSocketState == SocketState.CLOSED) throw new IOException("socket closed");
        IBluetooth bluetoothProxy = BluetoothAdapter.getDefaultAdapter().getBluetoothService(null);
        if (bluetoothProxy == null) {
            Log.e(TAG, "setSocketOpt fail, reason: bluetooth is off");
            return -1;
        }
        try {
            if(VDBG) Log.d(TAG, "setSocketOpt(), mType: " + mType + " mPort: " + mPort);
            ret = bluetoothProxy.setSocketOpt(mType, mPort, optionName, optionVal, optionLen);
        } catch (RemoteException e) {
            Log.e(TAG, Log.getStackTraceString(new Throwable()));
            return -1;
        }
        return ret;
    }

    /**
     * getSocketOpt for the Buetooth Socket.
     *
     * @param optionName socket option name
     * @param optionVal  socket option value
     * @return -1 on immediate error,
     *               length of returned socket option otherwise
     * @hide
     */
    @UnsupportedAppUsage
    @RequiresBluetoothConnectPermission
    @RequiresPermission(android.Manifest.permission.BLUETOOTH_CONNECT)
    public int getSocketOpt(int optionName, byte [] optionVal) throws IOException {
        int ret = 0;
        if (mSocketState == SocketState.CLOSED) throw new IOException("socket closed");
        IBluetooth bluetoothProxy = BluetoothAdapter.getDefaultAdapter().getBluetoothService(null);
        if (bluetoothProxy == null) {
            Log.e(TAG, "getSocketOpt fail, reason: bluetooth is off");
            return -1;
        }
        try {
            if(VDBG) Log.d(TAG, "getSocketOpt(), mType: " + mType + " mPort: " + mPort);
            ret = bluetoothProxy.getSocketOpt(mType, mPort, optionName, optionVal);
        } catch (RemoteException e) {
            Log.e(TAG, Log.getStackTraceString(new Throwable()));
            return -1;
        }
        return ret;
    }

=======
    @Override
    public String toString() {
        return BluetoothUtils.toAnonymizedAddress(mAddress);
    }
>>>>>>> 93ab73aa
}<|MERGE_RESOLUTION|>--- conflicted
+++ resolved
@@ -846,7 +846,6 @@
         return ret;
     }
 
-<<<<<<< HEAD
  /**
      * setSocketOpt for the Buetooth Socket.
      *
@@ -908,10 +907,8 @@
         return ret;
     }
 
-=======
     @Override
     public String toString() {
         return BluetoothUtils.toAnonymizedAddress(mAddress);
     }
->>>>>>> 93ab73aa
 }