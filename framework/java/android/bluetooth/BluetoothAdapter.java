/*
 * Copyright 2009-2016 The Android Open Source Project
 * Copyright 2015 Samsung LSI
 *
 * Licensed under the Apache License, Version 2.0 (the "License");
 * you may not use this file except in compliance with the License.
 * You may obtain a copy of the License at
 *
 *      http://www.apache.org/licenses/LICENSE-2.0
 *
 * Unless required by applicable law or agreed to in writing, software
 * distributed under the License is distributed on an "AS IS" BASIS,
 * WITHOUT WARRANTIES OR CONDITIONS OF ANY KIND, either express or implied.
 * See the License for the specific language governing permissions and
 * limitations under the License.
 */

package android.bluetooth;

import static android.bluetooth.BluetoothUtils.getSyncTimeout;

import static java.util.Objects.requireNonNull;

import android.annotation.CallbackExecutor;
import android.annotation.IntDef;
import android.annotation.NonNull;
import android.annotation.Nullable;
import android.annotation.RequiresNoPermission;
import android.annotation.RequiresPermission;
import android.annotation.SdkConstant;
import android.annotation.SdkConstant.SdkConstantType;
import android.annotation.SuppressLint;
import android.annotation.SystemApi;
import android.app.PendingIntent;
import android.bluetooth.BluetoothDevice.AddressType;
import android.bluetooth.BluetoothDevice.Transport;
import android.bluetooth.BluetoothProfile.ConnectionPolicy;
import android.bluetooth.annotations.RequiresBluetoothAdvertisePermission;
import android.bluetooth.annotations.RequiresBluetoothConnectPermission;
import android.bluetooth.annotations.RequiresBluetoothLocationPermission;
import android.bluetooth.annotations.RequiresBluetoothScanPermission;
import android.bluetooth.annotations.RequiresLegacyBluetoothAdminPermission;
import android.bluetooth.annotations.RequiresLegacyBluetoothPermission;
import android.bluetooth.le.BluetoothLeAdvertiser;
import android.bluetooth.le.BluetoothLeScanner;
import android.bluetooth.le.DistanceMeasurementManager;
import android.bluetooth.le.PeriodicAdvertisingManager;
import android.bluetooth.le.ScanCallback;
import android.bluetooth.le.ScanFilter;
import android.bluetooth.le.ScanRecord;
import android.bluetooth.le.ScanResult;
import android.bluetooth.le.ScanSettings;
import android.compat.annotation.UnsupportedAppUsage;
import android.content.AttributionSource;
import android.content.Context;
import android.os.Binder;
import android.os.BluetoothServiceManager;
import android.os.Build;
import android.os.Bundle;
import android.os.IBinder;
import android.os.IpcDataCache;
import android.os.ParcelUuid;
import android.os.RemoteException;
import android.sysprop.BluetoothProperties;
import android.util.Log;
import android.util.Pair;

import com.android.internal.annotations.GuardedBy;
import com.android.modules.utils.SynchronousResultReceiver;

import java.io.IOException;
import java.lang.annotation.Retention;
import java.lang.annotation.RetentionPolicy;
import java.time.Duration;
import java.util.ArrayList;
import java.util.Arrays;
import java.util.Collections;
import java.util.HashMap;
import java.util.HashSet;
import java.util.List;
import java.util.Locale;
import java.util.Map;
import java.util.Set;
import java.util.UUID;
import java.util.WeakHashMap;
import java.util.concurrent.Executor;
import java.util.concurrent.TimeoutException;
import java.util.concurrent.locks.ReentrantReadWriteLock;
import java.lang.reflect.Method;
import java.lang.reflect.Constructor;
import java.lang.reflect.InvocationTargetException;
/**
 * Represents the local device Bluetooth adapter. The {@link BluetoothAdapter}
 * lets you perform fundamental Bluetooth tasks, such as initiate
 * device discovery, query a list of bonded (paired) devices,
 * instantiate a {@link BluetoothDevice} using a known MAC address, and create
 * a {@link BluetoothServerSocket} to listen for connection requests from other
 * devices, and start a scan for Bluetooth LE devices.
 *
 * <p>To get a {@link BluetoothAdapter} representing the local Bluetooth
 * adapter, call the {@link BluetoothManager#getAdapter} function on {@link BluetoothManager}.
 * On JELLY_BEAN_MR1 and below you will need to use the static {@link #getDefaultAdapter}
 * method instead.
 * </p><p>
 * Fundamentally, this is your starting point for all
 * Bluetooth actions. Once you have the local adapter, you can get a set of
 * {@link BluetoothDevice} objects representing all paired devices with
 * {@link #getBondedDevices()}; start device discovery with
 * {@link #startDiscovery()}; or create a {@link BluetoothServerSocket} to
 * listen for incoming RFComm connection requests with {@link
 * #listenUsingRfcommWithServiceRecord(String, UUID)}; listen for incoming L2CAP Connection-oriented
 * Channels (CoC) connection requests with {@link #listenUsingL2capChannel()}; or start a scan for
 * Bluetooth LE devices with {@link #startLeScan(LeScanCallback callback)}.
 * </p>
 * <p>This class is thread safe.</p>
 * <div class="special reference">
 * <h3>Developer Guides</h3>
 * <p>
 * For more information about using Bluetooth, read the <a href=
 * "{@docRoot}guide/topics/connectivity/bluetooth.html">Bluetooth</a> developer
 * guide.
 * </p>
 * </div>
 *
 * {@see BluetoothDevice}
 * {@see BluetoothServerSocket}
 */
public final class BluetoothAdapter {
    private static final String TAG = "BluetoothAdapter";
    private static final String DESCRIPTOR = "android.bluetooth.BluetoothAdapter";
    private static final boolean DBG = true;
    private static final boolean VDBG = false;

    /**
     * Default MAC address reported to a client that does not have the
     * {@link android.Manifest.permission#LOCAL_MAC_ADDRESS} permission.
     *
     *
     * @hide
     */
    public static final String DEFAULT_MAC_ADDRESS = "02:00:00:00:00:00";

    /**
     * Sentinel error value for this class. Guaranteed to not equal any other
     * integer constant in this class. Provided as a convenience for functions
     * that require a sentinel error value, for example:
     * <p><code>Intent.getIntExtra(BluetoothAdapter.EXTRA_STATE,
     * BluetoothAdapter.ERROR)</code>
     */
    public static final int ERROR = Integer.MIN_VALUE;

    /**
     * Broadcast Action: The state of the local Bluetooth adapter has been
     * changed.
     * <p>For example, Bluetooth has been turned on or off.
     * <p>Always contains the extra fields {@link #EXTRA_STATE} and {@link
     * #EXTRA_PREVIOUS_STATE} containing the new and old states
     * respectively.
     */
    @RequiresLegacyBluetoothPermission
    @SdkConstant(SdkConstantType.BROADCAST_INTENT_ACTION) public static final String
            ACTION_STATE_CHANGED = "android.bluetooth.adapter.action.STATE_CHANGED";

    /**
     * Used as an int extra field in {@link #ACTION_STATE_CHANGED}
     * intents to request the current power state. Possible values are:
     * {@link #STATE_OFF},
     * {@link #STATE_TURNING_ON},
     * {@link #STATE_ON},
     * {@link #STATE_TURNING_OFF},
     */
    public static final String EXTRA_STATE = "android.bluetooth.adapter.extra.STATE";
    /**
     * Used as an int extra field in {@link #ACTION_STATE_CHANGED}
     * intents to request the previous power state. Possible values are:
     * {@link #STATE_OFF},
     * {@link #STATE_TURNING_ON},
     * {@link #STATE_ON},
     * {@link #STATE_TURNING_OFF}
     */
    public static final String EXTRA_PREVIOUS_STATE =
            "android.bluetooth.adapter.extra.PREVIOUS_STATE";

    /** @hide */
    @IntDef(prefix = { "STATE_" }, value = {
            STATE_OFF,
            STATE_TURNING_ON,
            STATE_ON,
            STATE_TURNING_OFF,
            STATE_BLE_TURNING_ON,
            STATE_BLE_ON,
            STATE_BLE_TURNING_OFF
    })
    @Retention(RetentionPolicy.SOURCE)
    public @interface InternalAdapterState {}

    /** @hide */
    @IntDef(prefix = { "STATE_" }, value = {
            STATE_OFF,
            STATE_TURNING_ON,
            STATE_ON,
            STATE_TURNING_OFF,
    })
    @Retention(RetentionPolicy.SOURCE)
    public @interface AdapterState {}

    /**
     * Indicates the local Bluetooth adapter is off.
     */
    public static final int STATE_OFF = 10;
    /**
     * Indicates the local Bluetooth adapter is turning on. However local
     * clients should wait for {@link #STATE_ON} before attempting to
     * use the adapter.
     */
    public static final int STATE_TURNING_ON = 11;
    /**
     * Indicates the local Bluetooth adapter is on, and ready for use.
     */
    public static final int STATE_ON = 12;
    /**
     * Indicates the local Bluetooth adapter is turning off. Local clients
     * should immediately attempt graceful disconnection of any remote links.
     */
    public static final int STATE_TURNING_OFF = 13;

    /**
     * Indicates the local Bluetooth adapter is turning Bluetooth LE mode on.
     *
     * @hide
     */
    public static final int STATE_BLE_TURNING_ON = 14;

    /**
     * Indicates the local Bluetooth adapter is in LE only mode.
     *
     * @hide
     */
    @SystemApi
    public static final int STATE_BLE_ON = 15;

    /**
     * Indicates the local Bluetooth adapter is turning off LE only mode.
     *
     * @hide
     */
    public static final int STATE_BLE_TURNING_OFF = 16;

    /**
     * UUID of the GATT Read Characteristics for LE_PSM value.
     *
     * @hide
     */
    public static final UUID LE_PSM_CHARACTERISTIC_UUID =
            UUID.fromString("2d410339-82b6-42aa-b34e-e2e01df8cc1a");

    /**
     * Used as an optional extra field for the {@link PendingIntent} provided to {@link
     * #startRfcommServer(String, UUID, PendingIntent)}. This is useful for when an
     * application registers multiple RFCOMM listeners, and needs a way to determine which service
     * record the incoming {@link BluetoothSocket} is using.
     *
     * @hide
     */
    @SystemApi
    @SuppressLint("ActionValue")
    public static final String EXTRA_RFCOMM_LISTENER_ID =
            "android.bluetooth.adapter.extra.RFCOMM_LISTENER_ID";

    /** @hide */
    @IntDef(value = {
            BluetoothStatusCodes.SUCCESS,
            BluetoothStatusCodes.ERROR_TIMEOUT,
            BluetoothStatusCodes.RFCOMM_LISTENER_START_FAILED_UUID_IN_USE,
            BluetoothStatusCodes.RFCOMM_LISTENER_OPERATION_FAILED_NO_MATCHING_SERVICE_RECORD,
            BluetoothStatusCodes.RFCOMM_LISTENER_OPERATION_FAILED_DIFFERENT_APP,
            BluetoothStatusCodes.RFCOMM_LISTENER_FAILED_TO_CREATE_SERVER_SOCKET,
            BluetoothStatusCodes.RFCOMM_LISTENER_FAILED_TO_CLOSE_SERVER_SOCKET,
            BluetoothStatusCodes.RFCOMM_LISTENER_NO_SOCKET_AVAILABLE,
    })
    @Retention(RetentionPolicy.SOURCE)
    public @interface RfcommListenerResult {}

    /**
     * Human-readable string helper for AdapterState and InternalAdapterState
     *
     * @hide
     */
    @SystemApi
    @RequiresNoPermission
    @NonNull
    public static String nameForState(@InternalAdapterState int state) {
        switch (state) {
            case STATE_OFF:
                return "OFF";
            case STATE_TURNING_ON:
                return "TURNING_ON";
            case STATE_ON:
                return "ON";
            case STATE_TURNING_OFF:
                return "TURNING_OFF";
            case STATE_BLE_TURNING_ON:
                return "BLE_TURNING_ON";
            case STATE_BLE_ON:
                return "BLE_ON";
            case STATE_BLE_TURNING_OFF:
                return "BLE_TURNING_OFF";
            default:
                return "?!?!? (" + state + ")";
        }
    }

    /**
     * Activity Action: Show a system activity that requests discoverable mode.
     * This activity will also request the user to turn on Bluetooth if it
     * is not currently enabled.
     * <p>Discoverable mode is equivalent to {@link
     * #SCAN_MODE_CONNECTABLE_DISCOVERABLE}. It allows remote devices to see
     * this Bluetooth adapter when they perform a discovery.
     * <p>For privacy, Android is not discoverable by default.
     * <p>The sender of this Intent can optionally use extra field {@link
     * #EXTRA_DISCOVERABLE_DURATION} to request the duration of
     * discoverability. Currently the default duration is 120 seconds, and
     * maximum duration is capped at 300 seconds for each request.
     * <p>Notification of the result of this activity is posted using the
     * {@link android.app.Activity#onActivityResult} callback. The
     * <code>resultCode</code>
     * will be the duration (in seconds) of discoverability or
     * {@link android.app.Activity#RESULT_CANCELED} if the user rejected
     * discoverability or an error has occurred.
     * <p>Applications can also listen for {@link #ACTION_SCAN_MODE_CHANGED}
     * for global notification whenever the scan mode changes. For example, an
     * application can be notified when the device has ended discoverability.
     */
    @RequiresLegacyBluetoothPermission
    @RequiresBluetoothAdvertisePermission
    @RequiresPermission(android.Manifest.permission.BLUETOOTH_ADVERTISE)
    @SdkConstant(SdkConstantType.ACTIVITY_INTENT_ACTION) public static final String
            ACTION_REQUEST_DISCOVERABLE = "android.bluetooth.adapter.action.REQUEST_DISCOVERABLE";

    /**
     * Used as an optional int extra field in {@link
     * #ACTION_REQUEST_DISCOVERABLE} intents to request a specific duration
     * for discoverability in seconds. The current default is 120 seconds, and
     * requests over 300 seconds will be capped. These values could change.
     */
    public static final String EXTRA_DISCOVERABLE_DURATION =
            "android.bluetooth.adapter.extra.DISCOVERABLE_DURATION";

    /**
     * Activity Action: Show a system activity that allows the user to turn on
     * Bluetooth.
     * <p>This system activity will return once Bluetooth has completed turning
     * on, or the user has decided not to turn Bluetooth on.
     * <p>Notification of the result of this activity is posted using the
     * {@link android.app.Activity#onActivityResult} callback. The
     * <code>resultCode</code>
     * will be {@link android.app.Activity#RESULT_OK} if Bluetooth has been
     * turned on or {@link android.app.Activity#RESULT_CANCELED} if the user
     * has rejected the request or an error has occurred.
     * <p>Applications can also listen for {@link #ACTION_STATE_CHANGED}
     * for global notification whenever Bluetooth is turned on or off.
     */
    @RequiresLegacyBluetoothPermission
    @RequiresBluetoothConnectPermission
    @RequiresPermission(android.Manifest.permission.BLUETOOTH_CONNECT)
    @SdkConstant(SdkConstantType.ACTIVITY_INTENT_ACTION) public static final String
            ACTION_REQUEST_ENABLE = "android.bluetooth.adapter.action.REQUEST_ENABLE";

    /**
     * Activity Action: Show a system activity that allows the user to turn off
     * Bluetooth. This is used only if permission review is enabled which is for
     * apps targeting API less than 23 require a permission review before any of
     * the app's components can run.
     * <p>This system activity will return once Bluetooth has completed turning
     * off, or the user has decided not to turn Bluetooth off.
     * <p>Notification of the result of this activity is posted using the
     * {@link android.app.Activity#onActivityResult} callback. The
     * <code>resultCode</code>
     * will be {@link android.app.Activity#RESULT_OK} if Bluetooth has been
     * turned off or {@link android.app.Activity#RESULT_CANCELED} if the user
     * has rejected the request or an error has occurred.
     * <p>Applications can also listen for {@link #ACTION_STATE_CHANGED}
     * for global notification whenever Bluetooth is turned on or off.
     *
     * @hide
     */
    @SystemApi
    @RequiresLegacyBluetoothPermission
    @RequiresBluetoothConnectPermission
    @RequiresPermission(android.Manifest.permission.BLUETOOTH_CONNECT)
    @SdkConstant(SdkConstantType.ACTIVITY_INTENT_ACTION)
    @SuppressLint("ActionValue")
    public static final String
            ACTION_REQUEST_DISABLE = "android.bluetooth.adapter.action.REQUEST_DISABLE";

    /**
     * Activity Action: Show a system activity that allows user to enable BLE scans even when
     * Bluetooth is turned off.<p>
     *
     * Notification of result of this activity is posted using
     * {@link android.app.Activity#onActivityResult}. The <code>resultCode</code> will be
     * {@link android.app.Activity#RESULT_OK} if BLE scan always available setting is turned on or
     * {@link android.app.Activity#RESULT_CANCELED} if the user has rejected the request or an
     * error occurred.
     *
     * @hide
     */
    @SystemApi
    @SdkConstant(SdkConstantType.ACTIVITY_INTENT_ACTION)
    public static final String ACTION_REQUEST_BLE_SCAN_ALWAYS_AVAILABLE =
            "android.bluetooth.adapter.action.REQUEST_BLE_SCAN_ALWAYS_AVAILABLE";

    /**
     * Broadcast Action: Indicates the Bluetooth scan mode of the local Adapter
     * has changed.
     * <p>Always contains the extra fields {@link #EXTRA_SCAN_MODE} and {@link
     * #EXTRA_PREVIOUS_SCAN_MODE} containing the new and old scan modes
     * respectively.
     */
    @RequiresLegacyBluetoothPermission
    @RequiresBluetoothScanPermission
    @RequiresPermission(android.Manifest.permission.BLUETOOTH_SCAN)
    @SdkConstant(SdkConstantType.BROADCAST_INTENT_ACTION) public static final String
            ACTION_SCAN_MODE_CHANGED = "android.bluetooth.adapter.action.SCAN_MODE_CHANGED";

    /**
     * Used as an int extra field in {@link #ACTION_SCAN_MODE_CHANGED}
     * intents to request the current scan mode. Possible values are:
     * {@link #SCAN_MODE_NONE},
     * {@link #SCAN_MODE_CONNECTABLE},
     * {@link #SCAN_MODE_CONNECTABLE_DISCOVERABLE},
     */
    public static final String EXTRA_SCAN_MODE = "android.bluetooth.adapter.extra.SCAN_MODE";
    /**
     * Used as an int extra field in {@link #ACTION_SCAN_MODE_CHANGED}
     * intents to request the previous scan mode. Possible values are:
     * {@link #SCAN_MODE_NONE},
     * {@link #SCAN_MODE_CONNECTABLE},
     * {@link #SCAN_MODE_CONNECTABLE_DISCOVERABLE},
     */
    public static final String EXTRA_PREVIOUS_SCAN_MODE =
            "android.bluetooth.adapter.extra.PREVIOUS_SCAN_MODE";

    /** @hide */
    @IntDef(prefix = { "SCAN_" }, value = {
            SCAN_MODE_NONE,
            SCAN_MODE_CONNECTABLE,
            SCAN_MODE_CONNECTABLE_DISCOVERABLE
    })
    @Retention(RetentionPolicy.SOURCE)
    public @interface ScanMode {}

    /** @hide */
    @IntDef(value = {
            BluetoothStatusCodes.SUCCESS,
            BluetoothStatusCodes.ERROR_UNKNOWN,
            BluetoothStatusCodes.ERROR_BLUETOOTH_NOT_ENABLED,
            BluetoothStatusCodes.ERROR_MISSING_BLUETOOTH_SCAN_PERMISSION
    })
    @Retention(RetentionPolicy.SOURCE)
    public @interface ScanModeStatusCode {}

    /**
     * Indicates that both inquiry scan and page scan are disabled on the local
     * Bluetooth adapter. Therefore this device is neither discoverable
     * nor connectable from remote Bluetooth devices.
     */
    public static final int SCAN_MODE_NONE = 20;
    /**
     * Indicates that inquiry scan is disabled, but page scan is enabled on the
     * local Bluetooth adapter. Therefore this device is not discoverable from
     * remote Bluetooth devices, but is connectable from remote devices that
     * have previously discovered this device.
     */
    public static final int SCAN_MODE_CONNECTABLE = 21;
    /**
     * Indicates that both inquiry scan and page scan are enabled on the local
     * Bluetooth adapter. Therefore this device is both discoverable and
     * connectable from remote Bluetooth devices.
     */
    public static final int SCAN_MODE_CONNECTABLE_DISCOVERABLE = 23;


    /**
     * Used as parameter for {@link #setBluetoothHciSnoopLoggingMode}, indicates that
     * the Bluetooth HCI snoop logging should be disabled.
     *
     * @hide
     */
    @SystemApi
    public static final int BT_SNOOP_LOG_MODE_DISABLED = 0;

    /**
     * Used as parameter for {@link #setBluetoothHciSnoopLoggingMode}, indicates that
     * the Bluetooth HCI snoop logging should be enabled without collecting potential
     * Personally Identifiable Information and packet data.
     *
     * See {@link #BT_SNOOP_LOG_MODE_FULL} to enable logging of all information available.
     *
     * @hide
     */
    @SystemApi
    public static final int BT_SNOOP_LOG_MODE_FILTERED = 1;

    /**
     * Used as parameter for {@link #setSnoopLogMode}, indicates that the Bluetooth HCI snoop
     * logging should be enabled.
     *
     * See {@link #BT_SNOOP_LOG_MODE_FILTERED} to enable logging with filtered information.
     *
     * @hide
     */
    @SystemApi
    public static final int BT_SNOOP_LOG_MODE_FULL = 2;

    /** @hide */
    @IntDef(value = {
            BT_SNOOP_LOG_MODE_DISABLED,
            BT_SNOOP_LOG_MODE_FILTERED,
            BT_SNOOP_LOG_MODE_FULL
    })
    @Retention(RetentionPolicy.SOURCE)
    public @interface BluetoothSnoopLogMode {}

    /** @hide */
    @IntDef(value = {
            BluetoothStatusCodes.SUCCESS,
            BluetoothStatusCodes.ERROR_UNKNOWN,
    })
    @Retention(RetentionPolicy.SOURCE)
    public @interface SetSnoopLogModeStatusCode {}

    /**
     * Device only has a display.
     *
     * @hide
     */
    public static final int IO_CAPABILITY_OUT = 0;

    /**
     * Device has a display and the ability to input Yes/No.
     *
     * @hide
     */
    public static final int IO_CAPABILITY_IO = 1;

    /**
     * Device only has a keyboard for entry but no display.
     *
     * @hide
     */
    public static final int IO_CAPABILITY_IN = 2;

    /**
     * Device has no Input or Output capability.
     *
     * @hide
     */
    public static final int IO_CAPABILITY_NONE = 3;

    /**
     * Device has a display and a full keyboard.
     *
     * @hide
     */
    public static final int IO_CAPABILITY_KBDISP = 4;

    /**
     * Maximum range value for Input/Output capabilities.
     *
     * <p>This should be updated when adding a new Input/Output capability. Other code
     * like validation depends on this being accurate.
     *
     * @hide
     */
    public static final int IO_CAPABILITY_MAX = 5;

    /**
     * The Input/Output capability of the device is unknown.
     *
     * @hide
     */
    public static final int IO_CAPABILITY_UNKNOWN = 255;

    /** @hide */
    @IntDef({IO_CAPABILITY_OUT, IO_CAPABILITY_IO, IO_CAPABILITY_IN, IO_CAPABILITY_NONE,
            IO_CAPABILITY_KBDISP})
    @Retention(RetentionPolicy.SOURCE)
    public @interface IoCapability {}

    /** @hide */
    @IntDef(prefix = "ACTIVE_DEVICE_", value = {ACTIVE_DEVICE_AUDIO,
            ACTIVE_DEVICE_PHONE_CALL, ACTIVE_DEVICE_ALL})
    @Retention(RetentionPolicy.SOURCE)
    public @interface ActiveDeviceUse {}

    /**
     * Use the specified device for audio (a2dp and hearing aid profile)
     *
     * @hide
     */
    @SystemApi
    public static final int ACTIVE_DEVICE_AUDIO = 0;

    /**
     * Use the specified device for phone calls (headset profile and hearing
     * aid profile)
     *
     * @hide
     */
    @SystemApi
    public static final int ACTIVE_DEVICE_PHONE_CALL = 1;

    /**
     * Use the specified device for a2dp, hearing aid profile, and headset profile
     *
     * @hide
     */
    @SystemApi
    public static final int ACTIVE_DEVICE_ALL = 2;

    /** @hide */
    @IntDef({BluetoothProfile.HEADSET, BluetoothProfile.A2DP,
            BluetoothProfile.HEARING_AID})
    @Retention(RetentionPolicy.SOURCE)
    public @interface ActiveDeviceProfile {}

    /**
     * Broadcast Action: The local Bluetooth adapter has started the remote
     * device discovery process.
     * <p>This usually involves an inquiry scan of about 12 seconds, followed
     * by a page scan of each new device to retrieve its Bluetooth name.
     * <p>Register for {@link BluetoothDevice#ACTION_FOUND} to be notified as
     * remote Bluetooth devices are found.
     * <p>Device discovery is a heavyweight procedure. New connections to
     * remote Bluetooth devices should not be attempted while discovery is in
     * progress, and existing connections will experience limited bandwidth
     * and high latency. Use {@link #cancelDiscovery()} to cancel an ongoing
     * discovery.
     */
    @RequiresLegacyBluetoothPermission
    @RequiresBluetoothScanPermission
    @RequiresPermission(android.Manifest.permission.BLUETOOTH_SCAN)
    @SdkConstant(SdkConstantType.BROADCAST_INTENT_ACTION) public static final String
            ACTION_DISCOVERY_STARTED = "android.bluetooth.adapter.action.DISCOVERY_STARTED";
    /**
     * Broadcast Action: The local Bluetooth adapter has finished the device
     * discovery process.
     */
    @RequiresLegacyBluetoothPermission
    @RequiresBluetoothScanPermission
    @RequiresPermission(android.Manifest.permission.BLUETOOTH_SCAN)
    @SdkConstant(SdkConstantType.BROADCAST_INTENT_ACTION) public static final String
            ACTION_DISCOVERY_FINISHED = "android.bluetooth.adapter.action.DISCOVERY_FINISHED";

    /**
     * Broadcast Action: The local Bluetooth adapter has changed its friendly
     * Bluetooth name.
     * <p>This name is visible to remote Bluetooth devices.
     * <p>Always contains the extra field {@link #EXTRA_LOCAL_NAME} containing
     * the name.
     */
    @RequiresLegacyBluetoothPermission
    @RequiresBluetoothConnectPermission
    @RequiresPermission(android.Manifest.permission.BLUETOOTH_CONNECT)
    @SdkConstant(SdkConstantType.BROADCAST_INTENT_ACTION) public static final String
            ACTION_LOCAL_NAME_CHANGED = "android.bluetooth.adapter.action.LOCAL_NAME_CHANGED";
    /**
     * Used as a String extra field in {@link #ACTION_LOCAL_NAME_CHANGED}
     * intents to request the local Bluetooth name.
     */
    public static final String EXTRA_LOCAL_NAME = "android.bluetooth.adapter.extra.LOCAL_NAME";

    /**
     * Intent used to broadcast the change in connection state of the local
     * Bluetooth adapter to a profile of the remote device. When the adapter is
     * not connected to any profiles of any remote devices and it attempts a
     * connection to a profile this intent will be sent. Once connected, this intent
     * will not be sent for any more connection attempts to any profiles of any
     * remote device. When the adapter disconnects from the last profile its
     * connected to of any remote device, this intent will be sent.
     *
     * <p> This intent is useful for applications that are only concerned about
     * whether the local adapter is connected to any profile of any device and
     * are not really concerned about which profile. For example, an application
     * which displays an icon to display whether Bluetooth is connected or not
     * can use this intent.
     *
     * <p>This intent will have 3 extras:
     * {@link #EXTRA_CONNECTION_STATE} - The current connection state.
     * {@link #EXTRA_PREVIOUS_CONNECTION_STATE}- The previous connection state.
     * {@link BluetoothDevice#EXTRA_DEVICE} - The remote device.
     *
     * {@link #EXTRA_CONNECTION_STATE} or {@link #EXTRA_PREVIOUS_CONNECTION_STATE}
     * can be any of {@link #STATE_DISCONNECTED}, {@link #STATE_CONNECTING},
     * {@link #STATE_CONNECTED}, {@link #STATE_DISCONNECTING}.
     */
    @RequiresLegacyBluetoothPermission
    @RequiresBluetoothConnectPermission
    @RequiresPermission(android.Manifest.permission.BLUETOOTH_CONNECT)
    @SdkConstant(SdkConstantType.BROADCAST_INTENT_ACTION) public static final String
            ACTION_CONNECTION_STATE_CHANGED =
            "android.bluetooth.adapter.action.CONNECTION_STATE_CHANGED";

    /**
     * Extra used by {@link #ACTION_CONNECTION_STATE_CHANGED}
     *
     * This extra represents the current connection state.
     */
    public static final String EXTRA_CONNECTION_STATE =
            "android.bluetooth.adapter.extra.CONNECTION_STATE";

    /**
     * Extra used by {@link #ACTION_CONNECTION_STATE_CHANGED}
     *
     * This extra represents the previous connection state.
     */
    public static final String EXTRA_PREVIOUS_CONNECTION_STATE =
            "android.bluetooth.adapter.extra.PREVIOUS_CONNECTION_STATE";

    /**
     * Broadcast Action: The Bluetooth adapter state has changed in LE only mode.
     *
     * @hide
     */
    @SdkConstant(SdkConstantType.BROADCAST_INTENT_ACTION)
    @SystemApi public static final String ACTION_BLE_STATE_CHANGED =
            "android.bluetooth.adapter.action.BLE_STATE_CHANGED";

    /**
     * Intent used to broadcast the change in the Bluetooth address
     * of the local Bluetooth adapter.
     * <p>Always contains the extra field {@link
     * #EXTRA_BLUETOOTH_ADDRESS} containing the Bluetooth address.
     *
     * Note: only system level processes are allowed to send this
     * defined broadcast.
     *
     * @hide
     */
    @RequiresBluetoothConnectPermission
    @RequiresPermission(android.Manifest.permission.BLUETOOTH_CONNECT)
    @SdkConstant(SdkConstantType.BROADCAST_INTENT_ACTION)
    public static final String ACTION_BLUETOOTH_ADDRESS_CHANGED =
            "android.bluetooth.adapter.action.BLUETOOTH_ADDRESS_CHANGED";

    /**
     * Used as a String extra field in {@link
     * #ACTION_BLUETOOTH_ADDRESS_CHANGED} intent to store the local
     * Bluetooth address.
     *
     * @hide
     */
    public static final String EXTRA_BLUETOOTH_ADDRESS =
            "android.bluetooth.adapter.extra.BLUETOOTH_ADDRESS";

    /**
     * Broadcast Action: The notifys Bluetooth ACL connected event. This will be
     * by BLE Always on enabled application to know the ACL_CONNECTED event
     * when Bluetooth state in STATE_BLE_ON. This denotes GATT connection
     * as Bluetooth LE is the only feature available in STATE_BLE_ON
     *
     * This is counterpart of {@link BluetoothDevice#ACTION_ACL_CONNECTED} which
     * works in Bluetooth state STATE_ON
     *
     * @hide
     */
    @RequiresBluetoothConnectPermission
    @RequiresPermission(android.Manifest.permission.BLUETOOTH_CONNECT)
    @SdkConstant(SdkConstantType.BROADCAST_INTENT_ACTION)
    public static final String ACTION_BLE_ACL_CONNECTED =
            "android.bluetooth.adapter.action.BLE_ACL_CONNECTED";

    /**
     * Broadcast Action: The notifys Bluetooth ACL connected event. This will be
     * by BLE Always on enabled application to know the ACL_DISCONNECTED event
     * when Bluetooth state in STATE_BLE_ON. This denotes GATT disconnection as Bluetooth
     * LE is the only feature available in STATE_BLE_ON
     *
     * This is counterpart of {@link BluetoothDevice#ACTION_ACL_DISCONNECTED} which
     * works in Bluetooth state STATE_ON
     *
     * @hide
     */
    @RequiresBluetoothConnectPermission
    @RequiresPermission(android.Manifest.permission.BLUETOOTH_CONNECT)
    @SdkConstant(SdkConstantType.BROADCAST_INTENT_ACTION)
    public static final String ACTION_BLE_ACL_DISCONNECTED =
            "android.bluetooth.adapter.action.BLE_ACL_DISCONNECTED";

    /** The profile is in disconnected state */
    public static final int STATE_DISCONNECTED =
            0; //BluetoothProtoEnums.CONNECTION_STATE_DISCONNECTED;
    /** The profile is in connecting state */
    public static final int STATE_CONNECTING = 1; //BluetoothProtoEnums.CONNECTION_STATE_CONNECTING;
    /** The profile is in connected state */
    public static final int STATE_CONNECTED = 2; //BluetoothProtoEnums.CONNECTION_STATE_CONNECTED;
    /** The profile is in disconnecting state */
    public static final int STATE_DISCONNECTING =
            3; //BluetoothProtoEnums.CONNECTION_STATE_DISCONNECTING;

    /** @hide */
    @Retention(RetentionPolicy.SOURCE)
    @IntDef(prefix = { "STATE_" }, value = {
        STATE_DISCONNECTED,
        STATE_CONNECTING,
        STATE_CONNECTED,
        STATE_DISCONNECTING,
    })
    public @interface ConnectionState {}

    /**
     * Audio mode representing output only.
     * @hide
     */
    @SystemApi
    public static final String AUDIO_MODE_OUTPUT_ONLY = "audio_mode_output_only";

    /**
     * Audio mode representing both output and microphone input.
     * @hide
     */
    @SystemApi
    public static final String AUDIO_MODE_DUPLEX = "audio_mode_duplex";

    /** @hide */
    public static final String BLUETOOTH_MANAGER_SERVICE = "bluetooth_manager";
    private final IBinder mToken;


    /**
     * When creating a ServerSocket using listenUsingRfcommOn() or
     * listenUsingL2capOn() use SOCKET_CHANNEL_AUTO_STATIC to create
     * a ServerSocket that auto assigns a channel number to the first
     * bluetooth socket.
     * The channel number assigned to this first Bluetooth Socket will
     * be stored in the ServerSocket, and reused for subsequent Bluetooth
     * sockets.
     *
     * @hide
     */
    public static final int SOCKET_CHANNEL_AUTO_STATIC_NO_SDP = -2;


    private static final int ADDRESS_LENGTH = 17;

    /**
     * Lazily initialized singleton. Guaranteed final after first object
     * constructed.
     */
    private static BluetoothAdapter sAdapter;

    private BluetoothLeScanner mBluetoothLeScanner;
    private BluetoothLeAdvertiser mBluetoothLeAdvertiser;
    private PeriodicAdvertisingManager mPeriodicAdvertisingManager;
    private DistanceMeasurementManager mDistanceMeasurementManager;

    private final IBluetoothManager mManagerService;
    private final AttributionSource mAttributionSource;

    // Yeah, keeping both mService and sService isn't pretty, but it's too late
    // in the current release for a major refactoring, so we leave them both
    // intact until this can be cleaned up in a future release

    @UnsupportedAppUsage
    @GuardedBy("mServiceLock")
    private IBluetooth mService;
    private final ReentrantReadWriteLock mServiceLock = new ReentrantReadWriteLock();

    @GuardedBy("sServiceLock")
    private static boolean sServiceRegistered;
    @GuardedBy("sServiceLock")
    private static IBluetooth sService;
    private static final Object sServiceLock = new Object();

    private final Object mLock = new Object();
    private final Map<LeScanCallback, ScanCallback> mLeScanClients;
    private final Map<BluetoothDevice, List<Pair<OnMetadataChangedListener, Executor>>>
                mMetadataListeners = new HashMap<>();
    private final Map<BluetoothConnectionCallback, Executor>
            mBluetoothConnectionCallbackExecutorMap = new HashMap<>();
    private final Map<PreferredAudioProfilesChangedCallback, Executor>
            mAudioProfilesChangedCallbackExecutorMap = new HashMap<>();

    /**
     * Bluetooth metadata listener. Overrides the default BluetoothMetadataListener
     * implementation.
     */
    @SuppressLint("AndroidFrameworkBluetoothPermission")
    private final IBluetoothMetadataListener mBluetoothMetadataListener =
            new IBluetoothMetadataListener.Stub() {
        @Override
        public void onMetadataChanged(BluetoothDevice device, int key, byte[] value) {
            Attributable.setAttributionSource(device, mAttributionSource);
            synchronized (mMetadataListeners) {
                if (mMetadataListeners.containsKey(device)) {
                    List<Pair<OnMetadataChangedListener, Executor>> list =
                            mMetadataListeners.get(device);
                    for (Pair<OnMetadataChangedListener, Executor> pair : list) {
                        OnMetadataChangedListener listener = pair.first;
                        Executor executor = pair.second;
                        executor.execute(() -> {
                            listener.onMetadataChanged(device, key, value);
                        });
                    }
                }
            }
            return;
        }
    };

    /** @hide */
    @IntDef(value = {
            BluetoothStatusCodes.ERROR_UNKNOWN,
            BluetoothStatusCodes.FEATURE_NOT_SUPPORTED,
            BluetoothStatusCodes.ERROR_PROFILE_SERVICE_NOT_BOUND,
    })
    @Retention(RetentionPolicy.SOURCE)
    public @interface BluetoothActivityEnergyInfoCallbackError {}

    /**
     * Interface for Bluetooth activity energy info callback. Should be implemented by applications
     * and set when calling {@link #requestControllerActivityEnergyInfo}.
     *
     * @hide
     */
    @SystemApi
    public interface OnBluetoothActivityEnergyInfoCallback {
        /**
         * Called when Bluetooth activity energy info is available.
         * Note: this callback is triggered at most once for each call to
         * {@link #requestControllerActivityEnergyInfo}.
         *
         * @param info the latest {@link BluetoothActivityEnergyInfo}
         */
        void onBluetoothActivityEnergyInfoAvailable(
                @NonNull BluetoothActivityEnergyInfo info);

        /**
         * Called when the latest {@link BluetoothActivityEnergyInfo} can't be retrieved.
         * The reason of the failure is indicated by the {@link BluetoothStatusCodes}
         * passed as an argument to this method.
         * Note: this callback is triggered at most once for each call to
         * {@link #requestControllerActivityEnergyInfo}.
         *
         * @param error code indicating the reason for the failure
         */
        void onBluetoothActivityEnergyInfoError(
                @BluetoothActivityEnergyInfoCallbackError int error);
    }

    private static class OnBluetoothActivityEnergyInfoProxy
            extends IBluetoothActivityEnergyInfoListener.Stub {
        private final Object mLock = new Object();
        @Nullable @GuardedBy("mLock") private Executor mExecutor;
        @Nullable @GuardedBy("mLock") private OnBluetoothActivityEnergyInfoCallback mCallback;

        OnBluetoothActivityEnergyInfoProxy(Executor executor,
                OnBluetoothActivityEnergyInfoCallback callback) {
            mExecutor = executor;
            mCallback = callback;
        }

        @Override
        public void onBluetoothActivityEnergyInfoAvailable(BluetoothActivityEnergyInfo info) {
            Executor executor;
            OnBluetoothActivityEnergyInfoCallback callback;
            synchronized (mLock) {
                if (mExecutor == null || mCallback == null) {
                    return;
                }
                executor = mExecutor;
                callback = mCallback;
                mExecutor = null;
                mCallback = null;
            }
            final long identity = Binder.clearCallingIdentity();
            try {
                if (info == null) {
                    executor.execute(() -> callback.onBluetoothActivityEnergyInfoError(
                            BluetoothStatusCodes.FEATURE_NOT_SUPPORTED));
                } else {
                    executor.execute(() -> callback.onBluetoothActivityEnergyInfoAvailable(info));
                }
            } finally {
                Binder.restoreCallingIdentity(identity);
            }
        }

        /**
         * Framework only method that is called when the service can't be reached.
         */
        public void onError(int errorCode) {
            Executor executor;
            OnBluetoothActivityEnergyInfoCallback callback;
            synchronized (mLock) {
                if (mExecutor == null || mCallback == null) {
                    return;
                }
                executor = mExecutor;
                callback = mCallback;
                mExecutor = null;
                mCallback = null;
            }
            final long identity = Binder.clearCallingIdentity();
            try {
                executor.execute(() -> callback.onBluetoothActivityEnergyInfoError(
                        errorCode));
            } finally {
                Binder.restoreCallingIdentity(identity);
            }
        }
    }

    /**
     * Get a handle to the default local Bluetooth adapter.
     * <p>
     * Currently Android only supports one Bluetooth adapter, but the API could
     * be extended to support more. This will always return the default adapter.
     * </p>
     *
     * @return the default local adapter, or null if Bluetooth is not supported
     *         on this hardware platform
     * @deprecated this method will continue to work, but developers are
     *             strongly encouraged to migrate to using
     *             {@link BluetoothManager#getAdapter()}, since that approach
     *             enables support for {@link Context#createAttributionContext}.
     */
    @Deprecated
    @RequiresNoPermission
    public static synchronized BluetoothAdapter getDefaultAdapter() {
        if (sAdapter == null) {
            sAdapter = createAdapter(AttributionSource.myAttributionSource());
        }
        return sAdapter;
    }

    /** {@hide} */
    public static BluetoothAdapter createAdapter(AttributionSource attributionSource) {
        BluetoothServiceManager manager =
                BluetoothFrameworkInitializer.getBluetoothServiceManager();
        if (manager == null) {
            Log.e(TAG, "BluetoothServiceManager is null");
            return null;
        }
        IBluetoothManager service = IBluetoothManager.Stub.asInterface(
                manager.getBluetoothManagerServiceRegisterer().get());
        if (service != null) {
            return new BluetoothAdapter(service, attributionSource);
        } else {
            Log.e(TAG, "Bluetooth service is null");
            return null;
        }
    }

    /**
     * Use {@link #getDefaultAdapter} to get the BluetoothAdapter instance.
     */
    BluetoothAdapter(IBluetoothManager managerService, AttributionSource attributionSource) {
        mManagerService = requireNonNull(managerService);
        mAttributionSource = requireNonNull(attributionSource);
        mServiceLock.writeLock().lock();
        try {
            mService = getBluetoothService(mManagerCallback);
        } finally {
            mServiceLock.writeLock().unlock();
        }
        mLeScanClients = new HashMap<LeScanCallback, ScanCallback>();
        mToken = new Binder(DESCRIPTOR);
    }

    /**
     * Get a {@link BluetoothDevice} object for the given Bluetooth hardware
     * address.
     * <p>Valid Bluetooth hardware addresses must be upper case, in big endian byte order, and in a
     * format such as "00:11:22:33:AA:BB". The helper {@link #checkBluetoothAddress} is
     * available to validate a Bluetooth address.
     * <p>A {@link BluetoothDevice} will always be returned for a valid
     * hardware address, even if this adapter has never seen that device.
     *
     * @param address valid Bluetooth MAC address
     * @throws IllegalArgumentException if address is invalid
     */
    @RequiresNoPermission
    public BluetoothDevice getRemoteDevice(String address) {
        android.util.SeempLog.record(62);
        final BluetoothDevice res = new BluetoothDevice(address);
        res.setAttributionSource(mAttributionSource);
        return res;
    }

    /**
     * Get a {@link BluetoothDevice} object for the given Bluetooth hardware
     * address and addressType.
     * <p>Valid Bluetooth hardware addresses must be upper case, in big endian byte order, and in a
     * format such as "00:11:22:33:AA:BB". The helper {@link #checkBluetoothAddress} is
     * available to validate a Bluetooth address.
     * <p>A {@link BluetoothDevice} will always be returned for a valid
     * hardware address and type, even if this adapter has never seen that device.
     *
     * @param address valid Bluetooth MAC address
     * @param addressType Bluetooth address type
     * @throws IllegalArgumentException if address is invalid
     */
    @RequiresNoPermission
    @NonNull
    public BluetoothDevice getRemoteLeDevice(@NonNull String address,
            @AddressType int addressType) {
        final BluetoothDevice res = new BluetoothDevice(address, addressType);
        res.setAttributionSource(mAttributionSource);
        return res;
    }

    /**
     * Get a {@link BluetoothDevice} object for the given Bluetooth hardware
     * address.
     * <p>Valid Bluetooth hardware addresses must be 6 bytes. This method
     * expects the address in network byte order (MSB first).
     * <p>A {@link BluetoothDevice} will always be returned for a valid
     * hardware address, even if this adapter has never seen that device.
     *
     * @param address Bluetooth MAC address (6 bytes)
     * @throws IllegalArgumentException if address is invalid
     */
    @RequiresNoPermission
    public BluetoothDevice getRemoteDevice(byte[] address) {
        android.util.SeempLog.record(62);
        if (address == null || address.length != 6) {
            throw new IllegalArgumentException("Bluetooth address must have 6 bytes");
        }
        final BluetoothDevice res = new BluetoothDevice(
                String.format(Locale.US, "%02X:%02X:%02X:%02X:%02X:%02X", address[0], address[1],
                        address[2], address[3], address[4], address[5]));
        res.setAttributionSource(mAttributionSource);
        return res;
    }

    /**
     * Returns a {@link BluetoothLeAdvertiser} object for Bluetooth LE Advertising operations.
     * Will return null if Bluetooth is turned off or if Bluetooth LE Advertising is not
     * supported on this device.
     * <p>
     * Use {@link #isMultipleAdvertisementSupported()} to check whether LE Advertising is supported
     * on this device before calling this method.
     */
    @RequiresNoPermission
    public BluetoothLeAdvertiser getBluetoothLeAdvertiser() {
        if (!getLeAccess()) {
            return null;
        }
        synchronized (mLock) {
            if (mBluetoothLeAdvertiser == null) {
                mBluetoothLeAdvertiser = new BluetoothLeAdvertiser(this);
            }
            return mBluetoothLeAdvertiser;
        }
    }

    /**
     * Returns a {@link PeriodicAdvertisingManager} object for Bluetooth LE Periodic Advertising
     * operations. Will return null if Bluetooth is turned off or if Bluetooth LE Periodic
     * Advertising is not supported on this device.
     * <p>
     * Use {@link #isLePeriodicAdvertisingSupported()} to check whether LE Periodic Advertising is
     * supported on this device before calling this method.
     *
     * @hide
     */
    @RequiresNoPermission
    public PeriodicAdvertisingManager getPeriodicAdvertisingManager() {
        if (!getLeAccess()) {
            return null;
        }

        if (!isLePeriodicAdvertisingSupported()) {
            return null;
        }

        synchronized (mLock) {
            if (mPeriodicAdvertisingManager == null) {
                mPeriodicAdvertisingManager = new PeriodicAdvertisingManager(this);
            }
            return mPeriodicAdvertisingManager;
        }
    }

    /**
     * Returns a {@link BluetoothLeScanner} object for Bluetooth LE scan operations.
     */
    @RequiresNoPermission
    public BluetoothLeScanner getBluetoothLeScanner() {
        if (!getLeAccess()) {
            return null;
        }
        synchronized (mLock) {
            if (mBluetoothLeScanner == null) {
                mBluetoothLeScanner = new BluetoothLeScanner(this);
            }
            return mBluetoothLeScanner;
        }
    }

     /**
     * Get a {@link DistanceMeasurementManager} object for distance measurement operations.
     * <p>
     * Use {@link #isDistanceMeasurementSupported()} to check whether distance
     * measurement is supported on this device before calling this method.
     *
     * @return a new instance of {@link DistanceMeasurementManager}, or {@code null} if Bluetooth is
     * turned off
     * @throws UnsupportedOperationException if distance measurement is not supported on this device
     *
     * @hide
     */
    @SystemApi
    @RequiresPermission(allOf = {
            android.Manifest.permission.BLUETOOTH_CONNECT,
            android.Manifest.permission.BLUETOOTH_PRIVILEGED,
    })
    public @Nullable DistanceMeasurementManager getDistanceMeasurementManager() {
        if (!getLeAccess()) {
            return null;
        }

        if (isDistanceMeasurementSupported() != BluetoothStatusCodes.FEATURE_SUPPORTED) {
            throw new UnsupportedOperationException("Distance measurement is unsupported");
        }

        synchronized (mLock) {
            if (mDistanceMeasurementManager == null) {
                mDistanceMeasurementManager = new DistanceMeasurementManager(this);
            }
            return mDistanceMeasurementManager;
        }
    }

    /**
     * Return true if Bluetooth is currently enabled and ready for use.
     * <p>Equivalent to:
     * <code>getBluetoothState() == STATE_ON</code>
     *
     * @return true if the local adapter is turned on
     */
    @RequiresLegacyBluetoothPermission
    @RequiresNoPermission
    public boolean isEnabled() {
        return getState() == BluetoothAdapter.STATE_ON;
    }

    /**
     * Return true if Bluetooth LE(Always BLE On feature) is currently
     * enabled and ready for use
     * <p>This returns true if current state is either STATE_ON or STATE_BLE_ON
     *
     * @return true if the local Bluetooth LE adapter is turned on
     * @hide
     */
    @SystemApi
    @RequiresNoPermission
    public boolean isLeEnabled() {
        final int state = getLeState();
        if (DBG) {
            Log.d(TAG, "isLeEnabled(): " + BluetoothAdapter.nameForState(state));
        }
        return (state == BluetoothAdapter.STATE_ON
                || state == BluetoothAdapter.STATE_BLE_ON
                || state == BluetoothAdapter.STATE_TURNING_ON
                || state == BluetoothAdapter.STATE_TURNING_OFF);
    }

    /**
     * Turns off Bluetooth LE which was earlier turned on by calling enableBLE().
     *
     * <p> If the internal Adapter state is STATE_BLE_ON, this would trigger the transition
     * to STATE_OFF and completely shut-down Bluetooth
     *
     * <p> If the Adapter state is STATE_ON, This would unregister the existance of
     * special Bluetooth LE application and hence the further turning off of Bluetooth
     * from UI would ensure the complete turn-off of Bluetooth rather than staying back
     * BLE only state
     *
     * <p>This is an asynchronous call: it will return immediately, and
     * clients should listen for {@link #ACTION_BLE_STATE_CHANGED}
     * to be notified of subsequent adapter state changes If this call returns
     * true, then the adapter state will immediately transition from {@link
     * #STATE_ON} to {@link #STATE_TURNING_OFF}, and some time
     * later transition to either {@link #STATE_BLE_ON} or {@link
     * #STATE_OFF} based on the existance of the further Always BLE ON enabled applications
     * If this call returns false then there was an
     * immediate problem that will prevent the QAdapter from being turned off -
     * such as the QAadapter already being turned off.
     *
     * @return true to indicate success, or false on immediate error
     * @hide
     */
    @SystemApi
    @RequiresBluetoothConnectPermission
    @RequiresPermission(android.Manifest.permission.BLUETOOTH_CONNECT)
    public boolean disableBLE() {
        if (!isBleScanAlwaysAvailable()) {
            return false;
        }
        try {
            return mManagerService.disableBle(mAttributionSource, mToken);
        } catch (RemoteException e) {
            Log.e(TAG, "", e);
        }
        return false;
    }

    /**
     * Applications who want to only use Bluetooth Low Energy (BLE) can call enableBLE.
     *
     * enableBLE registers the existence of an app using only LE functions.
     *
     * enableBLE may enable Bluetooth to an LE only mode so that an app can use
     * LE related features (BluetoothGatt or BluetoothGattServer classes)
     *
     * If the user disables Bluetooth while an app is registered to use LE only features,
     * Bluetooth will remain on in LE only mode for the app.
     *
     * When Bluetooth is in LE only mode, it is not shown as ON to the UI.
     *
     * <p>This is an asynchronous call: it returns immediately, and
     * clients should listen for {@link #ACTION_BLE_STATE_CHANGED}
     * to be notified of adapter state changes.
     *
     * If this call returns * true, then the adapter state is either in a mode where
     * LE is available, or will transition from {@link #STATE_OFF} to {@link #STATE_BLE_TURNING_ON},
     * and some time later transition to either {@link #STATE_OFF} or {@link #STATE_BLE_ON}.
     *
     * If this call returns false then there was an immediate problem that prevents the
     * adapter from being turned on - such as Airplane mode.
     *
     * {@link #ACTION_BLE_STATE_CHANGED} returns the Bluetooth Adapter's various
     * states, It includes all the classic Bluetooth Adapter states along with
     * internal BLE only states
     *
     * @return true to indicate Bluetooth LE will be available, or false on immediate error
     * @hide
     */
    @SystemApi
    @RequiresBluetoothConnectPermission
    @RequiresPermission(android.Manifest.permission.BLUETOOTH_CONNECT)
    public boolean enableBLE() {
        if (!isBleScanAlwaysAvailable()) {
            return false;
        }
        try {
            return mManagerService.enableBle(mAttributionSource, mToken);
        } catch (RemoteException e) {
            Log.e(TAG, "", e);
        }

        return false;
    }

    /**
     * There are several instances of IpcDataCache used in this class.
     * BluetoothCache wraps up the common code.  All caches are created with a maximum of
     * eight entries, and the key is in the bluetooth module.  The name is set to the api.
     */
    private static class BluetoothCache<Q, R> extends IpcDataCache<Q, R> {
        BluetoothCache(String api, IpcDataCache.QueryHandler query) {
            super(8, IpcDataCache.MODULE_BLUETOOTH, api, api, query);
        }};

    /**
     * Invalidate a bluetooth cache.  This method is just a short-hand wrapper that
     * enforces the bluetooth module.
     */
    private static void invalidateCache(@NonNull String api) {
        IpcDataCache.invalidateCache(IpcDataCache.MODULE_BLUETOOTH, api);
    }

    private static final IpcDataCache.QueryHandler<IBluetooth, Integer> sBluetoothGetStateQuery =
            new IpcDataCache.QueryHandler<>() {
            @RequiresLegacyBluetoothPermission
            @RequiresNoPermission
            @Override
            public @InternalAdapterState Integer apply(IBluetooth serviceQuery) {
                try {
                    final SynchronousResultReceiver<Integer> recv = SynchronousResultReceiver.get();
                    serviceQuery.getState(recv);
                    return recv.awaitResultNoInterrupt(getSyncTimeout())
                        .getValue(BluetoothAdapter.STATE_OFF);
                } catch (RemoteException | TimeoutException e) {
                    throw new RuntimeException(e);
                }
            }
        };

    private static final String GET_STATE_API = "BluetoothAdapter_getState";

    private static final IpcDataCache<IBluetooth, Integer> sBluetoothGetStateCache =
            new BluetoothCache<>(GET_STATE_API, sBluetoothGetStateQuery);

    /** @hide */
    @RequiresNoPermission
    public void disableBluetoothGetStateCache() {
        sBluetoothGetStateCache.disableForCurrentProcess();
    }

    /** @hide */
    public static void invalidateBluetoothGetStateCache() {
        invalidateCache(GET_STATE_API);
    }

    /**
     * Fetch the current bluetooth state.  If the service is down, return
     * OFF.
     */
    private @InternalAdapterState int getStateInternal() {
        mServiceLock.readLock().lock();
        try {
            if (mService != null) {
                return sBluetoothGetStateCache.query(mService);
            }
        } catch (RuntimeException e) {
            if (!(e.getCause() instanceof TimeoutException)
                    && !(e.getCause() instanceof RemoteException)) {
                throw e;
            }
            Log.e(TAG, e.toString() + "\n" + Log.getStackTraceString(new Throwable()));
        } finally {
            mServiceLock.readLock().unlock();
        }
        return STATE_OFF;
    }

    /**
     * Get the current state of the local Bluetooth adapter.
     * <p>Possible return values are
     * {@link #STATE_OFF},
     * {@link #STATE_TURNING_ON},
     * {@link #STATE_ON},
     * {@link #STATE_TURNING_OFF}.
     *
     * @return current state of Bluetooth adapter
     */
    @RequiresLegacyBluetoothPermission
    @RequiresNoPermission
    public @AdapterState int getState() {
        android.util.SeempLog.record(63);
        int state = getStateInternal();

        // Consider all internal states as OFF
        if (state == BluetoothAdapter.STATE_BLE_ON || state == BluetoothAdapter.STATE_BLE_TURNING_ON
                || state == BluetoothAdapter.STATE_BLE_TURNING_OFF) {
            if (VDBG) {
                Log.d(TAG, "Consider " + BluetoothAdapter.nameForState(state) + " state as OFF");
            }
            state = BluetoothAdapter.STATE_OFF;
        }
        if (VDBG) {
            Log.d(TAG, "" + hashCode() + ": getState(). Returning " + BluetoothAdapter.nameForState(
                    state));
        }
        return state;
    }

    /**
     * Get the current state of the local Bluetooth adapter
     * <p>This returns current internal state of Adapter including LE ON/OFF
     *
     * <p>Possible return values are
     * {@link #STATE_OFF},
     * {@link #STATE_BLE_TURNING_ON},
     * {@link #STATE_BLE_ON},
     * {@link #STATE_TURNING_ON},
     * {@link #STATE_ON},
     * {@link #STATE_TURNING_OFF},
     * {@link #STATE_BLE_TURNING_OFF}.
     *
     * @return current state of Bluetooth adapter
     * @hide
     */
    @RequiresLegacyBluetoothPermission
    @RequiresNoPermission
    @UnsupportedAppUsage(publicAlternatives = "Use {@link #getState()} instead to determine "
            + "whether you can use BLE & BT classic.")
    public @InternalAdapterState int getLeState() {
        int state = getStateInternal();

        if (VDBG) {
            Log.d(TAG, "getLeState() returning " + BluetoothAdapter.nameForState(state));
        }
        return state;
    }

    boolean getLeAccess() {
        if (getLeState() == STATE_ON) {
            return true;
        } else if (getLeState() == STATE_BLE_ON) {
            return true; // TODO: FILTER SYSTEM APPS HERE <--
        }

        return false;
    }

    /**
     * Turn on the local Bluetooth adapter&mdash;do not use without explicit
     * user action to turn on Bluetooth.
     * <p>This powers on the underlying Bluetooth hardware, and starts all
     * Bluetooth system services.
     * <p class="caution"><strong>Bluetooth should never be enabled without
     * direct user consent</strong>. If you want to turn on Bluetooth in order
     * to create a wireless connection, you should use the {@link
     * #ACTION_REQUEST_ENABLE} Intent, which will raise a dialog that requests
     * user permission to turn on Bluetooth. The {@link #enable()} method is
     * provided only for applications that include a user interface for changing
     * system settings, such as a "power manager" app.</p>
     * <p>This is an asynchronous call: it will return immediately, and
     * clients should listen for {@link #ACTION_STATE_CHANGED}
     * to be notified of subsequent adapter state changes. If this call returns
     * true, then the adapter state will immediately transition from {@link
     * #STATE_OFF} to {@link #STATE_TURNING_ON}, and some time
     * later transition to either {@link #STATE_OFF} or {@link
     * #STATE_ON}. If this call returns false then there was an
     * immediate problem that will prevent the adapter from being turned on -
     * such as Airplane mode, or the adapter is already turned on.
     *
     * @return true to indicate adapter startup has begun, or false on immediate error
     *
     * @deprecated Starting with {@link android.os.Build.VERSION_CODES#TIRAMISU}, applications
     * are not allowed to enable/disable Bluetooth.
     * <b>Compatibility Note:</b> For applications targeting
     * {@link android.os.Build.VERSION_CODES#TIRAMISU} or above, this API will always fail and return
     * {@code false}. If apps are targeting an older SDK ({@link android.os.Build.VERSION_CODES#S}
     * or below), they can continue to use this API.
     * <p>
     * Deprecation Exemptions:
     * <ul>
     * <li>Device Owner (DO), Profile Owner (PO) and system apps.
     * </ul>
     */
    @Deprecated
    @RequiresLegacyBluetoothAdminPermission
    @RequiresBluetoothConnectPermission
    @RequiresPermission(android.Manifest.permission.BLUETOOTH_CONNECT)
    public boolean enable() {
        android.util.SeempLog.record(56);
        if (isEnabled()) {
            if (DBG) {
                Log.d(TAG, "enable(): BT already enabled!");
            }
            return true;
        }
        try {
            return mManagerService.enable(mAttributionSource);
        } catch (RemoteException e) {
            Log.e(TAG, "", e);
        }
        return false;
    }

    /**
     * Turn off the local Bluetooth adapter&mdash;do not use without explicit
     * user action to turn off Bluetooth.
     * <p>This gracefully shuts down all Bluetooth connections, stops Bluetooth
     * system services, and powers down the underlying Bluetooth hardware.
     * <p class="caution"><strong>Bluetooth should never be disabled without
     * direct user consent</strong>. The {@link #disable()} method is
     * provided only for applications that include a user interface for changing
     * system settings, such as a "power manager" app.</p>
     * <p>This is an asynchronous call: it will return immediately, and
     * clients should listen for {@link #ACTION_STATE_CHANGED}
     * to be notified of subsequent adapter state changes. If this call returns
     * true, then the adapter state will immediately transition from {@link
     * #STATE_ON} to {@link #STATE_TURNING_OFF}, and some time
     * later transition to either {@link #STATE_OFF} or {@link
     * #STATE_ON}. If this call returns false then there was an
     * immediate problem that will prevent the adapter from being turned off -
     * such as the adapter already being turned off.
     *
     * @return true to indicate adapter shutdown has begun, or false on immediate error
     *
     * @deprecated Starting with {@link android.os.Build.VERSION_CODES#TIRAMISU}, applications
     * are not allowed to enable/disable Bluetooth.
     * <b>Compatibility Note:</b> For applications targeting
     * {@link android.os.Build.VERSION_CODES#TIRAMISU} or above, this API will always fail and return
     * {@code false}. If apps are targeting an older SDK ({@link android.os.Build.VERSION_CODES#S}
     * or below), they can continue to use this API.
     * <p>
     * Deprecation Exemptions:
     * <ul>
     * <li>Device Owner (DO), Profile Owner (PO) and system apps.
     * </ul>
     */
    @Deprecated
    @RequiresLegacyBluetoothAdminPermission
    @RequiresBluetoothConnectPermission
    @RequiresPermission(android.Manifest.permission.BLUETOOTH_CONNECT)
    public boolean disable() {
<<<<<<< HEAD
        android.util.SeempLog.record(57);
        try {
            return mManagerService.disable(mAttributionSource, true);
        } catch (RemoteException e) {
            Log.e(TAG, "", e);
        }
        return false;
=======
        return disable(true);
>>>>>>> 589747ba
    }

    /**
     * Turn off the local Bluetooth adapter and don't persist the setting.
     *
     * @param persist Indicate whether the off state should be persisted following the next reboot
     * @return true to indicate adapter shutdown has begun, or false on immediate error
     * @hide
     */
    @SystemApi
    @RequiresLegacyBluetoothAdminPermission
    @RequiresBluetoothConnectPermission
    @RequiresPermission(allOf = {
            android.Manifest.permission.BLUETOOTH_CONNECT,
            android.Manifest.permission.BLUETOOTH_PRIVILEGED,
    })
    public boolean disable(boolean persist) {
        android.util.SeempLog.record(57);
        try {
            return mManagerService.disable(mAttributionSource, persist);
        } catch (RemoteException e) {
            Log.e(TAG, "", e);
        }
        return false;
    }

    /**
     * Returns the hardware address of the local Bluetooth adapter.
     * <p>For example, "00:11:22:AA:BB:CC".
     *
     * @return Bluetooth hardware address as string
     *
     * Requires {@code android.Manifest.permission#LOCAL_MAC_ADDRESS} and
     * {@link android.Manifest.permission#BLUETOOTH_CONNECT}.
     */
    @RequiresLegacyBluetoothPermission
    @RequiresBluetoothConnectPermission
    public String getAddress() {
        try {
            return mManagerService.getAddress(mAttributionSource);
        } catch (RemoteException e) {
            Log.e(TAG, "", e);
        }
        return null;
    }

    /**
     * Get the friendly Bluetooth name of the local Bluetooth adapter.
     * <p>This name is visible to remote Bluetooth devices.
     *
     * @return the Bluetooth name, or null on error
     */
    @RequiresLegacyBluetoothPermission
    @RequiresBluetoothConnectPermission
    @RequiresPermission(android.Manifest.permission.BLUETOOTH_CONNECT)
    public String getName() {
        try {
            return mManagerService.getName(mAttributionSource);
        } catch (RemoteException e) {
            Log.e(TAG, "", e);
        }
        return null;
    }

    /** {@hide} */
    @RequiresBluetoothAdvertisePermission
    @RequiresPermission(android.Manifest.permission.BLUETOOTH_ADVERTISE)
    public int getNameLengthForAdvertise() {
        mServiceLock.readLock().lock();
        try {
            if (mService != null) {
                final SynchronousResultReceiver<Integer> recv = SynchronousResultReceiver.get();
                mService.getNameLengthForAdvertise(mAttributionSource, recv);
                return recv.awaitResultNoInterrupt(getSyncTimeout()).getValue(-1);
            }
        } catch (RemoteException | TimeoutException e) {
            Log.e(TAG, e.toString() + "\n" + Log.getStackTraceString(new Throwable()));
        } finally {
            mServiceLock.readLock().unlock();
        }
        return -1;
    }

    /**
     * Factory reset bluetooth settings.
     *
     * @return true to indicate that the config file was successfully cleared
     * @hide
     */
    @SystemApi
    @RequiresBluetoothConnectPermission
    @RequiresPermission(allOf = {
            android.Manifest.permission.BLUETOOTH_CONNECT,
            android.Manifest.permission.BLUETOOTH_PRIVILEGED,
    })
    public boolean clearBluetooth() {
        mServiceLock.readLock().lock();
        try {
            if (mService != null) {
                final SynchronousResultReceiver<Boolean> recv = SynchronousResultReceiver.get();
                mService.factoryReset(mAttributionSource, recv);
                if (recv.awaitResultNoInterrupt(getSyncTimeout()).getValue(false)
                        && mManagerService != null
                        && mManagerService.onFactoryReset(mAttributionSource)) {
                    return true;
                }
            }
            Log.e(TAG, "factoryReset(): Setting persist.bluetooth.factoryreset to retry later");
            BluetoothProperties.factory_reset(true);
        } catch (RemoteException | TimeoutException e) {
            Log.e(TAG, e.toString() + "\n" + Log.getStackTraceString(new Throwable()));
        } finally {
            mServiceLock.readLock().unlock();
        }
        return false;
    }

     /**
     * See {@link #clearBluetooth()}
     *
     * @return true to indicate that the config file was successfully cleared
     * @hide
     */
    @UnsupportedAppUsage(maxTargetSdk = Build.VERSION_CODES.R, trackingBug = 170729553)
    @RequiresBluetoothConnectPermission
    @RequiresPermission(allOf = {
            android.Manifest.permission.BLUETOOTH_CONNECT,
            android.Manifest.permission.BLUETOOTH_PRIVILEGED,
    })
    public boolean factoryReset() {
        return clearBluetooth();
    }

    /**
     * Get the UUIDs supported by the local Bluetooth adapter.
     *
     * @return the UUIDs supported by the local Bluetooth Adapter.
     * @hide
     */
    @UnsupportedAppUsage
    @RequiresLegacyBluetoothPermission
    @RequiresBluetoothConnectPermission
    @RequiresPermission(android.Manifest.permission.BLUETOOTH_CONNECT)
    public @NonNull ParcelUuid[] getUuids() {
        List<ParcelUuid> parcels = getUuidsList();
        return parcels.toArray(new ParcelUuid[parcels.size()]);
    }

    /**
     * Get the UUIDs supported by the local Bluetooth adapter.
     *
     * @return a list of the UUIDs supported by the local Bluetooth Adapter.
     * @hide
     */
    @SystemApi
    @RequiresPermission(android.Manifest.permission.BLUETOOTH_CONNECT)
    public @NonNull List<ParcelUuid> getUuidsList() {
        List<ParcelUuid> defaultValue = new ArrayList<>();
        if (getState() != STATE_ON) {
            return defaultValue;
        }
        mServiceLock.readLock().lock();
        try {
            if (mService != null) {
                final SynchronousResultReceiver<List<ParcelUuid>> recv =
                        SynchronousResultReceiver.get();
                mService.getUuids(mAttributionSource, recv);
                return recv.awaitResultNoInterrupt(getSyncTimeout()).getValue(defaultValue);
            }
        } catch (RemoteException | TimeoutException e) {
            Log.e(TAG, e.toString() + "\n" + Log.getStackTraceString(new Throwable()));
        } finally {
            mServiceLock.readLock().unlock();
        }
        return defaultValue;
    }

    /**
     * Set the friendly Bluetooth name of the local Bluetooth adapter.
     * <p>This name is visible to remote Bluetooth devices.
     * <p>Valid Bluetooth names are a maximum of 248 bytes using UTF-8
     * encoding, although many remote devices can only display the first
     * 40 characters, and some may be limited to just 20.
     * <p>If Bluetooth state is not {@link #STATE_ON}, this API
     * will return false. After turning on Bluetooth,
     * wait for {@link #ACTION_STATE_CHANGED} with {@link #STATE_ON}
     * to get the updated value.
     *
     * @param name a valid Bluetooth name
     * @return true if the name was set, false otherwise
     */
    @RequiresLegacyBluetoothAdminPermission
    @RequiresBluetoothConnectPermission
    @RequiresPermission(android.Manifest.permission.BLUETOOTH_CONNECT)
    public boolean setName(String name) {
        if (getState() != STATE_ON) {
            return false;
        }
        mServiceLock.readLock().lock();
        try {
            if (mService != null) {
                final SynchronousResultReceiver<Boolean> recv = SynchronousResultReceiver.get();
                mService.setName(name, mAttributionSource, recv);
                return recv.awaitResultNoInterrupt(getSyncTimeout()).getValue(false);
            }
        } catch (RemoteException | TimeoutException e) {
            Log.e(TAG, e.toString() + "\n" + Log.getStackTraceString(new Throwable()));
        } finally {
            mServiceLock.readLock().unlock();
        }
        return false;
    }

    /**
     * Returns the {@link BluetoothClass} Bluetooth Class of Device (CoD) of the local Bluetooth
     * adapter.
     *
     * @return {@link BluetoothClass} Bluetooth CoD of local Bluetooth device.
     *
     * @hide
     */
    @RequiresLegacyBluetoothAdminPermission
    @RequiresBluetoothConnectPermission
    @RequiresPermission(android.Manifest.permission.BLUETOOTH_CONNECT)
    public BluetoothClass getBluetoothClass() {
        if (getState() != STATE_ON) {
            return null;
        }
        mServiceLock.readLock().lock();
        try {
            if (mService != null) {
                final SynchronousResultReceiver<BluetoothClass> recv =
                        SynchronousResultReceiver.get();
                mService.getBluetoothClass(mAttributionSource, recv);
                return recv.awaitResultNoInterrupt(getSyncTimeout()).getValue(null);
            }
        } catch (RemoteException | TimeoutException e) {
            Log.e(TAG, e.toString() + "\n" + Log.getStackTraceString(new Throwable()));
        } finally {
            mServiceLock.readLock().unlock();
        }
        return null;
    }

    /**
     * Sets the {@link BluetoothClass} Bluetooth Class of Device (CoD) of the local Bluetooth
     * adapter.
     *
     * <p>Note: This value persists across system reboot.
     *
     * @param bluetoothClass {@link BluetoothClass} to set the local Bluetooth adapter to.
     * @return true if successful, false if unsuccessful.
     *
     * @hide
     */
    @RequiresBluetoothConnectPermission
    @RequiresPermission(allOf = {
            android.Manifest.permission.BLUETOOTH_CONNECT,
            android.Manifest.permission.BLUETOOTH_PRIVILEGED,
    })
    public boolean setBluetoothClass(BluetoothClass bluetoothClass) {
        if (getState() != STATE_ON) {
            return false;
        }
        mServiceLock.readLock().lock();
        try {
            if (mService != null) {
                final SynchronousResultReceiver<Boolean> recv = SynchronousResultReceiver.get();
                mService.setBluetoothClass(bluetoothClass, mAttributionSource, recv);
                return recv.awaitResultNoInterrupt(getSyncTimeout()).getValue(false);
            }
        } catch (RemoteException | TimeoutException e) {
            Log.e(TAG, e.toString() + "\n" + Log.getStackTraceString(new Throwable()));
        } finally {
            mServiceLock.readLock().unlock();
        }
        return false;
    }

    /**
     * Returns the Input/Output capability of the device for classic Bluetooth.
     *
     * @return Input/Output capability of the device. One of {@link #IO_CAPABILITY_OUT},
     *         {@link #IO_CAPABILITY_IO}, {@link #IO_CAPABILITY_IN}, {@link #IO_CAPABILITY_NONE},
     *         {@link #IO_CAPABILITY_KBDISP} or {@link #IO_CAPABILITY_UNKNOWN}.
     *
     * @hide
     */
    @RequiresLegacyBluetoothAdminPermission
    @RequiresBluetoothConnectPermission
    @RequiresPermission(android.Manifest.permission.BLUETOOTH_CONNECT)
    @IoCapability
    public int getIoCapability() {
        if (getState() != STATE_ON) return BluetoothAdapter.IO_CAPABILITY_UNKNOWN;
        mServiceLock.readLock().lock();
        try {
            if (mService != null) {
                final SynchronousResultReceiver<Integer> recv =
                        SynchronousResultReceiver.get();
                mService.getIoCapability(mAttributionSource, recv);
                return recv.awaitResultNoInterrupt(getSyncTimeout())
                    .getValue(BluetoothAdapter.IO_CAPABILITY_UNKNOWN);
            }
        } catch (RemoteException | TimeoutException e) {
            Log.e(TAG, e.toString() + "\n" + Log.getStackTraceString(new Throwable()));
        } finally {
            mServiceLock.readLock().unlock();
        }
        return BluetoothAdapter.IO_CAPABILITY_UNKNOWN;
    }

    /**
     * Sets the Input/Output capability of the device for classic Bluetooth.
     *
     * <p>Changing the Input/Output capability of a device only takes effect on restarting the
     * Bluetooth stack. You would need to restart the stack using {@link BluetoothAdapter#disable()}
     * and {@link BluetoothAdapter#enable()} to see the changes.
     *
     * @param capability Input/Output capability of the device. One of {@link #IO_CAPABILITY_OUT},
     *                   {@link #IO_CAPABILITY_IO}, {@link #IO_CAPABILITY_IN},
     *                   {@link #IO_CAPABILITY_NONE} or {@link #IO_CAPABILITY_KBDISP}.
     *
     * @hide
     */
    @RequiresBluetoothConnectPermission
    @RequiresPermission(allOf = {
            android.Manifest.permission.BLUETOOTH_CONNECT,
            android.Manifest.permission.BLUETOOTH_PRIVILEGED,
    })
    public boolean setIoCapability(@IoCapability int capability) {
        if (getState() != STATE_ON) return false;
        mServiceLock.readLock().lock();
        try {
            if (mService != null) {
                final SynchronousResultReceiver<Boolean> recv = SynchronousResultReceiver.get();
                mService.setIoCapability(capability, mAttributionSource, recv);
                return recv.awaitResultNoInterrupt(getSyncTimeout()).getValue(false);
            }
        } catch (RemoteException | TimeoutException e) {
            Log.e(TAG, e.toString() + "\n" + Log.getStackTraceString(new Throwable()));
        } finally {
            mServiceLock.readLock().unlock();
        }
        return false;
    }

    /**
     * Returns the Input/Output capability of the device for BLE operations.
     *
     * @return Input/Output capability of the device. One of {@link #IO_CAPABILITY_OUT},
     *         {@link #IO_CAPABILITY_IO}, {@link #IO_CAPABILITY_IN}, {@link #IO_CAPABILITY_NONE},
     *         {@link #IO_CAPABILITY_KBDISP} or {@link #IO_CAPABILITY_UNKNOWN}.
     *
     * @hide
     */
    @RequiresLegacyBluetoothAdminPermission
    @RequiresBluetoothConnectPermission
    @RequiresPermission(android.Manifest.permission.BLUETOOTH_CONNECT)
    @IoCapability
    public int getLeIoCapability() {
        if (getState() != STATE_ON) return BluetoothAdapter.IO_CAPABILITY_UNKNOWN;
        mServiceLock.readLock().lock();
        try {
            if (mService != null) {
                final SynchronousResultReceiver<Integer> recv = SynchronousResultReceiver.get();
                mService.getLeIoCapability(mAttributionSource, recv);
                return recv.awaitResultNoInterrupt(getSyncTimeout())
                    .getValue(BluetoothAdapter.IO_CAPABILITY_UNKNOWN);
            }
        } catch (RemoteException | TimeoutException e) {
            Log.e(TAG, e.toString() + "\n" + Log.getStackTraceString(new Throwable()));
        } finally {
            mServiceLock.readLock().unlock();
        }
        return BluetoothAdapter.IO_CAPABILITY_UNKNOWN;
    }

    /**
     * Sets the Input/Output capability of the device for BLE operations.
     *
     * <p>Changing the Input/Output capability of a device only takes effect on restarting the
     * Bluetooth stack. You would need to restart the stack using {@link BluetoothAdapter#disable()}
     * and {@link BluetoothAdapter#enable()} to see the changes.
     *
     * @param capability Input/Output capability of the device. One of {@link #IO_CAPABILITY_OUT},
     *                   {@link #IO_CAPABILITY_IO}, {@link #IO_CAPABILITY_IN},
     *                   {@link #IO_CAPABILITY_NONE} or {@link #IO_CAPABILITY_KBDISP}.
     *
     * @hide
     */
    @RequiresBluetoothConnectPermission
    @RequiresPermission(allOf = {
            android.Manifest.permission.BLUETOOTH_CONNECT,
            android.Manifest.permission.BLUETOOTH_PRIVILEGED,
    })
    public boolean setLeIoCapability(@IoCapability int capability) {
        if (getState() != STATE_ON) return false;
        mServiceLock.readLock().lock();
        try {
            if (mService != null) {
                final SynchronousResultReceiver<Boolean> recv = SynchronousResultReceiver.get();
                mService.setLeIoCapability(capability, mAttributionSource, recv);
                return recv.awaitResultNoInterrupt(getSyncTimeout()).getValue(false);
            }
        } catch (RemoteException | TimeoutException e) {
            Log.e(TAG, e.toString() + "\n" + Log.getStackTraceString(new Throwable()));
        } finally {
            mServiceLock.readLock().unlock();
        }
        return false;
    }

    /**
     * Get the current Bluetooth scan mode of the local Bluetooth adapter.
     * <p>The Bluetooth scan mode determines if the local adapter is
     * connectable and/or discoverable from remote Bluetooth devices.
     * <p>Possible values are:
     * {@link #SCAN_MODE_NONE},
     * {@link #SCAN_MODE_CONNECTABLE},
     * {@link #SCAN_MODE_CONNECTABLE_DISCOVERABLE}.
     * <p>If Bluetooth state is not {@link #STATE_ON}, this API
     * will return {@link #SCAN_MODE_NONE}. After turning on Bluetooth,
     * wait for {@link #ACTION_STATE_CHANGED} with {@link #STATE_ON}
     * to get the updated value.
     *
     * @return scan mode
     */
    @RequiresLegacyBluetoothPermission
    @RequiresBluetoothScanPermission
    @RequiresPermission(android.Manifest.permission.BLUETOOTH_SCAN)
    @ScanMode
    public int getScanMode() {
        if (getState() != STATE_ON) {
            return SCAN_MODE_NONE;
        }
        mServiceLock.readLock().lock();
        try {
            if (mService != null) {
                SynchronousResultReceiver<Integer> recv = SynchronousResultReceiver.get();
                mService.getScanMode(mAttributionSource, recv);
                return recv.awaitResultNoInterrupt(getSyncTimeout()).getValue(SCAN_MODE_NONE);
            }
        } catch (TimeoutException e) {
            Log.e(TAG, e.toString() + "\n" + Log.getStackTraceString(new Throwable()));
        } catch (RemoteException e) {
            throw e.rethrowFromSystemServer();
        } finally {
            mServiceLock.readLock().unlock();
        }
        return SCAN_MODE_NONE;
    }

    /**
     * Set the local Bluetooth adapter connectablility and discoverability.
     * <p>If the scan mode is set to {@link #SCAN_MODE_CONNECTABLE_DISCOVERABLE},
     * it will change to {@link #SCAN_MODE_CONNECTABLE} after the discoverable timeout.
     * The discoverable timeout can be set with {@link #setDiscoverableTimeout} and
     * checked with {@link #getDiscoverableTimeout}. By default, the timeout is usually
     * 120 seconds on phones which is enough for a remote device to initiate and complete
     * its discovery process.
     * <p>Applications cannot set the scan mode. They should use
     * {@link #ACTION_REQUEST_DISCOVERABLE} instead.
     *
     * @param mode represents the desired state of the local device scan mode
     *
     * @return status code indicating whether the scan mode was successfully set
     * @throws IllegalArgumentException if the mode is not a valid scan mode
     * @hide
     */
    @SystemApi
    @RequiresBluetoothScanPermission
    @RequiresPermission(allOf = {
            android.Manifest.permission.BLUETOOTH_SCAN,
            android.Manifest.permission.BLUETOOTH_PRIVILEGED,
    })
    @ScanModeStatusCode
    public int setScanMode(@ScanMode int mode) {
        if (getState() != STATE_ON) {
            return BluetoothStatusCodes.ERROR_BLUETOOTH_NOT_ENABLED;
        }
        if (mode != SCAN_MODE_NONE && mode != SCAN_MODE_CONNECTABLE
                && mode != SCAN_MODE_CONNECTABLE_DISCOVERABLE) {
            throw new IllegalArgumentException("Invalid scan mode param value");
        }
        mServiceLock.readLock().lock();
        try {
            if (mService != null) {
                final SynchronousResultReceiver<Integer> recv = SynchronousResultReceiver.get();
                mService.setScanMode(mode, mAttributionSource, recv);
                return recv.awaitResultNoInterrupt(getSyncTimeout())
                        .getValue(BluetoothStatusCodes.ERROR_UNKNOWN);
            }
        } catch (TimeoutException e) {
            Log.e(TAG, e.toString() + "\n" + Log.getStackTraceString(new Throwable()));
        } catch (RemoteException e) {
            throw e.rethrowFromSystemServer();
        } finally {
            mServiceLock.readLock().unlock();
        }
        return BluetoothStatusCodes.ERROR_UNKNOWN;
    }

    /**
     * Get the timeout duration of the {@link #SCAN_MODE_CONNECTABLE_DISCOVERABLE}.
     *
     * @return the duration of the discoverable timeout or null if an error has occurred
     */
    @RequiresBluetoothScanPermission
    @RequiresPermission(android.Manifest.permission.BLUETOOTH_SCAN)
    public @Nullable Duration getDiscoverableTimeout() {
        if (getState() != STATE_ON) {
            return null;
        }
        mServiceLock.readLock().lock();
        try {
            if (mService != null) {
                final SynchronousResultReceiver<Long> recv = SynchronousResultReceiver.get();
                mService.getDiscoverableTimeout(mAttributionSource, recv);
                long timeout = recv.awaitResultNoInterrupt(getSyncTimeout()).getValue((long) -1);
                return (timeout == -1) ? null : Duration.ofSeconds(timeout);
            }
        } catch (TimeoutException e) {
            Log.e(TAG, e.toString() + "\n" + Log.getStackTraceString(new Throwable()));
        } catch (RemoteException e) {
            throw e.rethrowFromSystemServer();
        } finally {
            mServiceLock.readLock().unlock();
        }
        return null;
    }

    /**
     * Set the total time the Bluetooth local adapter will stay discoverable when
     * {@link #setScanMode} is called with {@link #SCAN_MODE_CONNECTABLE_DISCOVERABLE} mode.
     * After this timeout, the scan mode will fallback to {@link #SCAN_MODE_CONNECTABLE}.
     * <p>If <code>timeout</code> is set to 0, no timeout will occur and the scan mode will
     * be persisted until a subsequent call to {@link #setScanMode}.
     *
     * @param timeout represents the total duration the local Bluetooth adapter will remain
     *                discoverable, or no timeout if set to 0
     * @return whether the timeout was successfully set
     * @throws IllegalArgumentException if <code>timeout</code> duration in seconds is more
     *         than {@link Integer#MAX_VALUE}
     * @hide
     */
    @SystemApi
    @RequiresBluetoothScanPermission
    @RequiresPermission(allOf = {
            android.Manifest.permission.BLUETOOTH_SCAN,
            android.Manifest.permission.BLUETOOTH_PRIVILEGED,
    })
    @ScanModeStatusCode
    public int setDiscoverableTimeout(@NonNull Duration timeout) {
        if (getState() != STATE_ON) {
            return BluetoothStatusCodes.ERROR_BLUETOOTH_NOT_ENABLED;
        }
        if (timeout.toSeconds() > Integer.MAX_VALUE) {
            throw new IllegalArgumentException("Timeout in seconds must be less or equal to "
                    + Integer.MAX_VALUE);
        }
        mServiceLock.readLock().lock();
        try {
            if (mService != null) {
                final SynchronousResultReceiver<Integer> recv = SynchronousResultReceiver.get();
                mService.setDiscoverableTimeout(timeout.toSeconds(), mAttributionSource, recv);
                return recv.awaitResultNoInterrupt(getSyncTimeout())
                        .getValue(BluetoothStatusCodes.ERROR_UNKNOWN);
            }
        } catch (TimeoutException e) {
            Log.e(TAG, e.toString() + "\n" + Log.getStackTraceString(new Throwable()));
        } catch (RemoteException e) {
            throw e.rethrowFromSystemServer();
        } finally {
            mServiceLock.readLock().unlock();
        }
        return BluetoothStatusCodes.ERROR_UNKNOWN;
    }

    /**
     * Get the end time of the latest remote device discovery process.
     *
     * @return the latest time that the bluetooth adapter was/will be in discovery mode, in
     * milliseconds since the epoch. This time can be in the future if {@link #startDiscovery()} has
     * been called recently.
     * @hide
     */
    @SystemApi
    @RequiresBluetoothConnectPermission
    @RequiresPermission(allOf = {
            android.Manifest.permission.BLUETOOTH_CONNECT,
            android.Manifest.permission.BLUETOOTH_PRIVILEGED,
    })
    public long getDiscoveryEndMillis() {
        mServiceLock.readLock().lock();
        try {
            if (mService != null) {
                final SynchronousResultReceiver<Long> recv = SynchronousResultReceiver.get();
                mService.getDiscoveryEndMillis(mAttributionSource, recv);
                return recv.awaitResultNoInterrupt(getSyncTimeout()).getValue((long) -1);
            }
        } catch (RemoteException | TimeoutException e) {
            Log.e(TAG, e.toString() + "\n" + Log.getStackTraceString(new Throwable()));
        } finally {
            mServiceLock.readLock().unlock();
        }
        return -1;
    }

    /**
     * Start the remote device discovery process.
     * <p>The discovery process usually involves an inquiry scan of about 12
     * seconds, followed by a page scan of each new device to retrieve its
     * Bluetooth name.
     * <p>This is an asynchronous call, it will return immediately. Register
     * for {@link #ACTION_DISCOVERY_STARTED} and {@link
     * #ACTION_DISCOVERY_FINISHED} intents to determine exactly when the
     * discovery starts and completes. Register for {@link
     * BluetoothDevice#ACTION_FOUND} to be notified as remote Bluetooth devices
     * are found.
     * <p>Device discovery is a heavyweight procedure. New connections to
     * remote Bluetooth devices should not be attempted while discovery is in
     * progress, and existing connections will experience limited bandwidth
     * and high latency. Use {@link #cancelDiscovery()} to cancel an ongoing
     * discovery. Discovery is not managed by the Activity,
     * but is run as a system service, so an application should always call
     * {@link BluetoothAdapter#cancelDiscovery()} even if it
     * did not directly request a discovery, just to be sure.
     * <p>Device discovery will only find remote devices that are currently
     * <i>discoverable</i> (inquiry scan enabled). Many Bluetooth devices are
     * not discoverable by default, and need to be entered into a special mode.
     * <p>If Bluetooth state is not {@link #STATE_ON}, this API
     * will return false. After turning on Bluetooth, wait for {@link #ACTION_STATE_CHANGED}
     * with {@link #STATE_ON} to get the updated value.
     * <p>If a device is currently bonding, this request will be queued and executed once that
     * device has finished bonding. If a request is already queued, this request will be ignored.
     *
     * @return true on success, false on error
     */
    @RequiresLegacyBluetoothAdminPermission
    @RequiresBluetoothScanPermission
    @RequiresBluetoothLocationPermission
    @RequiresPermission(android.Manifest.permission.BLUETOOTH_SCAN)
    public boolean startDiscovery() {
        android.util.SeempLog.record(58);
        if (getState() != STATE_ON) {
            return false;
        }
        mServiceLock.readLock().lock();
        try {
            if (mService != null) {
                final SynchronousResultReceiver<Boolean> recv = SynchronousResultReceiver.get();
                mService.startDiscovery(mAttributionSource, recv);
                return recv.awaitResultNoInterrupt(getSyncTimeout()).getValue(false);
            }
        } catch (RemoteException | TimeoutException e) {
            Log.e(TAG, e.toString() + "\n" + Log.getStackTraceString(new Throwable()));
        } finally {
            mServiceLock.readLock().unlock();
        }
        return false;
    }

    /**
     * Cancel the current device discovery process.
     * <p>Because discovery is a heavyweight procedure for the Bluetooth
     * adapter, this method should always be called before attempting to connect
     * to a remote device with {@link
     * android.bluetooth.BluetoothSocket#connect()}. Discovery is not managed by
     * the  Activity, but is run as a system service, so an application should
     * always call cancel discovery even if it did not directly request a
     * discovery, just to be sure.
     * <p>If Bluetooth state is not {@link #STATE_ON}, this API
     * will return false. After turning on Bluetooth,
     * wait for {@link #ACTION_STATE_CHANGED} with {@link #STATE_ON}
     * to get the updated value.
     *
     * @return true on success, false on error
     */
    @RequiresLegacyBluetoothAdminPermission
    @RequiresBluetoothScanPermission
    @RequiresPermission(android.Manifest.permission.BLUETOOTH_SCAN)
    public boolean cancelDiscovery() {
        if (getState() != STATE_ON) {
            return false;
        }
        mServiceLock.readLock().lock();
        try {
            if (mService != null) {
                final SynchronousResultReceiver<Boolean> recv = SynchronousResultReceiver.get();
                mService.cancelDiscovery(mAttributionSource, recv);
                return recv.awaitResultNoInterrupt(getSyncTimeout()).getValue(false);
            }
        } catch (RemoteException | TimeoutException e) {
            Log.e(TAG, e.toString() + "\n" + Log.getStackTraceString(new Throwable()));
        } finally {
            mServiceLock.readLock().unlock();
        }
        return false;
    }

    /**
     * Return true if the local Bluetooth adapter is currently in the device
     * discovery process.
     * <p>Device discovery is a heavyweight procedure. New connections to
     * remote Bluetooth devices should not be attempted while discovery is in
     * progress, and existing connections will experience limited bandwidth
     * and high latency. Use {@link #cancelDiscovery()} to cancel an ongoing
     * discovery.
     * <p>Applications can also register for {@link #ACTION_DISCOVERY_STARTED}
     * or {@link #ACTION_DISCOVERY_FINISHED} to be notified when discovery
     * starts or completes.
     * <p>If Bluetooth state is not {@link #STATE_ON}, this API
     * will return false. After turning on Bluetooth,
     * wait for {@link #ACTION_STATE_CHANGED} with {@link #STATE_ON}
     * to get the updated value.
     *
     * @return true if discovering
     */
    @RequiresLegacyBluetoothPermission
    @RequiresBluetoothScanPermission
    @RequiresPermission(android.Manifest.permission.BLUETOOTH_SCAN)
    public boolean isDiscovering() {
        if (getState() != STATE_ON) {
            return false;
        }
        mServiceLock.readLock().lock();
        try {
            if (mService != null) {
                final SynchronousResultReceiver<Boolean> recv = SynchronousResultReceiver.get();
                mService.isDiscovering(mAttributionSource, recv);
                return recv.awaitResultNoInterrupt(getSyncTimeout()).getValue(false);
            }
        } catch (RemoteException | TimeoutException e) {
            Log.e(TAG, e.toString() + "\n" + Log.getStackTraceString(new Throwable()));
        } finally {
            mServiceLock.readLock().unlock();
        }
        return false;
    }

    /**
     * Removes the active device for the grouping of @ActiveDeviceUse specified
     *
     * @param profiles represents the purpose for which we are setting this as the active device.
     *                 Possible values are:
     *                 {@link BluetoothAdapter#ACTIVE_DEVICE_AUDIO},
     *                 {@link BluetoothAdapter#ACTIVE_DEVICE_PHONE_CALL},
     *                 {@link BluetoothAdapter#ACTIVE_DEVICE_ALL}
     * @return false on immediate error, true otherwise
     * @throws IllegalArgumentException if device is null or profiles is not one of
     * {@link ActiveDeviceUse}
     * @hide
     */
    @SystemApi
    @RequiresBluetoothConnectPermission
    @RequiresPermission(allOf = {
            android.Manifest.permission.BLUETOOTH_CONNECT,
            android.Manifest.permission.BLUETOOTH_PRIVILEGED,
            android.Manifest.permission.MODIFY_PHONE_STATE,
    })
    public boolean removeActiveDevice(@ActiveDeviceUse int profiles) {
        if (profiles != ACTIVE_DEVICE_AUDIO && profiles != ACTIVE_DEVICE_PHONE_CALL
                && profiles != ACTIVE_DEVICE_ALL) {
            Log.e(TAG, "Invalid profiles param value in removeActiveDevice");
            throw new IllegalArgumentException("Profiles must be one of "
                    + "BluetoothAdapter.ACTIVE_DEVICE_AUDIO, "
                    + "BluetoothAdapter.ACTIVE_DEVICE_PHONE_CALL, or "
                    + "BluetoothAdapter.ACTIVE_DEVICE_ALL");
        }
        mServiceLock.readLock().lock();
        try {
            if (mService != null) {
                if (DBG) Log.d(TAG, "removeActiveDevice, profiles: " + profiles);
                final SynchronousResultReceiver<Boolean> recv = SynchronousResultReceiver.get();
                mService.removeActiveDevice(profiles, mAttributionSource, recv);
                return recv.awaitResultNoInterrupt(getSyncTimeout()).getValue(false);
            }
        } catch (RemoteException | TimeoutException e) {
            Log.e(TAG, e.toString() + "\n" + Log.getStackTraceString(new Throwable()));
        } finally {
            mServiceLock.readLock().unlock();
        }

        return false;
    }

    /**
     * Sets device as the active devices for the profiles passed into the function
     *
     * @param device is the remote bluetooth device
     * @param profiles represents the purpose for which we are setting this as the active device.
     *                 Possible values are:
     *                 {@link BluetoothAdapter#ACTIVE_DEVICE_AUDIO},
     *                 {@link BluetoothAdapter#ACTIVE_DEVICE_PHONE_CALL},
     *                 {@link BluetoothAdapter#ACTIVE_DEVICE_ALL}
     * @return false on immediate error, true otherwise
     * @throws IllegalArgumentException if device is null or profiles is not one of
     * {@link ActiveDeviceUse}
     * @hide
     */
    @SystemApi
    @RequiresBluetoothConnectPermission
    @RequiresPermission(allOf = {
            android.Manifest.permission.BLUETOOTH_CONNECT,
            android.Manifest.permission.BLUETOOTH_PRIVILEGED,
            android.Manifest.permission.MODIFY_PHONE_STATE,
    })
    public boolean setActiveDevice(@NonNull BluetoothDevice device,
            @ActiveDeviceUse int profiles) {
        if (device == null) {
            Log.e(TAG, "setActiveDevice: Null device passed as parameter");
            throw new IllegalArgumentException("device cannot be null");
        }
        if (profiles != ACTIVE_DEVICE_AUDIO && profiles != ACTIVE_DEVICE_PHONE_CALL
                && profiles != ACTIVE_DEVICE_ALL) {
            Log.e(TAG, "Invalid profiles param value in setActiveDevice");
            throw new IllegalArgumentException("Profiles must be one of "
                    + "BluetoothAdapter.ACTIVE_DEVICE_AUDIO, "
                    + "BluetoothAdapter.ACTIVE_DEVICE_PHONE_CALL, or "
                    + "BluetoothAdapter.ACTIVE_DEVICE_ALL");
        }
        mServiceLock.readLock().lock();
        try {
            if (mService != null) {
                if (DBG) {
                    Log.d(TAG, "setActiveDevice, device: " + device + ", profiles: " + profiles);
                }
                final SynchronousResultReceiver<Boolean> recv = SynchronousResultReceiver.get();
                mService.setActiveDevice(device, profiles, mAttributionSource, recv);
                return recv.awaitResultNoInterrupt(getSyncTimeout()).getValue(false);
            }
        } catch (RemoteException | TimeoutException e) {
            Log.e(TAG, e.toString() + "\n" + Log.getStackTraceString(new Throwable()));
        } finally {
            mServiceLock.readLock().unlock();
        }

        return false;
    }
    /** @hide */
    @RequiresPermission(android.Manifest.permission.BLUETOOTH_CONNECT)
    public boolean isBroadcastActive() {
        try {
            mServiceLock.readLock().lock();
            if (mService != null) {
                return mService.isBroadcastActive(mAttributionSource);
            }
        } catch (RemoteException e) {
            Log.e(TAG, "", e);
        } finally {
            mServiceLock.readLock().unlock();
        }
        return false;
    }
    /**
     * Get the active devices for the BluetoothProfile specified
     *
     * @param profile is the profile from which we want the active devices.
     *                Possible values are:
     *                {@link BluetoothProfile#HEADSET},
     *                {@link BluetoothProfile#A2DP},
     *                {@link BluetoothProfile#HEARING_AID}
     *                {@link BluetoothProfile#LE_AUDIO}
     * @return A list of active bluetooth devices
     * @throws IllegalArgumentException If profile is not one of {@link ActiveDeviceProfile}
     * @hide
     */
    @SystemApi
    @RequiresPermission(allOf = {
            android.Manifest.permission.BLUETOOTH_CONNECT,
            android.Manifest.permission.BLUETOOTH_PRIVILEGED,
    })
    public @NonNull List<BluetoothDevice> getActiveDevices(@ActiveDeviceProfile int profile) {
        if (profile != BluetoothProfile.HEADSET
                && profile != BluetoothProfile.A2DP
                && profile != BluetoothProfile.HEARING_AID
                && profile != BluetoothProfile.LE_AUDIO) {
            Log.e(TAG, "Invalid profile param value in getActiveDevices");
            throw new IllegalArgumentException("Profiles must be one of "
                    + "BluetoothProfile.A2DP, "
                    + "BluetoothProfile.HEARING_AID, or"
                    + "BluetoothProfile.HEARING_AID"
                    + "BluetoothProfile.LE_AUDIO");
        }
        mServiceLock.readLock().lock();
        try {
            if (mService != null) {
                if (DBG) {
                    Log.d(TAG, "getActiveDevices(profile= "
                            + BluetoothProfile.getProfileName(profile) + ")");
                }
                final SynchronousResultReceiver<List<BluetoothDevice>> recv =
                        SynchronousResultReceiver.get();
                mService.getActiveDevices(profile, mAttributionSource, recv);
                return recv.awaitResultNoInterrupt(getSyncTimeout()).getValue(new ArrayList<>());
            }
        } catch (RemoteException | TimeoutException e) {
            Log.e(TAG, e.toString() + "\n" + Log.getStackTraceString(new Throwable()));
        } finally {
            mServiceLock.readLock().unlock();
        }

        return new ArrayList<>();
    }

    /**
     * Return true if the multi advertisement is supported by the chipset
     *
     * @return true if Multiple Advertisement feature is supported
     */
    @RequiresLegacyBluetoothPermission
    @RequiresNoPermission
    public boolean isMultipleAdvertisementSupported() {
        if (getState() != STATE_ON) {
            return false;
        }
        mServiceLock.readLock().lock();
        try {
            if (mService != null) {
                final SynchronousResultReceiver<Boolean> recv = SynchronousResultReceiver.get();
                mService.isMultiAdvertisementSupported(recv);
                return recv.awaitResultNoInterrupt(getSyncTimeout()).getValue(false);
            }
        } catch (RemoteException | TimeoutException e) {
            Log.e(TAG, e.toString() + "\n" + Log.getStackTraceString(new Throwable()));
        } finally {
            mServiceLock.readLock().unlock();
        }
        return false;
    }

    /**
     * Returns {@code true} if BLE scan is always available, {@code false} otherwise. <p>
     *
     * If this returns {@code true}, application can issue {@link BluetoothLeScanner#startScan} and
     * fetch scan results even when Bluetooth is turned off.<p>
     *
     * To change this setting, use {@link #ACTION_REQUEST_BLE_SCAN_ALWAYS_AVAILABLE}.
     *
     * @hide
     */
    @SystemApi
    @RequiresNoPermission
    public boolean isBleScanAlwaysAvailable() {
        try {
            return mManagerService.isBleScanAlwaysAvailable();
        } catch (RemoteException e) {
            Log.e(TAG, "remote exception when calling isBleScanAlwaysAvailable", e);
            return false;
        }
    }

    private static final IpcDataCache.QueryHandler<IBluetooth, Boolean> sBluetoothFilteringQuery =
            new IpcDataCache.QueryHandler<>() {
        @RequiresLegacyBluetoothPermission
        @RequiresNoPermission
        @Override
        public Boolean apply(IBluetooth serviceQuery) {
            try {
                final SynchronousResultReceiver<Boolean> recv = SynchronousResultReceiver.get();
                serviceQuery.isOffloadedFilteringSupported(recv);
                return recv.awaitResultNoInterrupt(getSyncTimeout()).getValue(false);
            } catch (RemoteException | TimeoutException e) {
                throw new RuntimeException(e);
            }
        }};

    private static final String FILTERING_API = "BluetoothAdapter_isOffloadedFilteringSupported";

    private static final IpcDataCache<IBluetooth, Boolean> sBluetoothFilteringCache =
            new BluetoothCache<>(FILTERING_API, sBluetoothFilteringQuery);

    /** @hide */
    @RequiresNoPermission
    public void disableIsOffloadedFilteringSupportedCache() {
        sBluetoothFilteringCache.disableForCurrentProcess();
    }

    /** @hide */
    public static void invalidateIsOffloadedFilteringSupportedCache() {
        invalidateCache(FILTERING_API);
    }

    /**
     * Return true if offloaded filters are supported
     *
     * @return true if chipset supports on-chip filtering
     */
    @RequiresLegacyBluetoothPermission
    @RequiresNoPermission
    public boolean isOffloadedFilteringSupported() {
        if (!getLeAccess()) {
            return false;
        }
        mServiceLock.readLock().lock();
        try {
            if (mService != null) return sBluetoothFilteringCache.query(mService);
        } catch (RuntimeException e) {
            if (!(e.getCause() instanceof TimeoutException)
                    && !(e.getCause() instanceof RemoteException)) {
                throw e;
            }
            Log.e(TAG, e.toString() + "\n" + Log.getStackTraceString(new Throwable()));
        } finally {
            mServiceLock.readLock().unlock();
        }
        return false;
    }

    /**
     * Return true if offloaded scan batching is supported
     *
     * @return true if chipset supports on-chip scan batching
     */
    @RequiresLegacyBluetoothPermission
    @RequiresNoPermission
    public boolean isOffloadedScanBatchingSupported() {
        if (!getLeAccess()) {
            return false;
        }
        mServiceLock.readLock().lock();
        try {
            if (mService != null) {
                final SynchronousResultReceiver<Boolean> recv = SynchronousResultReceiver.get();
                mService.isOffloadedScanBatchingSupported(recv);
                return recv.awaitResultNoInterrupt(getSyncTimeout()).getValue(false);
            }
        } catch (RemoteException | TimeoutException e) {
            Log.e(TAG, e.toString() + "\n" + Log.getStackTraceString(new Throwable()));
        } finally {
            mServiceLock.readLock().unlock();
        }
        return false;
    }

    /**
     * Return true if LE 2M PHY feature is supported.
     *
     * @return true if chipset supports LE 2M PHY feature
     */
    @RequiresLegacyBluetoothPermission
    @RequiresNoPermission
    public boolean isLe2MPhySupported() {
        if (!getLeAccess()) {
            return false;
        }
        mServiceLock.readLock().lock();
        try {
            if (mService != null) {
                final SynchronousResultReceiver<Boolean> recv = SynchronousResultReceiver.get();
                mService.isLe2MPhySupported(recv);
                return recv.awaitResultNoInterrupt(getSyncTimeout()).getValue(false);
            }
        } catch (RemoteException | TimeoutException e) {
            Log.e(TAG, e.toString() + "\n" + Log.getStackTraceString(new Throwable()));
        } finally {
            mServiceLock.readLock().unlock();
        }
        return false;
    }

    /**
     * Return true if LE Coded PHY feature is supported.
     *
     * @return true if chipset supports LE Coded PHY feature
     */
    @RequiresLegacyBluetoothPermission
    @RequiresNoPermission
    public boolean isLeCodedPhySupported() {
        if (!getLeAccess()) {
            return false;
        }
        mServiceLock.readLock().lock();
        try {
            if (mService != null) {
                final SynchronousResultReceiver<Boolean> recv = SynchronousResultReceiver.get();
                mService.isLeCodedPhySupported(recv);
                return recv.awaitResultNoInterrupt(getSyncTimeout()).getValue(false);
            }
        } catch (RemoteException | TimeoutException e) {
            Log.e(TAG, e.toString() + "\n" + Log.getStackTraceString(new Throwable()));
        } finally {
            mServiceLock.readLock().unlock();
        }
        return false;
    }

    /**
     * Return true if LE Extended Advertising feature is supported.
     *
     * @return true if chipset supports LE Extended Advertising feature
     */
    @RequiresLegacyBluetoothPermission
    @RequiresNoPermission
    public boolean isLeExtendedAdvertisingSupported() {
        if (!getLeAccess()) {
            return false;
        }
        mServiceLock.readLock().lock();
        try {
            if (mService != null) {
                final SynchronousResultReceiver<Boolean> recv = SynchronousResultReceiver.get();
                mService.isLeExtendedAdvertisingSupported(recv);
                return recv.awaitResultNoInterrupt(getSyncTimeout()).getValue(false);
            }
        } catch (RemoteException | TimeoutException e) {
            Log.e(TAG, e.toString() + "\n" + Log.getStackTraceString(new Throwable()));
        } finally {
            mServiceLock.readLock().unlock();
        }
        return false;
    }

    /**
     * Return true if LE Periodic Advertising feature is supported.
     *
     * @return true if chipset supports LE Periodic Advertising feature
     */
    @RequiresLegacyBluetoothPermission
    @RequiresNoPermission
    public boolean isLePeriodicAdvertisingSupported() {
        if (!getLeAccess()) {
            return false;
        }
        mServiceLock.readLock().lock();
        try {
            if (mService != null) {
                final SynchronousResultReceiver<Boolean> recv = SynchronousResultReceiver.get();
                mService.isLePeriodicAdvertisingSupported(recv);
                return recv.awaitResultNoInterrupt(getSyncTimeout()).getValue(false);
            }
        } catch (RemoteException | TimeoutException e) {
            Log.e(TAG, e.toString() + "\n" + Log.getStackTraceString(new Throwable()));
        } finally {
            mServiceLock.readLock().unlock();
        }
        return false;
    }

    /** @hide */
    @Retention(RetentionPolicy.SOURCE)
    @IntDef(value = {
            BluetoothStatusCodes.FEATURE_SUPPORTED,
            BluetoothStatusCodes.ERROR_UNKNOWN,
            BluetoothStatusCodes.ERROR_BLUETOOTH_NOT_ENABLED,
            BluetoothStatusCodes.FEATURE_NOT_SUPPORTED,
    })
    public @interface LeFeatureReturnValues {}

    /**
     * Returns {@link BluetoothStatusCodes#FEATURE_SUPPORTED} if the LE audio feature is
     * supported, {@link BluetoothStatusCodes#FEATURE_NOT_SUPPORTED} if the feature is not
     * supported, or an error code.
     *
     * @return whether the LE audio is supported
     * @throws IllegalStateException if the bluetooth service is null
     */
    @RequiresNoPermission
    public @LeFeatureReturnValues int isLeAudioSupported() {
        if (!getLeAccess()) {
            return BluetoothStatusCodes.ERROR_BLUETOOTH_NOT_ENABLED;
        }
        mServiceLock.readLock().lock();
        try {
            if (mService != null) {
                final SynchronousResultReceiver<Integer> recv = SynchronousResultReceiver.get();
                mService.isLeAudioSupported(recv);
                return recv.awaitResultNoInterrupt(getSyncTimeout())
                    .getValue(BluetoothStatusCodes.ERROR_UNKNOWN);
            } else {
                throw new IllegalStateException(
                        "LE state is on, but there is no bluetooth service.");
            }
        } catch (TimeoutException e) {
            Log.e(TAG, e.toString() + "\n" + Log.getStackTraceString(new Throwable()));
        } catch (RemoteException e) {
            e.rethrowFromSystemServer();
        } finally {
            mServiceLock.readLock().unlock();
        }
        return BluetoothStatusCodes.ERROR_UNKNOWN;
    }

    /**
     * Returns {@link BluetoothStatusCodes#FEATURE_SUPPORTED} if the LE audio broadcast source
     * feature is supported, {@link BluetoothStatusCodes#FEATURE_NOT_SUPPORTED} if the feature
     * is not supported, or an error code.
     *
     * @return whether the LE audio broadcast source is supported
     * @throws IllegalStateException if the bluetooth service is null
     */
    @RequiresNoPermission
    public @LeFeatureReturnValues int isLeAudioBroadcastSourceSupported() {
        if (!getLeAccess()) {
            return BluetoothStatusCodes.ERROR_BLUETOOTH_NOT_ENABLED;
        }
        mServiceLock.readLock().lock();
        try {
            if (mService != null) {
                final SynchronousResultReceiver<Integer> recv = SynchronousResultReceiver.get();
                mService.isLeAudioBroadcastSourceSupported(recv);
                return recv.awaitResultNoInterrupt(getSyncTimeout())
                    .getValue(BluetoothStatusCodes.ERROR_UNKNOWN);
            } else {
                throw new IllegalStateException(
                        "LE state is on, but there is no bluetooth service.");
            }
        } catch (TimeoutException e) {
            Log.e(TAG, e.toString() + "\n" + Log.getStackTraceString(new Throwable()));
        } catch (RemoteException e) {
            e.rethrowFromSystemServer();
        } finally {
            mServiceLock.readLock().unlock();
        }

        return BluetoothStatusCodes.ERROR_UNKNOWN;
    }

    /**
     * Returns {@link BluetoothStatusCodes#FEATURE_SUPPORTED} if the LE audio broadcast assistant
     * feature is supported, {@link BluetoothStatusCodes#FEATURE_NOT_SUPPORTED} if the feature is
     * not supported, or an error code.
     *
     * @return whether the LE audio broadcast assistent is supported
     * @throws IllegalStateException if the bluetooth service is null
     */
    @RequiresNoPermission
    public @LeFeatureReturnValues int isLeAudioBroadcastAssistantSupported() {
        if (!getLeAccess()) {
            return BluetoothStatusCodes.ERROR_BLUETOOTH_NOT_ENABLED;
        }
        mServiceLock.readLock().lock();
        try {
            if (mService != null) {
                final SynchronousResultReceiver<Integer> recv = SynchronousResultReceiver.get();
                mService.isLeAudioBroadcastAssistantSupported(recv);
                return recv.awaitResultNoInterrupt(getSyncTimeout())
                    .getValue(BluetoothStatusCodes.ERROR_UNKNOWN);
            } else {
                throw new IllegalStateException(
                        "LE state is on, but there is no bluetooth service.");
            }
        } catch (TimeoutException e) {
            Log.e(TAG, e.toString() + "\n" + Log.getStackTraceString(new Throwable()));
        } catch (RemoteException e) {
            e.rethrowFromSystemServer();
        } finally {
            mServiceLock.readLock().unlock();
        }
        return BluetoothStatusCodes.ERROR_UNKNOWN;
    }

    /**
     * Returns whether the distance measurement feature is supported.
     *
     * @return whether the Bluetooth distance measurement is supported
     * @throws IllegalStateException if the bluetooth service is null
     *
     * @hide
     */
    @SystemApi
    @RequiresPermission(allOf = {
            android.Manifest.permission.BLUETOOTH_CONNECT,
            android.Manifest.permission.BLUETOOTH_PRIVILEGED,
    })
    public @LeFeatureReturnValues int isDistanceMeasurementSupported() {
        if (!getLeAccess()) {
            return BluetoothStatusCodes.ERROR_BLUETOOTH_NOT_ENABLED;
        }
        mServiceLock.readLock().lock();
        try {
            if (mService != null) {
                final SynchronousResultReceiver<Integer> recv = SynchronousResultReceiver.get();
                mService.isDistanceMeasurementSupported(mAttributionSource, recv);
                return recv.awaitResultNoInterrupt(getSyncTimeout())
                    .getValue(BluetoothStatusCodes.ERROR_UNKNOWN);
            } else {
                throw new IllegalStateException(
                        "LE state is on, but there is no bluetooth service.");
            }
        } catch (TimeoutException e) {
            Log.e(TAG, e.toString() + "\n" + Log.getStackTraceString(new Throwable()));
        } catch (RemoteException e) {
            e.rethrowFromSystemServer();
        } finally {
            mServiceLock.readLock().unlock();
        }
        return BluetoothStatusCodes.ERROR_UNKNOWN;
    }

    /**
     * Return the maximum LE advertising data length in bytes,
     * if LE Extended Advertising feature is supported, 0 otherwise.
     *
     * @return the maximum LE advertising data length.
     */
    @RequiresLegacyBluetoothPermission
    @RequiresNoPermission
    public int getLeMaximumAdvertisingDataLength() {
        if (!getLeAccess()) {
            return 0;
        }
        mServiceLock.readLock().lock();
        try {
            if (mService != null) {
                final SynchronousResultReceiver<Integer> recv = SynchronousResultReceiver.get();
                mService.getLeMaximumAdvertisingDataLength(recv);
                return recv.awaitResultNoInterrupt(getSyncTimeout()).getValue(0);
            }
        } catch (RemoteException | TimeoutException e) {
            Log.e(TAG, e.toString() + "\n" + Log.getStackTraceString(new Throwable()));
        } finally {
            mServiceLock.readLock().unlock();
        }
        return 0;
    }

    /**
     * @hide
     */
    public void btCmdGetFunctionCallmap(boolean isdump) {
        Log.d(TAG, "btCmdGetFunctionCallmap: " + isdump);
    }

    /**
     * Return true if Hearing Aid Profile is supported.
     *
     * @return true if phone supports Hearing Aid Profile
     */
    @RequiresNoPermission
    private boolean isHearingAidProfileSupported() {
        try {
            return mManagerService.isHearingAidProfileSupported();
        } catch (RemoteException e) {
            Log.e(TAG, "remote exception when calling isHearingAidProfileSupported", e);
            return false;
        }
    }

    /**
     * Get the maximum number of connected devices per audio profile for this device.
     *
     * @return the number of allowed simultaneous connected devices for each audio profile
     *         for this device, or -1 if the Bluetooth service can't be reached
     */
    @RequiresLegacyBluetoothPermission
    @RequiresBluetoothConnectPermission
    @RequiresPermission(android.Manifest.permission.BLUETOOTH_CONNECT)
    public int getMaxConnectedAudioDevices() {
        mServiceLock.readLock().lock();
        try {
            if (mService != null) {
                final SynchronousResultReceiver<Integer> recv = SynchronousResultReceiver.get();
                mService.getMaxConnectedAudioDevices(mAttributionSource, recv);
                return recv.awaitResultNoInterrupt(getSyncTimeout()).getValue(1);
            }
        } catch (RemoteException | TimeoutException e) {
            Log.e(TAG, e.toString() + "\n" + Log.getStackTraceString(new Throwable()));
        } finally {
            mServiceLock.readLock().unlock();
        }
        return -1;
    }

    /**
     * Return true if hardware has entries available for matching beacons
     *
     * @return true if there are hw entries available for matching beacons
     * @hide
     */
    @RequiresBluetoothConnectPermission
    @RequiresPermission(android.Manifest.permission.BLUETOOTH_CONNECT)
    public boolean isHardwareTrackingFiltersAvailable() {
        if (!getLeAccess()) {
            return false;
        }
        try {
            IBluetoothGatt iGatt = mManagerService.getBluetoothGatt();
            if (iGatt == null) {
                // BLE is not supported
                return false;
            }
            final SynchronousResultReceiver<Integer> recv = SynchronousResultReceiver.get();
            iGatt.numHwTrackFiltersAvailable(mAttributionSource, recv);
            return recv.awaitResultNoInterrupt(getSyncTimeout()).getValue(0) != 0;
        } catch (TimeoutException | RemoteException e) {
            Log.e(TAG, "", e);
        }
        return false;
    }

    /**
     * Request the record of {@link BluetoothActivityEnergyInfo} object that
     * has the activity and energy info. This can be used to ascertain what
     * the controller has been up to, since the last sample.
     *
     * The callback will be called only once, when the record is available.
     *
     * @param executor the executor that the callback will be invoked on
     * @param callback the callback that will be called with either the
     *                 {@link BluetoothActivityEnergyInfo} object, or the
     *                 error code if an error has occurred
     * @hide
     */
    @SystemApi
    @RequiresBluetoothConnectPermission
    @RequiresPermission(allOf = {
            android.Manifest.permission.BLUETOOTH_CONNECT,
            android.Manifest.permission.BLUETOOTH_PRIVILEGED,
    })
    public void requestControllerActivityEnergyInfo(
            @NonNull @CallbackExecutor Executor executor,
            @NonNull OnBluetoothActivityEnergyInfoCallback callback) {
        requireNonNull(executor, "executor cannot be null");
        requireNonNull(callback, "callback cannot be null");
        OnBluetoothActivityEnergyInfoProxy proxy =
                new OnBluetoothActivityEnergyInfoProxy(executor, callback);
        mServiceLock.readLock().lock();
        try {
            if (mService != null) {
                mService.requestActivityInfo(
                        proxy,
                        mAttributionSource);
            } else {
                proxy.onError(BluetoothStatusCodes.ERROR_PROFILE_SERVICE_NOT_BOUND);
            }
        } catch (RemoteException e) {
            Log.e(TAG, "getControllerActivityEnergyInfoCallback: " + e);
            proxy.onError(BluetoothStatusCodes.ERROR_UNKNOWN);
        } finally {
            mServiceLock.readLock().unlock();
        }
    }

    /**
     * Fetches a list of the most recently connected bluetooth devices ordered by how recently they
     * were connected with most recently first and least recently last
     *
     * @return {@link List} of bonded {@link BluetoothDevice} ordered by how recently they were
     * connected
     *
     * @hide
     */
    @SystemApi
    @RequiresLegacyBluetoothAdminPermission
    @RequiresBluetoothConnectPermission
    @RequiresPermission(allOf = {
            android.Manifest.permission.BLUETOOTH_CONNECT,
            android.Manifest.permission.BLUETOOTH_PRIVILEGED,
    })
    public @NonNull List<BluetoothDevice> getMostRecentlyConnectedDevices() {
        if (getState() != STATE_ON) {
            return new ArrayList<>();
        }
        mServiceLock.readLock().lock();
        try {
            if (mService != null) {
                final SynchronousResultReceiver<List<BluetoothDevice>> recv =
                        SynchronousResultReceiver.get();
                mService.getMostRecentlyConnectedDevices(mAttributionSource, recv);
                return Attributable.setAttributionSource(
                        recv.awaitResultNoInterrupt(getSyncTimeout()).getValue(new ArrayList<>()),
                        mAttributionSource);
            }
        } catch (RemoteException | TimeoutException e) {
            Log.e(TAG, e.toString() + "\n" + Log.getStackTraceString(new Throwable()));
        } finally {
            mServiceLock.readLock().unlock();
        }
        return new ArrayList<>();
    }

    /**
     * Return the set of {@link BluetoothDevice} objects that are bonded
     * (paired) to the local adapter.
     * <p>If Bluetooth state is not {@link #STATE_ON}, this API
     * will return an empty set. After turning on Bluetooth,
     * wait for {@link #ACTION_STATE_CHANGED} with {@link #STATE_ON}
     * to get the updated value.
     *
     * @return unmodifiable set of {@link BluetoothDevice}, or null on error
     */
    @RequiresLegacyBluetoothPermission
    @RequiresBluetoothConnectPermission
    @RequiresPermission(android.Manifest.permission.BLUETOOTH_CONNECT)
    public Set<BluetoothDevice> getBondedDevices() {
        android.util.SeempLog.record(61);
        if (getState() != STATE_ON) {
            return toDeviceSet(Arrays.asList());
        }
        mServiceLock.readLock().lock();
        try {
            if (mService != null) {
                final SynchronousResultReceiver<List<BluetoothDevice>> recv =
                        SynchronousResultReceiver.get();
                mService.getBondedDevices(mAttributionSource, recv);
                return toDeviceSet(Attributable.setAttributionSource(
                        recv.awaitResultNoInterrupt(getSyncTimeout()).getValue(new ArrayList<>()),
                        mAttributionSource));
            }
            return toDeviceSet(Arrays.asList());
        } catch (RemoteException | TimeoutException e) {
            Log.e(TAG, e.toString() + "\n" + Log.getStackTraceString(new Throwable()));
        } finally {
            mServiceLock.readLock().unlock();
        }
        return null;
    }

    /**
     * Gets the currently supported profiles by the adapter.
     *
     * <p> This can be used to check whether a profile is supported before attempting
     * to connect to its respective proxy.
     *
     * @return a list of integers indicating the ids of supported profiles as defined in {@link
     * BluetoothProfile}.
     * @hide
     */
    @SystemApi
    @RequiresBluetoothConnectPermission
    @RequiresPermission(allOf = {
            android.Manifest.permission.BLUETOOTH_CONNECT,
            android.Manifest.permission.BLUETOOTH_PRIVILEGED,
    })
    public @NonNull List<Integer> getSupportedProfiles() {
        final ArrayList<Integer> supportedProfiles = new ArrayList<Integer>();

        mServiceLock.readLock().lock();
        try {
<<<<<<< HEAD
            synchronized (mManagerCallback) {
                if (mService != null) {
                    final SynchronousResultReceiver<Long> recv = SynchronousResultReceiver.get();
                    mService.getSupportedProfiles(mAttributionSource, recv);
                    final long supportedProfilesBitMask =
                            recv.awaitResultNoInterrupt(getSyncTimeout()).getValue((long) 0);

                    for (int i = 0; i <= BluetoothProfile.MAX_PROFILE_ID; i++) {
                        if ((supportedProfilesBitMask & (1L << i)) != 0) {
                            supportedProfiles.add(i);
                        }
                    }
                } else {
                    // Bluetooth is disabled. Just fill in known supported Profiles
                    if (isHearingAidProfileSupported()) {
                        supportedProfiles.add(BluetoothProfile.HEARING_AID);
=======
            if (mService != null) {
                final SynchronousResultReceiver<Long> recv = SynchronousResultReceiver.get();
                mService.getSupportedProfiles(mAttributionSource, recv);
                final long supportedProfilesBitMask =
                        recv.awaitResultNoInterrupt(getSyncTimeout()).getValue((long) 0);

                for (int i = 0; i <= BluetoothProfile.MAX_PROFILE_ID; i++) {
                    if ((supportedProfilesBitMask & (1 << i)) != 0) {
                        supportedProfiles.add(i);
>>>>>>> 589747ba
                    }
                }
            } else {
                // Bluetooth is disabled. Just fill in known supported Profiles
                if (isHearingAidProfileSupported()) {
                    supportedProfiles.add(BluetoothProfile.HEARING_AID);
                }
            }
        } catch (RemoteException | TimeoutException e) {
            Log.e(TAG, e.toString() + "\n" + Log.getStackTraceString(new Throwable()));
        } finally {
            mServiceLock.readLock().unlock();
        }
        return supportedProfiles;
    }

    private static final IpcDataCache.QueryHandler<IBluetooth, Integer>
            sBluetoothGetAdapterConnectionStateQuery = new IpcDataCache.QueryHandler<>() {
                @RequiresLegacyBluetoothPermission
                @RequiresNoPermission
                @Override
                public Integer apply(IBluetooth serviceQuery) {
                    try {
                        final SynchronousResultReceiver<Integer> recv =
                                SynchronousResultReceiver.get();
                        serviceQuery.getAdapterConnectionState(recv);
                        return recv.awaitResultNoInterrupt(getSyncTimeout())
                            .getValue(STATE_DISCONNECTED);
                    } catch (RemoteException | TimeoutException e) {
                        throw new RuntimeException(e);
                    }
                }
            };

    private static final String GET_CONNECTION_API = "BluetoothAdapter_getConnectionState";

    private static final IpcDataCache<IBluetooth, Integer>
            sBluetoothGetAdapterConnectionStateCache = new BluetoothCache<>(GET_CONNECTION_API,
                    sBluetoothGetAdapterConnectionStateQuery);

    /** @hide */
    @RequiresNoPermission
    public void disableGetAdapterConnectionStateCache() {
        sBluetoothGetAdapterConnectionStateCache.disableForCurrentProcess();
    }

    /** @hide */
    public static void invalidateGetAdapterConnectionStateCache() {
        invalidateCache(GET_CONNECTION_API);
    }

    /**
     * Get the current connection state of the local Bluetooth adapter.
     * This can be used to check whether the local Bluetooth adapter is connected
     * to any profile of any other remote Bluetooth Device.
     *
     * <p> Use this function along with {@link #ACTION_CONNECTION_STATE_CHANGED}
     * intent to get the connection state of the adapter.
     *
     * @return the connection state
     * @hide
     */
    @SystemApi
    @RequiresNoPermission
    public @ConnectionState int getConnectionState() {
        if (getState() != STATE_ON) {
            return BluetoothAdapter.STATE_DISCONNECTED;
        }
        mServiceLock.readLock().lock();
        try {
            if (mService != null) return sBluetoothGetAdapterConnectionStateCache.query(mService);
        } catch (RuntimeException e) {
            if (!(e.getCause() instanceof TimeoutException)
                    && !(e.getCause() instanceof RemoteException)) {
                throw e;
            }
            Log.e(TAG, e.toString() + "\n" + Log.getStackTraceString(new Throwable()));
        } finally {
            mServiceLock.readLock().unlock();
        }
        return STATE_DISCONNECTED;
    }

    private static final IpcDataCache
            .QueryHandler<Pair<IBluetooth, Pair<AttributionSource, Integer>>, Integer>
            sBluetoothProfileQuery = new IpcDataCache.QueryHandler<>() {
                @RequiresNoPermission
                @Override
                public Integer apply(Pair<IBluetooth, Pair<AttributionSource, Integer>> pairQuery) {
                    IBluetooth service = pairQuery.first;
                    AttributionSource source = pairQuery.second.first;
                    Integer profile = pairQuery.second.second;
                    final int defaultValue = STATE_DISCONNECTED;
                    try {
                        final SynchronousResultReceiver<Integer> recv =
                                SynchronousResultReceiver.get();
                        service.getProfileConnectionState(profile, source, recv);
                        return recv.awaitResultNoInterrupt(getSyncTimeout()).getValue(defaultValue);
                    } catch (RemoteException | TimeoutException e) {
                        throw new RuntimeException(e);
                    }
                }
            };

    private static final String PROFILE_API = "BluetoothAdapter_getProfileConnectionState";

    private static final IpcDataCache<Pair<IBluetooth, Pair<AttributionSource, Integer>>, Integer>
            sGetProfileConnectionStateCache = new BluetoothCache<>(PROFILE_API,
                    sBluetoothProfileQuery);

    /**
     * @hide
     */
    @RequiresNoPermission
    public void disableGetProfileConnectionStateCache() {
        sGetProfileConnectionStateCache.disableForCurrentProcess();
    }

    /**
     * @hide
     */
    public static void invalidateGetProfileConnectionStateCache() {
        invalidateCache(PROFILE_API);
    }

    /**
     * Get the current connection state of a profile.
     * This function can be used to check whether the local Bluetooth adapter
     * is connected to any remote device for a specific profile.
     * Profile can be one of {@link BluetoothProfile#HEADSET}, {@link BluetoothProfile#A2DP}.
     *
     * <p> Return the profile connection state
     */
    @RequiresLegacyBluetoothPermission
    @RequiresBluetoothConnectPermission
    @RequiresPermission(android.Manifest.permission.BLUETOOTH_CONNECT)
    public @ConnectionState int getProfileConnectionState(int profile) {
        android.util.SeempLog.record(64);
        if (getState() != STATE_ON) {
            return STATE_DISCONNECTED;
        }
        mServiceLock.readLock().lock();
        try {
            if (mService != null) {
                return sGetProfileConnectionStateCache.query(
                        new Pair<>(mService, new Pair<>(mAttributionSource, profile)));
            }
        } catch (RuntimeException e) {
            if (!(e.getCause() instanceof TimeoutException)
                    && !(e.getCause() instanceof RemoteException)) {
                throw e;
            }
            Log.e(TAG, e.toString() + "\n" + Log.getStackTraceString(new Throwable()));
        } finally {
            mServiceLock.readLock().unlock();
        }
        return STATE_DISCONNECTED;
    }

    /**
     * Create a listening, secure RFCOMM Bluetooth socket.
     * <p>A remote device connecting to this socket will be authenticated and
     * communication on this socket will be encrypted.
     * <p>Use {@link BluetoothServerSocket#accept} to retrieve incoming
     * connections from a listening {@link BluetoothServerSocket}.
     * <p>Valid RFCOMM channels are in range 1 to 30.
     *
     * @param channel RFCOMM channel to listen on
     * @return a listening RFCOMM BluetoothServerSocket
     * @throws IOException on error, for example Bluetooth not available, or insufficient
     * permissions, or channel in use.
     * @hide
     */
    @RequiresLegacyBluetoothAdminPermission
    @RequiresBluetoothConnectPermission
    @RequiresPermission(android.Manifest.permission.BLUETOOTH_CONNECT)
    public BluetoothServerSocket listenUsingRfcommOn(int channel) throws IOException {
        return listenUsingRfcommOn(channel, false, false);
    }

    /**
     * Create a listening, secure RFCOMM Bluetooth socket.
     * <p>A remote device connecting to this socket will be authenticated and
     * communication on this socket will be encrypted.
     * <p>Use {@link BluetoothServerSocket#accept} to retrieve incoming
     * connections from a listening {@link BluetoothServerSocket}.
     * <p>Valid RFCOMM channels are in range 1 to 30.
     * <p>To auto assign a channel without creating a SDP record use
     * {@link #SOCKET_CHANNEL_AUTO_STATIC_NO_SDP} as channel number.
     *
     * @param channel RFCOMM channel to listen on
     * @param mitm enforce person-in-the-middle protection for authentication.
     * @param min16DigitPin enforce a pin key length og minimum 16 digit for sec mode 2
     * connections.
     * @return a listening RFCOMM BluetoothServerSocket
     * @throws IOException on error, for example Bluetooth not available, or insufficient
     * permissions, or channel in use.
     * @hide
     */
    @UnsupportedAppUsage
    @RequiresLegacyBluetoothAdminPermission
    @RequiresBluetoothConnectPermission
    @RequiresPermission(android.Manifest.permission.BLUETOOTH_CONNECT)
    public BluetoothServerSocket listenUsingRfcommOn(int channel, boolean mitm,
            boolean min16DigitPin) throws IOException {
        BluetoothServerSocket socket =
                new BluetoothServerSocket(BluetoothSocket.TYPE_RFCOMM, true, true, channel, mitm,
                        min16DigitPin);
        int errno = socket.mSocket.bindListen();
        if (channel == SOCKET_CHANNEL_AUTO_STATIC_NO_SDP) {
            socket.setChannel(socket.mSocket.getPort());
        }
        if (errno != 0) {
            //TODO(BT): Throw the same exception error code
            // that the previous code was using.
            //socket.mSocket.throwErrnoNative(errno);
            throw new IOException("Error: " + errno);
        }
        return socket;
    }

    /**
     * Create a listening, secure RFCOMM Bluetooth socket with Service Record.
     * <p>A remote device connecting to this socket will be authenticated and
     * communication on this socket will be encrypted.
     * <p>Use {@link BluetoothServerSocket#accept} to retrieve incoming
     * connections from a listening {@link BluetoothServerSocket}.
     * <p>The system will assign an unused RFCOMM channel to listen on.
     * <p>The system will also register a Service Discovery
     * Protocol (SDP) record with the local SDP server containing the specified
     * UUID, service name, and auto-assigned channel. Remote Bluetooth devices
     * can use the same UUID to query our SDP server and discover which channel
     * to connect to. This SDP record will be removed when this socket is
     * closed, or if this application closes unexpectedly.
     * <p>Use {@link BluetoothDevice#createRfcommSocketToServiceRecord} to
     * connect to this socket from another device using the same {@link UUID}.
     *
     * @param name service name for SDP record
     * @param uuid uuid for SDP record
     * @return a listening RFCOMM BluetoothServerSocket
     * @throws IOException on error, for example Bluetooth not available, or insufficient
     * permissions, or channel in use.
     */
    @RequiresLegacyBluetoothPermission
    @RequiresBluetoothConnectPermission
    @RequiresPermission(android.Manifest.permission.BLUETOOTH_CONNECT)
    public BluetoothServerSocket listenUsingRfcommWithServiceRecord(String name, UUID uuid)
            throws IOException {
        return createNewRfcommSocketAndRecord(name, uuid, true, true);
    }

    /**
     * Requests the framework to start an RFCOMM socket server which listens based on the provided
     * {@code name} and {@code uuid}.
     * <p>
     * Incoming connections will cause the system to start the component described in the {@link
     * PendingIntent}, {@code pendingIntent}. After the component is started, it should obtain a
     * {@link BluetoothAdapter} and retrieve the {@link BluetoothSocket} via {@link
     * #retrieveConnectedRfcommSocket(UUID)}.
     * <p>
     * An application may register multiple RFCOMM listeners. It is recommended to set the extra
     * field {@link #EXTRA_RFCOMM_LISTENER_ID} to help determine which service record the incoming
     * {@link BluetoothSocket} is using.
     * <p>
     * The provided {@link PendingIntent} must be created with the {@link
     * PendingIntent#FLAG_IMMUTABLE} flag.
     *
     * @param name service name for SDP record
     * @param uuid uuid for SDP record
     * @param pendingIntent component which is called when a new RFCOMM connection is available
     * @return a status code from {@link BluetoothStatusCodes}
     * @throws IllegalArgumentException if {@code pendingIntent} is not created with the {@link
     *         PendingIntent#FLAG_IMMUTABLE} flag.
     * @hide
     */
    @SystemApi
    @RequiresBluetoothConnectPermission
    @RequiresPermission(allOf = {
            android.Manifest.permission.BLUETOOTH_CONNECT,
            android.Manifest.permission.BLUETOOTH_PRIVILEGED
    })
    @RfcommListenerResult
    public int startRfcommServer(@NonNull String name, @NonNull UUID uuid,
            @NonNull PendingIntent pendingIntent) {
        if (!pendingIntent.isImmutable()) {
            throw new IllegalArgumentException("The provided PendingIntent is not immutable");
        }
        mServiceLock.readLock().lock();
        try {
            if (mService != null) {
                final SynchronousResultReceiver<Integer> recv = SynchronousResultReceiver.get();
                mService.startRfcommListener(
                        name, new ParcelUuid(uuid), pendingIntent, mAttributionSource, recv);
                return recv.awaitResultNoInterrupt(getSyncTimeout())
                    .getValue(BluetoothStatusCodes.ERROR_PROFILE_SERVICE_NOT_BOUND);
            }
        } catch (RemoteException | TimeoutException e) {
            Log.e(TAG, "Failed to transact RFCOMM listener start request", e);
            return BluetoothStatusCodes.ERROR_TIMEOUT;
        } finally {
            mServiceLock.readLock().unlock();
        }
        return BluetoothStatusCodes.ERROR_PROFILE_SERVICE_NOT_BOUND;
    }

    /**
     * Closes the RFCOMM socket server listening on the given SDP record name and UUID. This can be
     * called by applications after calling {@link #startRfcommServer(String, UUID,
     * PendingIntent)} to stop listening for incoming RFCOMM connections.
     *
     * @param uuid uuid for SDP record
     * @return a status code from {@link BluetoothStatusCodes}
     * @hide
     */
    @SystemApi
    @RequiresBluetoothConnectPermission
    @RequiresPermission(allOf = {
            android.Manifest.permission.BLUETOOTH_CONNECT,
            android.Manifest.permission.BLUETOOTH_PRIVILEGED,
    })
    @RfcommListenerResult
    public int stopRfcommServer(@NonNull UUID uuid) {
        mServiceLock.readLock().lock();
        try {
            if (mService != null) {
                final SynchronousResultReceiver<Integer> recv = SynchronousResultReceiver.get();
                mService.stopRfcommListener(new ParcelUuid(uuid), mAttributionSource, recv);
                return recv.awaitResultNoInterrupt(getSyncTimeout())
                    .getValue(BluetoothStatusCodes.ERROR_PROFILE_SERVICE_NOT_BOUND);
            }
        } catch (RemoteException | TimeoutException e) {
            Log.e(TAG, "Failed to transact RFCOMM listener stop request", e);
            return BluetoothStatusCodes.ERROR_TIMEOUT;
        } finally {
            mServiceLock.readLock().unlock();
        }
        return BluetoothStatusCodes.ERROR_PROFILE_SERVICE_NOT_BOUND;
    }

    /**
     * Retrieves a connected {@link BluetoothSocket} for the given service record from a RFCOMM
     * listener which was registered with {@link #startRfcommServer(String, UUID, PendingIntent)}.
     * <p>
     * This method should be called by the component started by the {@link PendingIntent} which was
     * registered during the call to {@link #startRfcommServer(String, UUID, PendingIntent)} in
     * order to retrieve the socket.
     *
     * @param uuid the same UUID used to register the listener previously
     * @return a connected {@link BluetoothSocket} or {@code null} if no socket is available
     * @throws IllegalStateException if the socket could not be retrieved because the application is
     *         trying to obtain a socket for a listener it did not register (incorrect {@code
     *         uuid}).
     * @hide
     */
    @SystemApi
    @RequiresBluetoothConnectPermission
    @RequiresPermission(allOf = {
            android.Manifest.permission.BLUETOOTH_CONNECT,
            android.Manifest.permission.BLUETOOTH_PRIVILEGED,
    })
    public @NonNull BluetoothSocket retrieveConnectedRfcommSocket(@NonNull UUID uuid) {
        IncomingRfcommSocketInfo socketInfo = null;

        mServiceLock.readLock().lock();
        try {
            if (mService != null) {
                final SynchronousResultReceiver<IncomingRfcommSocketInfo> recv =
                        SynchronousResultReceiver.get();
                mService.retrievePendingSocketForServiceRecord(new ParcelUuid(uuid),
                        mAttributionSource, recv);
                socketInfo = recv.awaitResultNoInterrupt(getSyncTimeout()).getValue(null);
            }
        } catch (RemoteException | TimeoutException e) {
            Log.e(TAG, e.toString() + "\n" + Log.getStackTraceString(new Throwable()));
            return null;
        } finally {
            mServiceLock.readLock().unlock();
        }
        if (socketInfo == null) {
            return null;
        }

        switch (socketInfo.status) {
            case BluetoothStatusCodes.SUCCESS:
                try {
                    return BluetoothSocket.createSocketFromOpenFd(
                            socketInfo.pfd,
                            socketInfo.bluetoothDevice,
                            new ParcelUuid(uuid));
                } catch (IOException e) {
                    return null;
                }
            case BluetoothStatusCodes.RFCOMM_LISTENER_OPERATION_FAILED_DIFFERENT_APP:
                throw new IllegalStateException(
                        String.format(
                                "RFCOMM listener for UUID %s was not registered by this app",
                                uuid));
            case BluetoothStatusCodes.RFCOMM_LISTENER_NO_SOCKET_AVAILABLE:
                return null;
            default:
                Log.e(TAG,
                        String.format(
                                "Unexpected result: (%d), from the adapter service while retrieving"
                                        + " an rfcomm socket",
                                socketInfo.status));
                return null;
        }
    }

    /**
     * Create a listening, insecure RFCOMM Bluetooth socket with Service Record.
     * <p>The link key is not required to be authenticated, i.e the communication may be
     * vulnerable to Person In the Middle attacks. For Bluetooth 2.1 devices,
     * the link will be encrypted, as encryption is mandatory.
     * For legacy devices (pre Bluetooth 2.1 devices) the link will not
     * be encrypted. Use {@link #listenUsingRfcommWithServiceRecord}, if an
     * encrypted and authenticated communication channel is desired.
     * <p>Use {@link BluetoothServerSocket#accept} to retrieve incoming
     * connections from a listening {@link BluetoothServerSocket}.
     * <p>The system will assign an unused RFCOMM channel to listen on.
     * <p>The system will also register a Service Discovery
     * Protocol (SDP) record with the local SDP server containing the specified
     * UUID, service name, and auto-assigned channel. Remote Bluetooth devices
     * can use the same UUID to query our SDP server and discover which channel
     * to connect to. This SDP record will be removed when this socket is
     * closed, or if this application closes unexpectedly.
     * <p>Use {@link BluetoothDevice#createInsecureRfcommSocketToServiceRecord} to
     * connect to this socket from another device using the same {@link UUID}.
     *
     * @param name service name for SDP record
     * @param uuid uuid for SDP record
     * @return a listening RFCOMM BluetoothServerSocket
     * @throws IOException on error, for example Bluetooth not available, or insufficient
     * permissions, or channel in use.
     */
    @RequiresLegacyBluetoothPermission
    @RequiresBluetoothConnectPermission
    @RequiresPermission(android.Manifest.permission.BLUETOOTH_CONNECT)
    public BluetoothServerSocket listenUsingInsecureRfcommWithServiceRecord(String name, UUID uuid)
            throws IOException {
        android.util.SeempLog.record(59);
        return createNewRfcommSocketAndRecord(name, uuid, false, false);
    }

    /**
     * Create a listening, encrypted,
     * RFCOMM Bluetooth socket with Service Record.
     * <p>The link will be encrypted, but the link key is not required to be authenticated
     * i.e the communication is vulnerable to Person In the Middle attacks. Use
     * {@link #listenUsingRfcommWithServiceRecord}, to ensure an authenticated link key.
     * <p> Use this socket if authentication of link key is not possible.
     * For example, for Bluetooth 2.1 devices, if any of the devices does not have
     * an input and output capability or just has the ability to display a numeric key,
     * a secure socket connection is not possible and this socket can be used.
     * Use {@link #listenUsingInsecureRfcommWithServiceRecord}, if encryption is not required.
     * For Bluetooth 2.1 devices, the link will be encrypted, as encryption is mandatory.
     * For more details, refer to the Security Model section 5.2 (vol 3) of
     * Bluetooth Core Specification version 2.1 + EDR.
     * <p>Use {@link BluetoothServerSocket#accept} to retrieve incoming
     * connections from a listening {@link BluetoothServerSocket}.
     * <p>The system will assign an unused RFCOMM channel to listen on.
     * <p>The system will also register a Service Discovery
     * Protocol (SDP) record with the local SDP server containing the specified
     * UUID, service name, and auto-assigned channel. Remote Bluetooth devices
     * can use the same UUID to query our SDP server and discover which channel
     * to connect to. This SDP record will be removed when this socket is
     * closed, or if this application closes unexpectedly.
     * <p>Use {@link BluetoothDevice#createRfcommSocketToServiceRecord} to
     * connect to this socket from another device using the same {@link UUID}.
     *
     * @param name service name for SDP record
     * @param uuid uuid for SDP record
     * @return a listening RFCOMM BluetoothServerSocket
     * @throws IOException on error, for example Bluetooth not available, or insufficient
     * permissions, or channel in use.
     * @hide
     */
    @UnsupportedAppUsage(maxTargetSdk = Build.VERSION_CODES.R, trackingBug = 170729553)
    @RequiresLegacyBluetoothPermission
    @RequiresBluetoothConnectPermission
    @RequiresPermission(android.Manifest.permission.BLUETOOTH_CONNECT)
    public BluetoothServerSocket listenUsingEncryptedRfcommWithServiceRecord(String name, UUID uuid)
            throws IOException {
        return createNewRfcommSocketAndRecord(name, uuid, false, true);
    }

    @RequiresBluetoothConnectPermission
    @RequiresPermission(android.Manifest.permission.BLUETOOTH_CONNECT)
    private BluetoothServerSocket createNewRfcommSocketAndRecord(String name, UUID uuid,
            boolean auth, boolean encrypt) throws IOException {
        BluetoothServerSocket socket;
        socket = new BluetoothServerSocket(BluetoothSocket.TYPE_RFCOMM, auth, encrypt,
                new ParcelUuid(uuid));
        socket.setServiceName(name);
        int errno = socket.mSocket.bindListen();
        if (errno != 0) {
            //TODO(BT): Throw the same exception error code
            // that the previous code was using.
            //socket.mSocket.throwErrnoNative(errno);
            throw new IOException("Error: " + errno);
        }
        return socket;
    }

    /**
     * Construct an unencrypted, unauthenticated, RFCOMM server socket.
     * Call #accept to retrieve connections to this socket.
     *
     * @return An RFCOMM BluetoothServerSocket
     * @throws IOException On error, for example Bluetooth not available, or insufficient
     * permissions.
     * @hide
     */
    @RequiresBluetoothConnectPermission
    @RequiresPermission(android.Manifest.permission.BLUETOOTH_CONNECT)
    public BluetoothServerSocket listenUsingInsecureRfcommOn(int port) throws IOException {
        BluetoothServerSocket socket =
                new BluetoothServerSocket(BluetoothSocket.TYPE_RFCOMM, false, false, port);
        int errno = socket.mSocket.bindListen();
        if (port == SOCKET_CHANNEL_AUTO_STATIC_NO_SDP) {
            socket.setChannel(socket.mSocket.getPort());
        }
        if (errno != 0) {
            //TODO(BT): Throw the same exception error code
            // that the previous code was using.
            //socket.mSocket.throwErrnoNative(errno);
            throw new IOException("Error: " + errno);
        }
        return socket;
    }

    /**
     * Construct an encrypted, authenticated, L2CAP server socket.
     * Call #accept to retrieve connections to this socket.
     * <p>To auto assign a port without creating a SDP record use
     * {@link #SOCKET_CHANNEL_AUTO_STATIC_NO_SDP} as port number.
     *
     * @param port the PSM to listen on
     * @param mitm enforce person-in-the-middle protection for authentication.
     * @param min16DigitPin enforce a pin key length og minimum 16 digit for sec mode 2
     * connections.
     * @return An L2CAP BluetoothServerSocket
     * @throws IOException On error, for example Bluetooth not available, or insufficient
     * permissions.
     * @hide
     */
    @RequiresBluetoothConnectPermission
    @RequiresPermission(android.Manifest.permission.BLUETOOTH_CONNECT)
    public BluetoothServerSocket listenUsingL2capOn(int port, boolean mitm, boolean min16DigitPin)
            throws IOException {
        BluetoothServerSocket socket =
                new BluetoothServerSocket(BluetoothSocket.TYPE_L2CAP, true, true, port, mitm,
                        min16DigitPin);
        int errno = socket.mSocket.bindListen();
        if (port == SOCKET_CHANNEL_AUTO_STATIC_NO_SDP) {
            int assignedChannel = socket.mSocket.getPort();
            if (DBG) Log.d(TAG, "listenUsingL2capOn: set assigned channel to " + assignedChannel);
            socket.setChannel(assignedChannel);
        }
        if (errno != 0) {
            //TODO(BT): Throw the same exception error code
            // that the previous code was using.
            //socket.mSocket.throwErrnoNative(errno);
            throw new IOException("Error: " + errno);
        }
        return socket;
    }

    /**
     * Construct an encrypted, authenticated, L2CAP server socket.
     * Call #accept to retrieve connections to this socket.
     * <p>To auto assign a port without creating a SDP record use
     * {@link #SOCKET_CHANNEL_AUTO_STATIC_NO_SDP} as port number.
     *
     * @param port the PSM to listen on
     * @return An L2CAP BluetoothServerSocket
     * @throws IOException On error, for example Bluetooth not available, or insufficient
     * permissions.
     * @hide
     */
    @RequiresBluetoothConnectPermission
    @RequiresPermission(android.Manifest.permission.BLUETOOTH_CONNECT)
    public BluetoothServerSocket listenUsingL2capOn(int port) throws IOException {
        return listenUsingL2capOn(port, false, false);
    }

    /**
     * Construct an insecure L2CAP server socket.
     * Call #accept to retrieve connections to this socket.
     * <p>To auto assign a port without creating a SDP record use
     * {@link #SOCKET_CHANNEL_AUTO_STATIC_NO_SDP} as port number.
     *
     * @param port the PSM to listen on
     * @return An L2CAP BluetoothServerSocket
     * @throws IOException On error, for example Bluetooth not available, or insufficient
     * permissions.
     * @hide
     */
    @RequiresBluetoothConnectPermission
    @RequiresPermission(android.Manifest.permission.BLUETOOTH_CONNECT)
    public BluetoothServerSocket listenUsingInsecureL2capOn(int port) throws IOException {
        Log.d(TAG, "listenUsingInsecureL2capOn: port=" + port);
        BluetoothServerSocket socket =
                new BluetoothServerSocket(BluetoothSocket.TYPE_L2CAP, false, false, port, false,
                                          false);
        int errno = socket.mSocket.bindListen();
        if (port == SOCKET_CHANNEL_AUTO_STATIC_NO_SDP) {
            int assignedChannel = socket.mSocket.getPort();
            if (DBG) {
                Log.d(TAG, "listenUsingInsecureL2capOn: set assigned channel to "
                        + assignedChannel);
            }
            socket.setChannel(assignedChannel);
        }
        if (errno != 0) {
            //TODO(BT): Throw the same exception error code
            // that the previous code was using.
            //socket.mSocket.throwErrnoNative(errno);
            throw new IOException("Error: " + errno);
        }
        return socket;

    }

    /**
     * Read the local Out of Band Pairing Data
     *
     * @return Pair<byte[], byte[]> of Hash and Randomizer
     * @hide
     */
    @RequiresLegacyBluetoothPermission
    @RequiresBluetoothConnectPermission
    @RequiresPermission(android.Manifest.permission.BLUETOOTH_CONNECT)
    @SuppressLint("AndroidFrameworkRequiresPermission")
    public Pair<byte[], byte[]> readOutOfBandData() {
        return null;
    }

    private void closeBCProfile(BluetoothProfile proxy) {
        Class<?> bshClass = null;
        Method bshClose = null;
        try {
            bshClass = Class.forName("android.bluetooth.BluetoothSyncHelper");
        } catch (ClassNotFoundException ex) {
            Log.e(TAG, "no BSH: exists");
            bshClass = null;
        }
        if (bshClass != null) {
            Log.d(TAG, "Able to get BSH class handle");
            try {
                bshClose =  bshClass.getDeclaredMethod("close", null);
            } catch (NoSuchMethodException e) {
                Log.e(TAG, "no BSH:isSupported method exists");
            }
            if (bshClose != null) {
                try {
                   bshClose.invoke(proxy, null);
                } catch(IllegalAccessException e) {
                   Log.e(TAG, "bshClose IllegalAccessException");
                } catch (InvocationTargetException e) {
                   Log.e(TAG, "bshClose InvocationTargetException");
                }
            }
        }
        Log.d(TAG, "CloseBCProfile returns");
    }

    private boolean getBCProfile(Context context, BluetoothProfile.ServiceListener sl) {
        boolean ret = true;
        boolean isProfileSupported = false;
        Class<?> bshClass = null;
        Method bshSupported = null;
        Constructor bshCons = null;
        Object bshObj = null;
        try {
            bshClass = Class.forName("android.bluetooth.BluetoothSyncHelper");
        } catch (ClassNotFoundException ex) {
            Log.e(TAG, "no BSH: exists");
            bshClass = null;
        }
        if (bshClass != null) {
            Log.d(TAG, "Able to get BSH class handle");
            try {
                bshSupported =  bshClass.getDeclaredMethod("isSupported", null);
            } catch (NoSuchMethodException e) {
                Log.e(TAG, "no BSH:isSupported method exists: gdm");
            }
            try {
                bshCons =
                  bshClass.getDeclaredConstructor(
                    new Class[]{Context.class,
                        BluetoothProfile.ServiceListener.class});
            } catch (NoSuchMethodException ex) {
                Log.e(TAG, "bshCons: NoSuchMethodException: gdm" + ex);
            }
        }
        if (bshClass != null && bshSupported != null && bshCons != null) {
            try {
                isProfileSupported = (boolean)bshSupported.invoke(null, null);
            } catch(IllegalAccessException e) {
                Log.e(TAG, "BSH:isSupported IllegalAccessException");
            } catch (InvocationTargetException e) {
                Log.e(TAG, "BSH:isSupported InvocationTargetException");
            }
            if (isProfileSupported) {
                try {
                    bshObj = bshCons.newInstance(
                                       context, sl);
                } catch (InstantiationException ex) {
                    Log.e(TAG, "bshCons InstantiationException:" + ex);
                } catch (IllegalAccessException ex) {
                    Log.e(TAG, "bshCons InstantiationException:" + ex);
                } catch (InvocationTargetException ex) {
                    Log.e(TAG, "bshCons InvocationTargetException:" + ex);
                }
             }
        }
        if (bshObj == null) {
            ret = false;
        }
        Log.d(TAG, "getBCService returns" + ret);
        return ret;
    }

    private void closeCSProfile(BluetoothProfile proxy) {
        Class<?> csClass = null;
        Method csClose = null;
        try {
            csClass = Class.forName("android.bluetooth.BluetoothCsClient");
        } catch (ClassNotFoundException ex) {
            Log.e(TAG, "no CS: exists");
            csClass = null;
        }
        if (csClass != null) {
            Log.d(TAG, "Able to get CS class handle");
            try {
                csClose =  csClass.getDeclaredMethod("close", null);
            } catch (NoSuchMethodException e) {
                Log.e(TAG, "no CS:isSupported method exists");
            }
            if (csClose != null) {
                try {
                   csClose.invoke(proxy, null);
                } catch(IllegalAccessException e) {
                   Log.e(TAG, "csClose IllegalAccessException");
                } catch (InvocationTargetException e) {
                   Log.e(TAG, "csClose InvocationTargetException");
                }
            }
        }
        Log.d(TAG, "CloseCSProfile returns");
    }

    private boolean getCSProfile(Context context, BluetoothProfile.ServiceListener sl) {
        boolean ret = true;
        boolean isProfileSupported = false;
        Class<?> csClass = null;
        Method csSupported = null;
        Constructor csCons = null;
        Object csObj = null;

        Log.d(TAG, "getCSProfile enters");
        try {
            csClass = Class.forName("android.bluetooth.BluetoothCsClient");
        } catch (ClassNotFoundException ex) {
            Log.e(TAG, "no CS: exists");
            csClass = null;
        }
        if (csClass != null) {
            Log.d(TAG, "Able to get Cs class handle");
            try {
                csSupported =  csClass.getDeclaredMethod("isSupported", null);
            } catch (NoSuchMethodException e) {
                Log.e(TAG, "no CS:isSupported method exists: gdm");
            }
            try {
                csCons =
                  csClass.getDeclaredConstructor(
                    new Class[]{Context.class,
                        BluetoothProfile.ServiceListener.class});
            } catch (NoSuchMethodException ex) {
                Log.e(TAG, "csCons: NoSuchMethodException: gdm" + ex);
            }
        }
        if (csClass != null && csSupported != null && csCons != null) {
            try {
                isProfileSupported = (boolean)csSupported.invoke(null, null);
            } catch(IllegalAccessException e) {
                Log.e(TAG, "CS:isSupported IllegalAccessException");
            } catch (InvocationTargetException e) {
                Log.e(TAG, "CS:isSupported InvocationTargetException");
            }
            if (isProfileSupported) {
                try {
                    csObj = csCons.newInstance(
                                       context, sl);
                } catch (InstantiationException ex) {
                    Log.e(TAG, "csCons InstantiationException:" + ex);
                } catch (IllegalAccessException ex) {
                    Log.e(TAG, "csCons InstantiationException:" + ex);
                } catch (InvocationTargetException ex) {
                    Log.e(TAG, "csCons InvocationTargetException:" + ex);
                }
             }
        }
        if (csObj == null) {
            ret = false;
        }
        Log.d(TAG, "getCSProfile returns" + ret);
        return ret;
    }
    /**
     * Get the profile proxy object associated with the profile.
     *
     * <p>Profile can be one of {@link BluetoothProfile#HEADSET}, {@link BluetoothProfile#A2DP},
     * {@link BluetoothProfile#GATT}, {@link BluetoothProfile#HEARING_AID}, or {@link
     * BluetoothProfile#GATT_SERVER}. Clients must implement {@link
     * BluetoothProfile.ServiceListener} to get notified of the connection status and to get the
     * proxy object.
     *
     * @param context Context of the application
     * @param listener The service Listener for connection callbacks.
     * @param profile The Bluetooth profile; either {@link BluetoothProfile#HEADSET},
     * {@link BluetoothProfile#A2DP}, {@link BluetoothProfile#GATT}, {@link
     * BluetoothProfile#HEARING_AID} or {@link BluetoothProfile#GATT_SERVER}.
     * @return true on success, false on error
     */
    @SuppressLint({
            "AndroidFrameworkRequiresPermission",
            "AndroidFrameworkBluetoothPermission"
    })
    public boolean getProfileProxy(Context context, BluetoothProfile.ServiceListener listener,
            int profile) {
        if (context == null || listener == null) {
            return false;
        }

        if (profile == BluetoothProfile.HEADSET) {
            BluetoothHeadset headset = new BluetoothHeadset(context, listener, this);
            return true;
        } else if (profile == BluetoothProfile.A2DP) {
            BluetoothA2dp a2dp = new BluetoothA2dp(context, listener, this);
            return true;
        } else if (profile == BluetoothProfile.A2DP_SINK) {
            BluetoothA2dpSink a2dpSink = new BluetoothA2dpSink(context, listener, this);
            return true;
        } else if (profile == BluetoothProfile.AVRCP_CONTROLLER) {
            BluetoothAvrcpController avrcp = new BluetoothAvrcpController(context, listener, this);
            return true;
        } else if (profile == BluetoothProfile.HID_HOST) {
            BluetoothHidHost iDev = new BluetoothHidHost(context, listener, this);
            return true;
        } else if (profile == BluetoothProfile.PAN) {
            BluetoothPan pan = new BluetoothPan(context, listener, this);
            return true;
        } else if (profile == BluetoothProfile.PBAP) {
            BluetoothPbap pbap = new BluetoothPbap(context, listener, this);
            return true;
        } else if (profile == BluetoothProfile.DUN) {
            BluetoothDun dun = new BluetoothDun(context, listener);
            return true;
        } else if (profile == BluetoothProfile.HEALTH) {
            Log.e(TAG, "getProfileProxy(): BluetoothHealth is deprecated");
            return false;
        } else if (profile == BluetoothProfile.MAP) {
            BluetoothMap map = new BluetoothMap(context, listener, this);
            return true;
        } else if (profile == BluetoothProfile.HEADSET_CLIENT) {
            BluetoothHeadsetClient headsetClient =
                    new BluetoothHeadsetClient(context, listener, this);
            return true;
        } else if (profile == BluetoothProfile.SAP) {
            BluetoothSap sap = new BluetoothSap(context, listener, this);
            return true;
        } else if (profile == BluetoothProfile.PBAP_CLIENT) {
            BluetoothPbapClient pbapClient = new BluetoothPbapClient(context, listener, this);
            return true;
        } else if (profile == BluetoothProfile.MAP_CLIENT) {
            BluetoothMapClient mapClient = new BluetoothMapClient(context, listener, this);
            return true;
        } else if (profile == BluetoothProfile.HID_DEVICE) {
            BluetoothHidDevice hidDevice = new BluetoothHidDevice(context, listener, this);
            return true;
        } else if (profile == BluetoothProfile.HAP_CLIENT) {
            BluetoothHapClient HapClient = new BluetoothHapClient(context, listener);
            return true;
        } else if (profile == BluetoothProfile.BROADCAST) {
            return getBroadcastProfile(context, listener);
        } else if (profile == BluetoothProfile.BC_PROFILE) {
            return getBCProfile(context, listener);
        } else if (profile == BluetoothProfile.HEARING_AID) {
            if (isHearingAidProfileSupported()) {
                BluetoothHearingAid hearingAid = new BluetoothHearingAid(context, listener, this);
                return true;
            }
            return false;
        } else if (profile == BluetoothProfile.GROUP_CLIENT) {
            BluetoothDeviceGroup groupClient = new BluetoothDeviceGroup(context, listener);
            return true;
        } else if (profile == BluetoothProfile.VCP) {
            BluetoothVcp vcp = new BluetoothVcp(context, listener);
            return true;
        } else if (profile == BluetoothProfile.LE_AUDIO) {
            BluetoothLeAudio leAudio = new BluetoothLeAudio(context, listener, this);
            return true;
        } else if (profile == BluetoothProfile.LE_AUDIO_BROADCAST) {
            BluetoothLeBroadcast leAudio = new BluetoothLeBroadcast(context, listener);
            return true;
        } else if (profile == BluetoothProfile.VOLUME_CONTROL) {
            BluetoothVolumeControl vcs = new BluetoothVolumeControl(context, listener, this);
            return true;
        } else if (profile == BluetoothProfile.CSIP_SET_COORDINATOR) {
            BluetoothCsipSetCoordinator csipSetCoordinator =
                    new BluetoothCsipSetCoordinator(context, listener, this);
            return true;
        } else if (profile == BluetoothProfile.LE_CALL_CONTROL) {
            BluetoothLeCallControl tbs = new BluetoothLeCallControl(context, listener);
            return true;
        } else if (profile == BluetoothProfile.LE_AUDIO_BROADCAST_ASSISTANT) {
            BluetoothLeBroadcastAssistant leAudioBroadcastAssistant =
                    new BluetoothLeBroadcastAssistant(context, listener);
            return true;
        } else if (profile == BluetoothProfile.CS_PROFILE) {
            return getCSProfile(context, listener);
        } else {
            return false;
        }
    }

    /**
     * Close the connection of the profile proxy to the Service.
     *
     * <p>Clients should call this when they are no longer using the proxy obtained from {@link
     * #getProfileProxy}. Profile can be one of {@link BluetoothProfile#HEADSET} or {@link
     * BluetoothProfile#A2DP}
     *
     * @param unusedProfile
     * @param proxy Profile proxy object
     */
    @SuppressLint({"AndroidFrameworkRequiresPermission", "AndroidFrameworkBluetoothPermission"})
    public void closeProfileProxy(int unusedProfile, BluetoothProfile proxy) {
        if (proxy == null) {
            return;
        }
        proxy.close();
    }

    private boolean getBroadcastProfile(Context context,
                                      BluetoothProfile.ServiceListener listener) {
        boolean ret = true;
        Class<?> broadcastClass = null;
        Constructor bcastConstructor = null;
        Object broadcastObj = null;
        try {
            broadcastClass = Class.forName("android.bluetooth.BluetoothBroadcast");
        } catch (ClassNotFoundException ex) {
            Log.e(TAG, "no BluetoothBroadcast: exists");
        }
        if (broadcastClass != null) {
            try {
               bcastConstructor =
                            broadcastClass.getDeclaredConstructor(new Class[]{Context.class,
                                                  BluetoothProfile.ServiceListener.class});
            } catch (NoSuchMethodException ex) {
               Log.e(TAG, "bcastConstructor: NoSuchMethodException: gdm" + ex);
            }
        }
        if (bcastConstructor != null) {
            try {
                broadcastObj = bcastConstructor.newInstance(context, listener);
            } catch (InstantiationException | IllegalAccessException |
                InvocationTargetException ex) {
                ex.printStackTrace();
            }
        }
        if (broadcastObj == null) {
            return false;
        }
        return true;
    }

    private void closeBroadcastProfile(BluetoothProfile proxy) {
        Class<?> broadcastClass = null;
        Method broadcastClose = null;
        try {
            broadcastClass = Class.forName("android.bluetooth.BluetootBroadcast");
        } catch (ClassNotFoundException ex) {
            Log.e(TAG, "no BluetoothBroadcast: exists");
        }
        if (broadcastClass != null) {
            try {
                broadcastClose =  broadcastClass.getDeclaredMethod("close", null);
            } catch (NoSuchMethodException e) {
                Log.e(TAG, "no Broadcast:close method exists");
            }
            if (broadcastClose != null) {
                try {
                    broadcastClose.invoke(proxy, null);
                } catch(IllegalAccessException | InvocationTargetException ex) {
                    ex.printStackTrace();
                }
            }
        }
    }

    private static final IBluetoothManagerCallback sManagerCallback =
            new IBluetoothManagerCallback.Stub() {
                public void onBluetoothServiceUp(IBluetooth bluetoothService) {
                    if (DBG) {
                        Log.d(TAG, "onBluetoothServiceUp: " + bluetoothService);
                    }

                    synchronized (sServiceLock) {
                        sService = bluetoothService;
                        for (IBluetoothManagerCallback cb : sProxyServiceStateCallbacks.keySet()) {
                            try {
                                if (cb != null) {
                                    cb.onBluetoothServiceUp(bluetoothService);
                                } else {
                                    Log.d(TAG, "onBluetoothServiceUp: cb is null!");
                                }
                            } catch (Exception e) {
                                Log.e(TAG, "", e);
                            }
                        }
                    }
                }

                public void onBluetoothServiceDown() {
                    if (DBG) {
                        Log.d(TAG, "onBluetoothServiceDown");
                    }

                    synchronized (sServiceLock) {
                        sService = null;
                        for (IBluetoothManagerCallback cb : sProxyServiceStateCallbacks.keySet()) {
                            try {
                                if (cb != null) {
                                    cb.onBluetoothServiceDown();
                                } else {
                                    Log.d(TAG, "onBluetoothServiceDown: cb is null!");
                                }
                            } catch (Exception e) {
                                Log.e(TAG, "", e);
                            }
                        }
                    }
                }

                public void onBrEdrDown() {
                    if (VDBG) {
                        Log.i(TAG, "onBrEdrDown");
                    }

                    synchronized (sServiceLock) {
                        for (IBluetoothManagerCallback cb : sProxyServiceStateCallbacks.keySet()) {
                            try {
                                if (cb != null) {
                                    cb.onBrEdrDown();
                                } else {
                                    Log.d(TAG, "onBrEdrDown: cb is null!");
                                }
                            } catch (Exception e) {
                                Log.e(TAG, "", e);
                            }
                        }
                    }
                }
            };

    private final IBluetoothManagerCallback mManagerCallback =
            new IBluetoothManagerCallback.Stub() {
                public void onBluetoothServiceUp(@NonNull IBluetooth bluetoothService) {
                    requireNonNull(bluetoothService, "bluetoothService cannot be null");
                    mServiceLock.writeLock().lock();
                    try {
                        mService = bluetoothService;
                    } finally {
                        // lock downgrade is possible in ReentrantReadWriteLock
                        mServiceLock.readLock().lock();
                        mServiceLock.writeLock().unlock();
                    }
                    try {
                        synchronized (mMetadataListeners) {
                            mMetadataListeners.forEach((device, pair) -> {
                                try {
                                    final SynchronousResultReceiver recv =
                                        SynchronousResultReceiver.get();
                                    mService.registerMetadataListener(mBluetoothMetadataListener,
                                            device, mAttributionSource, recv);
                                    recv.awaitResultNoInterrupt(getSyncTimeout()).getValue(null);
                                } catch (RemoteException | TimeoutException e) {
                                    Log.e(TAG, "Failed to register metadata listener", e);
                                    Log.e(TAG, e.toString() + "\n"
                                            + Log.getStackTraceString(new Throwable()));
                                }
                            });
                        }
                        synchronized (mAudioProfilesChangedCallbackExecutorMap) {
                            if (!mAudioProfilesChangedCallbackExecutorMap.isEmpty()) {
                                try {
                                    final SynchronousResultReceiver recv =
                                        SynchronousResultReceiver.get();
<<<<<<< HEAD
                                if (mService != null) {
                                    mService.registerPreferredAudioProfilesChangedCallback(
                                            mPreferredAudioProfilesChangedCallback,
                                            mAttributionSource, recv);
                                }
                                recv.awaitResultNoInterrupt(getSyncTimeout()).getValue(
                                        BluetoothStatusCodes.ERROR_UNKNOWN);
                            } catch (RemoteException | TimeoutException e) {
                                Log.e(TAG, "onBluetoothServiceUp: Failed to register bluetooth"
                                        + "connection callback", e);
                            }
                        }
=======
                                    mService.registerPreferredAudioProfilesChangedCallback(
                                            mPreferredAudioProfilesChangedCallback,
                                            mAttributionSource, recv);
                                    recv.awaitResultNoInterrupt(getSyncTimeout()).getValue(
                                            BluetoothStatusCodes.ERROR_UNKNOWN);
                                } catch (RemoteException | TimeoutException e) {
                                    Log.e(TAG, "onBluetoothServiceUp: Failed to register bluetooth"
                                            + "connection callback", e);
                                }
                            }
                        }
                        synchronized (mBluetoothQualityReportReadyCallbackExecutorMap) {
                            if (!mBluetoothQualityReportReadyCallbackExecutorMap.isEmpty()) {
                                try {
                                    final SynchronousResultReceiver recv =
                                        SynchronousResultReceiver.get();
                                    mService.registerBluetoothQualityReportReadyCallback(
                                            mBluetoothQualityReportReadyCallback,
                                            mAttributionSource, recv);
                                    recv.awaitResultNoInterrupt(getSyncTimeout()).getValue(
                                            BluetoothStatusCodes.ERROR_UNKNOWN);
                                } catch (RemoteException | TimeoutException e) {
                                    Log.e(TAG, "onBluetoothServiceUp: Failed to register bluetooth"
                                            + "quality report callback", e);
                                }
                            }
                        }
                    } finally {
                        mServiceLock.readLock().unlock();
>>>>>>> 589747ba
                    }
                }

                public void onBluetoothServiceDown() {
                    mServiceLock.writeLock().lock();
                    try {
                        mService = null;
                        if (mLeScanClients != null) {
                            mLeScanClients.clear();
                        }
                        if (mBluetoothLeAdvertiser != null) {
                            mBluetoothLeAdvertiser.cleanup();
                        }
                        if (mBluetoothLeScanner != null) {
                            mBluetoothLeScanner.cleanup();
                        }
                    } finally {
                        mServiceLock.writeLock().unlock();
                    }
                    Log.d(TAG, "onBluetoothServiceDown: Finished sending callbacks to registered clients");
                }

                public void onBrEdrDown() {
                }
            };

    /**
     * Enable the Bluetooth Adapter, but don't auto-connect devices
     * and don't persist state. Only for use by system applications.
     *
     * @hide
     */
    @SystemApi
    @RequiresLegacyBluetoothAdminPermission
    @RequiresBluetoothConnectPermission
    @RequiresPermission(android.Manifest.permission.BLUETOOTH_CONNECT)
    public boolean enableNoAutoConnect() {
        if (isEnabled()) {
            if (DBG) {
                Log.d(TAG, "enableNoAutoConnect(): BT already enabled!");
            }
            return true;
        }
        try {
            return mManagerService.enableNoAutoConnect(mAttributionSource);
        } catch (RemoteException e) {
            Log.e(TAG, "", e);
        }
        return false;
    }

    /** @hide */
    @Retention(RetentionPolicy.SOURCE)
    @IntDef(value = {
            BluetoothStatusCodes.ERROR_UNKNOWN,
            BluetoothStatusCodes.ERROR_BLUETOOTH_NOT_ENABLED,
            BluetoothStatusCodes.ERROR_ANOTHER_ACTIVE_OOB_REQUEST,
    })
    public @interface OobError {}

    /**
     * Provides callback methods for receiving {@link OobData} from the host stack, as well as an
     * error interface in order to allow the caller to determine next steps based on the {@code
     * ErrorCode}.
     *
     * @hide
     */
    @SystemApi
    public interface OobDataCallback {
        /**
         * Handles the {@link OobData} received from the host stack.
         *
         * @param transport - whether the {@link OobData} is generated for LE or Classic.
         * @param oobData - data generated in the host stack(LE) or controller (Classic)
         */
        void onOobData(@Transport int transport, @NonNull OobData oobData);

        /**
         * Provides feedback when things don't go as expected.
         *
         * @param errorCode - the code describing the type of error that occurred.
         */
        void onError(@OobError int errorCode);
    }

    /**
     * Wraps an AIDL interface around an {@link OobDataCallback} interface.
     *
     * @see {@link IBluetoothOobDataCallback} for interface definition.
     *
     * @hide
     */
    public class WrappedOobDataCallback extends IBluetoothOobDataCallback.Stub {
        private final OobDataCallback mCallback;
        private final Executor mExecutor;

        /**
         * @param callback - object to receive {@link OobData} must be a non null argument
         *
         * @throws NullPointerException if the callback is null.
         */
        WrappedOobDataCallback(@NonNull OobDataCallback callback,
                @NonNull @CallbackExecutor Executor executor) {
            requireNonNull(callback);
            requireNonNull(executor);
            mCallback = callback;
            mExecutor = executor;
        }
        /**
         * Wrapper function to relay to the {@link OobDataCallback#onOobData}
         *
         * @param transport - whether the {@link OobData} is generated for LE or Classic.
         * @param oobData - data generated in the host stack(LE) or controller (Classic)
         *
         * @hide
         */
        public void onOobData(@Transport int transport, @NonNull OobData oobData) {
            mExecutor.execute(new Runnable() {
                public void run() {
                    mCallback.onOobData(transport, oobData);
                }
            });
        }
        /**
         * Wrapper function to relay to the {@link OobDataCallback#onError}
         *
         * @param errorCode - the code descibing the type of error that occurred.
         *
         * @hide
         */
        public void onError(@OobError int errorCode) {
            mExecutor.execute(new Runnable() {
                public void run() {
                    mCallback.onError(errorCode);
                }
            });
        }
    }

    /**
     * Fetches a secret data value that can be used for a secure and simple pairing experience.
     *
     * <p>This is the Local Out of Band data the comes from the
     *
     * <p>This secret is the local Out of Band data.  This data is used to securely and quickly
     * pair two devices with minimal user interaction.
     *
     * <p>For example, this secret can be transferred to a remote device out of band (meaning any
     * other way besides using bluetooth).  Once the remote device finds this device using the
     * information given in the data, such as the PUBLIC ADDRESS, the remote device could then
     * connect to this device using this secret when the pairing sequenece asks for the secret.
     * This device will respond by automatically accepting the pairing due to the secret being so
     * trustworthy.
     *
     * @param transport - provide type of transport (e.g. LE or Classic).
     * @param callback - target object to receive the {@link OobData} value.
     *
     * @throws NullPointerException if callback is null.
     * @throws IllegalArgumentException if the transport is not valid.
     *
     * @hide
     */
    @SystemApi
    @RequiresBluetoothConnectPermission
    @RequiresPermission(allOf = {
            android.Manifest.permission.BLUETOOTH_CONNECT,
            android.Manifest.permission.BLUETOOTH_PRIVILEGED,
    })
    public void generateLocalOobData(@Transport int transport,
            @NonNull @CallbackExecutor Executor executor, @NonNull OobDataCallback callback) {
        if (transport != BluetoothDevice.TRANSPORT_BREDR && transport
                != BluetoothDevice.TRANSPORT_LE) {
            throw new IllegalArgumentException("Invalid transport '" + transport + "'!");
        }
        requireNonNull(callback);
        if (!isEnabled()) {
            Log.w(TAG, "generateLocalOobData(): Adapter isn't enabled!");
            callback.onError(BluetoothStatusCodes.ERROR_BLUETOOTH_NOT_ENABLED);
        } else {
            mServiceLock.readLock().lock();
            try {
                if (mService != null) {
                    final SynchronousResultReceiver recv = SynchronousResultReceiver.get();
                    mService.generateLocalOobData(transport, new WrappedOobDataCallback(callback,
                            executor), mAttributionSource, recv);
                    recv.awaitResultNoInterrupt(getSyncTimeout()).getValue(null);
                }
            } catch (RemoteException | TimeoutException e) {
                Log.e(TAG, e.toString() + "\n" + Log.getStackTraceString(new Throwable()));
            } finally {
                mServiceLock.readLock().unlock();
            }
        }
    }

    /**
     * Enable control of the Bluetooth Adapter for a single application.
     *
     * <p>Some applications need to use Bluetooth for short periods of time to
     * transfer data but don't want all the associated implications like
     * automatic connection to headsets etc.
     *
     * <p> Multiple applications can call this. This is reference counted and
     * Bluetooth disabled only when no one else is using it. There will be no UI
     * shown to the user while bluetooth is being enabled. Any user action will
     * override this call. For example, if user wants Bluetooth on and the last
     * user of this API wanted to disable Bluetooth, Bluetooth will not be
     * turned off.
     *
     * <p> This API is only meant to be used by internal applications. Third
     * party applications but use {@link #enable} and {@link #disable} APIs.
     *
     * <p> If this API returns true, it means the callback will be called.
     * The callback will be called with the current state of Bluetooth.
     * If the state is not what was requested, an internal error would be the
     * reason. If Bluetooth is already on and if this function is called to turn
     * it on, the api will return true and a callback will be called.
     *
     * @param on True for on, false for off.
     * @param callback The callback to notify changes to the state.
     * @hide
     */
    @RequiresLegacyBluetoothPermission
    @RequiresBluetoothConnectPermission
    @RequiresPermission(android.Manifest.permission.BLUETOOTH_CONNECT)
    @SuppressLint("AndroidFrameworkRequiresPermission")
    public boolean changeApplicationBluetoothState(boolean on,
            BluetoothStateChangeCallback callback) {
        return false;
    }

    /**
     * @hide
     */
    public interface BluetoothStateChangeCallback {
        /**
         * @hide
         */
        void onBluetoothStateChange(boolean on);
    }

    /**
     * @hide
     */
    public class StateChangeCallbackWrapper extends IBluetoothStateChangeCallback.Stub {
        private BluetoothStateChangeCallback mCallback;

        StateChangeCallbackWrapper(BluetoothStateChangeCallback callback) {
            mCallback = callback;
        }

        @Override
        public void onBluetoothStateChange(boolean on) {
            mCallback.onBluetoothStateChange(on);
        }
    }

    /**
     * @hide
     */
    public void unregisterAdapter() {
        try {
            //mServiceLock.writeLock().lock();
            if (mManagerService != null){
                mManagerService.unregisterAdapter(mManagerCallback);
            }
        } catch (RemoteException e) {
            Log.e(TAG, "", e);
        } finally {
            //mServiceLock.writeLock().unlock();
        }
    }

    private Set<BluetoothDevice> toDeviceSet(List<BluetoothDevice> devices) {
        Set<BluetoothDevice> deviceSet = new HashSet<BluetoothDevice>(devices);
        return Collections.unmodifiableSet(deviceSet);
    }

    @SuppressLint("GenericException")
    protected void finalize() throws Throwable {
        try {
            removeServiceStateCallback(mManagerCallback);
        } finally {
            super.finalize();
        }
    }

    /**
     * Validate a String Bluetooth address, such as "00:43:A8:23:10:F0"
     * <p>Alphabetic characters must be uppercase to be valid.
     *
     * @param address Bluetooth address as string
     * @return true if the address is valid, false otherwise
     */
    public static boolean checkBluetoothAddress(String address) {
        if (address == null || address.length() != ADDRESS_LENGTH) {
            return false;
        }
        for (int i = 0; i < ADDRESS_LENGTH; i++) {
            char c = address.charAt(i);
            switch (i % 3) {
                case 0:
                case 1:
                    if ((c >= '0' && c <= '9') || (c >= 'A' && c <= 'F')) {
                        // hex character, OK
                        break;
                    }
                    return false;
                case 2:
                    if (c == ':') {
                        break;  // OK
                    }
                    return false;
            }
        }
        return true;
    }

    /**
     * Determines whether a String Bluetooth address, such as "F0:43:A8:23:10:00"
     * is a RANDOM STATIC address.
     *
     * RANDOM STATIC: (addr & 0xC0) == 0xC0
     * RANDOM RESOLVABLE: (addr &  0xC0) == 0x40
     * RANDOM non-RESOLVABLE: (addr &  0xC0) == 0x00
     *
     * @param address Bluetooth address as string
     * @return true if the 2 Most Significant Bits of the address equals 0xC0.
     *
     * @hide
     */
    public static boolean isAddressRandomStatic(@NonNull String address) {
        requireNonNull(address);
        return checkBluetoothAddress(address)
                && (Integer.parseInt(address.split(":")[0], 16) & 0xC0) == 0xC0;
    }

    /** {@hide} */
    @UnsupportedAppUsage
    @RequiresNoPermission
    public IBluetoothManager getBluetoothManager() {
        return mManagerService;
    }

    /** {@hide} */
    @RequiresNoPermission
    public AttributionSource getAttributionSource() {
        return mAttributionSource;
    }

    @GuardedBy("sServiceLock")
    private static final WeakHashMap<IBluetoothManagerCallback, Void> sProxyServiceStateCallbacks =
            new WeakHashMap<>();

    /*package*/ IBluetooth getBluetoothService() {
        synchronized (sServiceLock) {
            return sService;
        }
    }

    /**
     * Registers a IBluetoothManagerCallback and returns the cached
     * Bluetooth service proxy object.
     *
     * TODO: rename this API to registerBlueoothManagerCallback or something?
     * the current name does not match what it does very well.
     *
     * /
    @UnsupportedAppUsage
    /*package*/ IBluetooth getBluetoothService(IBluetoothManagerCallback cb) {
        requireNonNull(cb);
        synchronized (sServiceLock) {
            sProxyServiceStateCallbacks.put(cb, null);
            registerOrUnregisterAdapterLocked();
            return sService;
        }
    }

    /*package*/ void removeServiceStateCallback(IBluetoothManagerCallback cb) {
        requireNonNull(cb);
        synchronized (sServiceLock) {
            sProxyServiceStateCallbacks.remove(cb);
            registerOrUnregisterAdapterLocked();
        }
    }

    /**
     * Handle registering (or unregistering) a single process-wide
     * {@link IBluetoothManagerCallback} based on the presence of local
     * {@link #sProxyServiceStateCallbacks} clients.
     */
    @GuardedBy("sServiceLock")
    private void registerOrUnregisterAdapterLocked() {
        final boolean isRegistered = sServiceRegistered;
        final boolean wantRegistered = !sProxyServiceStateCallbacks.isEmpty();

        if (isRegistered != wantRegistered) {
            if (wantRegistered) {
                try {
                    sService = mManagerService.registerAdapter(sManagerCallback);
                } catch (RemoteException e) {
                    throw e.rethrowFromSystemServer();
                }
            } else {
                try {
                    mManagerService.unregisterAdapter(sManagerCallback);
                    sService = null;
                } catch (RemoteException e) {
                    throw e.rethrowFromSystemServer();
                }
            }
            sServiceRegistered = wantRegistered;
        }
    }

    /**
     * Callback interface used to deliver LE scan results.
     *
     * @see #startLeScan(LeScanCallback)
     * @see #startLeScan(UUID[], LeScanCallback)
     */
    public interface LeScanCallback {
        /**
         * Callback reporting an LE device found during a device scan initiated
         * by the {@link BluetoothAdapter#startLeScan} function.
         *
         * @param device Identifies the remote device
         * @param rssi The RSSI value for the remote device as reported by the Bluetooth hardware. 0
         * if no RSSI value is available.
         * @param scanRecord The content of the advertisement record offered by the remote device.
         */
        void onLeScan(BluetoothDevice device, int rssi, byte[] scanRecord);
    }

    /**
     * Register a callback to receive events whenever the bluetooth stack goes down and back up,
     * e.g. in the event the bluetooth is turned off/on via settings.
     *
     * If the bluetooth stack is currently up, there will not be an initial callback call.
     * You can use the return value as an indication of this being the case.
     *
     * Callbacks will be delivered on a binder thread.
     *
     * @return whether bluetooth is already up currently
     *
     * @hide
     */
    @RequiresNoPermission
    public boolean registerServiceLifecycleCallback(@NonNull ServiceLifecycleCallback callback) {
        return getBluetoothService(callback.mRemote) != null;
    }

    /**
     * Unregister a callback registered via {@link #registerServiceLifecycleCallback}
     *
     * @hide
     */
    @RequiresNoPermission
    public void unregisterServiceLifecycleCallback(@NonNull ServiceLifecycleCallback callback) {
        removeServiceStateCallback(callback.mRemote);
    }

    /**
     * A callback for {@link #registerServiceLifecycleCallback}
     *
     * @hide
     */
    public abstract static class ServiceLifecycleCallback {

        /** Called when the bluetooth stack is up */
        public abstract void onBluetoothServiceUp();

        /** Called when the bluetooth stack is down */
        public abstract void onBluetoothServiceDown();

        IBluetoothManagerCallback mRemote = new IBluetoothManagerCallback.Stub() {
            @Override
            public void onBluetoothServiceUp(IBluetooth bluetoothService) {
                ServiceLifecycleCallback.this.onBluetoothServiceUp();
            }

            @Override
            public void onBluetoothServiceDown() {
                ServiceLifecycleCallback.this.onBluetoothServiceDown();
            }

            @Override
            public void onBrEdrDown() {}
        };
    }

    /**
     * Starts a scan for Bluetooth LE devices.
     *
     * <p>Results of the scan are reported using the
     * {@link LeScanCallback#onLeScan} callback.
     *
     * @param callback the callback LE scan results are delivered
     * @return true, if the scan was started successfully
     * @deprecated use {@link BluetoothLeScanner#startScan(List, ScanSettings, ScanCallback)}
     * instead.
     */
    @Deprecated
    @RequiresLegacyBluetoothAdminPermission
    @RequiresBluetoothScanPermission
    @RequiresBluetoothLocationPermission
    @RequiresPermission(android.Manifest.permission.BLUETOOTH_SCAN)
    public boolean startLeScan(LeScanCallback callback) {
        return startLeScan(null, callback);
    }

    /**
     * Starts a scan for Bluetooth LE devices, looking for devices that
     * advertise given services.
     *
     * <p>Devices which advertise all specified services are reported using the
     * {@link LeScanCallback#onLeScan} callback.
     *
     * @param serviceUuids Array of services to look for
     * @param callback the callback LE scan results are delivered
     * @return true, if the scan was started successfully
     * @deprecated use {@link BluetoothLeScanner#startScan(List, ScanSettings, ScanCallback)}
     * instead.
     */
    @Deprecated
    @RequiresLegacyBluetoothAdminPermission
    @RequiresBluetoothScanPermission
    @RequiresBluetoothLocationPermission
    @RequiresPermission(android.Manifest.permission.BLUETOOTH_SCAN)
    public boolean startLeScan(final UUID[] serviceUuids, final LeScanCallback callback) {
        if (DBG) {
            Log.d(TAG, "startLeScan(): " + Arrays.toString(serviceUuids));
        }
        if (callback == null) {
            if (DBG) {
                Log.e(TAG, "startLeScan: null callback");
            }
            return false;
        }
        BluetoothLeScanner scanner = getBluetoothLeScanner();
        if (scanner == null) {
            if (DBG) {
                Log.e(TAG, "startLeScan: cannot get BluetoothLeScanner");
            }
            return false;
        }

        synchronized (mLeScanClients) {
            if (mLeScanClients.containsKey(callback)) {
                if (DBG) {
                    Log.e(TAG, "LE Scan has already started");
                }
                return false;
            }

            try {
                IBluetoothGatt iGatt = mManagerService.getBluetoothGatt();
                if (iGatt == null) {
                    // BLE is not supported
                    return false;
                }

                @SuppressLint("AndroidFrameworkBluetoothPermission")
                ScanCallback scanCallback = new ScanCallback() {
                    @Override
                    public void onScanResult(int callbackType, ScanResult result) {
                        if (callbackType != ScanSettings.CALLBACK_TYPE_ALL_MATCHES) {
                            // Should not happen.
                            Log.e(TAG, "LE Scan has already started");
                            return;
                        }
                        ScanRecord scanRecord = result.getScanRecord();
                        if (scanRecord == null) {
                            return;
                        }
                        if (serviceUuids != null) {
                            List<ParcelUuid> uuids = new ArrayList<ParcelUuid>();
                            for (UUID uuid : serviceUuids) {
                                uuids.add(new ParcelUuid(uuid));
                            }
                            List<ParcelUuid> scanServiceUuids = scanRecord.getServiceUuids();
                            if (scanServiceUuids == null || !scanServiceUuids.containsAll(uuids)) {
                                if (DBG) {
                                    Log.d(TAG, "uuids does not match");
                                }
                                return;
                            }
                        }
                        callback.onLeScan(result.getDevice(), result.getRssi(),
                                scanRecord.getBytes());
                    }
                };
                ScanSettings settings = new ScanSettings.Builder().setCallbackType(
                        ScanSettings.CALLBACK_TYPE_ALL_MATCHES)
                        .setScanMode(ScanSettings.SCAN_MODE_LOW_LATENCY)
                        .build();

                List<ScanFilter> filters = new ArrayList<ScanFilter>();
                if (serviceUuids != null && serviceUuids.length > 0) {
                    // Note scan filter does not support matching an UUID array so we put one
                    // UUID to hardware and match the whole array in callback.
                    ScanFilter filter =
                            new ScanFilter.Builder().setServiceUuid(new ParcelUuid(serviceUuids[0]))
                                    .build();
                    filters.add(filter);
                }
                scanner.startScan(filters, settings, scanCallback);

                mLeScanClients.put(callback, scanCallback);
                return true;

            } catch (RemoteException e) {
                Log.e(TAG, "", e);
            }
        }
        return false;
    }

    /**
     * Stops an ongoing Bluetooth LE device scan.
     *
     * @param callback used to identify which scan to stop must be the same handle used to start the
     * scan
     * @deprecated Use {@link BluetoothLeScanner#stopScan(ScanCallback)} instead.
     */
    @Deprecated
    @RequiresLegacyBluetoothAdminPermission
    @RequiresBluetoothScanPermission
    @RequiresPermission(android.Manifest.permission.BLUETOOTH_SCAN)
    public void stopLeScan(LeScanCallback callback) {
        if (DBG) {
            Log.d(TAG, "stopLeScan()");
        }
        BluetoothLeScanner scanner = getBluetoothLeScanner();
        if (scanner == null) {
            return;
        }
        synchronized (mLeScanClients) {
            ScanCallback scanCallback = mLeScanClients.remove(callback);
            if (scanCallback == null) {
                if (DBG) {
                    Log.d(TAG, "scan not started yet");
                }
                return;
            }
            scanner.stopScan(scanCallback);
        }
    }

    /**
     * Create a secure L2CAP Connection-oriented Channel (CoC) {@link BluetoothServerSocket} and
     * assign a dynamic protocol/service multiplexer (PSM) value. This socket can be used to listen
     * for incoming connections. The supported Bluetooth transport is LE only.
     * <p>A remote device connecting to this socket will be authenticated and communication on this
     * socket will be encrypted.
     * <p>Use {@link BluetoothServerSocket#accept} to retrieve incoming connections from a listening
     * {@link BluetoothServerSocket}.
     * <p>The system will assign a dynamic PSM value. This PSM value can be read from the {@link
     * BluetoothServerSocket#getPsm()} and this value will be released when this server socket is
     * closed, Bluetooth is turned off, or the application exits unexpectedly.
     * <p>The mechanism of disclosing the assigned dynamic PSM value to the initiating peer is
     * defined and performed by the application.
     * <p>Use {@link BluetoothDevice#createL2capChannel(int)} to connect to this server
     * socket from another Android device that is given the PSM value.
     *
     * @return an L2CAP CoC BluetoothServerSocket
     * @throws IOException on error, for example Bluetooth not available, or insufficient
     * permissions, or unable to start this CoC
     */
    @RequiresLegacyBluetoothPermission
    @RequiresBluetoothConnectPermission
    @RequiresPermission(android.Manifest.permission.BLUETOOTH_CONNECT)
    public @NonNull BluetoothServerSocket listenUsingL2capChannel()
            throws IOException {
        BluetoothServerSocket socket =
                            new BluetoothServerSocket(BluetoothSocket.TYPE_L2CAP_LE, true, true,
                                      SOCKET_CHANNEL_AUTO_STATIC_NO_SDP, false, false);
        int errno = socket.mSocket.bindListen();
        if (errno != 0) {
            throw new IOException("Error: " + errno);
        }

        int assignedPsm = socket.mSocket.getPort();
        if (assignedPsm == 0) {
            throw new IOException("Error: Unable to assign PSM value");
        }
        if (DBG) {
            Log.d(TAG, "listenUsingL2capChannel: set assigned PSM to "
                    + assignedPsm);
        }
        socket.setChannel(assignedPsm);

        return socket;
    }

    /**
     * Create an insecure L2CAP Connection-oriented Channel (CoC) {@link BluetoothServerSocket} and
     * assign a dynamic PSM value. This socket can be used to listen for incoming connections. The
     * supported Bluetooth transport is LE only.
     * <p>The link key is not required to be authenticated, i.e the communication may be vulnerable
     * to person-in-the-middle attacks. Use {@link #listenUsingL2capChannel}, if an encrypted and
     * authenticated communication channel is desired.
     * <p>Use {@link BluetoothServerSocket#accept} to retrieve incoming connections from a listening
     * {@link BluetoothServerSocket}.
     * <p>The system will assign a dynamic protocol/service multiplexer (PSM) value. This PSM value
     * can be read from the {@link BluetoothServerSocket#getPsm()} and this value will be released
     * when this server socket is closed, Bluetooth is turned off, or the application exits
     * unexpectedly.
     * <p>The mechanism of disclosing the assigned dynamic PSM value to the initiating peer is
     * defined and performed by the application.
     * <p>Use {@link BluetoothDevice#createInsecureL2capChannel(int)} to connect to this server
     * socket from another Android device that is given the PSM value.
     *
     * @return an L2CAP CoC BluetoothServerSocket
     * @throws IOException on error, for example Bluetooth not available, or insufficient
     * permissions, or unable to start this CoC
     */
    @RequiresLegacyBluetoothPermission
    @RequiresBluetoothConnectPermission
    @RequiresPermission(android.Manifest.permission.BLUETOOTH_CONNECT)
    public @NonNull BluetoothServerSocket listenUsingInsecureL2capChannel()
            throws IOException {
        BluetoothServerSocket socket =
                            new BluetoothServerSocket(BluetoothSocket.TYPE_L2CAP_LE, false, false,
                                      SOCKET_CHANNEL_AUTO_STATIC_NO_SDP, false, false);
        int errno = socket.mSocket.bindListen();
        if (errno != 0) {
            throw new IOException("Error: " + errno);
        }

        int assignedPsm = socket.mSocket.getPort();
        if (assignedPsm == 0) {
            throw new IOException("Error: Unable to assign PSM value");
        }
        if (DBG) {
            Log.d(TAG, "listenUsingInsecureL2capChannel: set assigned PSM to "
                    + assignedPsm);
        }
        socket.setChannel(assignedPsm);

        return socket;
    }

    /**
     * Register a {@link #OnMetadataChangedListener} to receive update about metadata
     * changes for this {@link BluetoothDevice}.
     * Registration must be done when Bluetooth is ON and will last until
     * {@link #removeOnMetadataChangedListener(BluetoothDevice)} is called, even when Bluetooth
     * restarted in the middle.
     * All input parameters should not be null or {@link NullPointerException} will be triggered.
     * The same {@link BluetoothDevice} and {@link #OnMetadataChangedListener} pair can only be
     * registered once, double registration would cause {@link IllegalArgumentException}.
     *
     * @param device {@link BluetoothDevice} that will be registered
     * @param executor the executor for listener callback
     * @param listener {@link #OnMetadataChangedListener} that will receive asynchronous callbacks
     * @return true on success, false on error
     * @throws NullPointerException If one of {@code listener}, {@code device} or {@code executor}
     * is null.
     * @throws IllegalArgumentException The same {@link #OnMetadataChangedListener} and
     * {@link BluetoothDevice} are registered twice.
     * @hide
     */
    @SystemApi
    @RequiresBluetoothConnectPermission
    @RequiresPermission(allOf = {
            android.Manifest.permission.BLUETOOTH_CONNECT,
            android.Manifest.permission.BLUETOOTH_PRIVILEGED,
    })
    public boolean addOnMetadataChangedListener(@NonNull BluetoothDevice device,
            @NonNull Executor executor, @NonNull OnMetadataChangedListener listener) {
        if (DBG) Log.d(TAG, "addOnMetadataChangedListener()");

        if (listener == null) {
            throw new NullPointerException("listener is null");
        }
        if (device == null) {
            throw new NullPointerException("device is null");
        }
        if (executor == null) {
            throw new NullPointerException("executor is null");
        }

        mServiceLock.readLock().lock();
        try {
            if (mService == null) {
                Log.e(TAG, "Bluetooth is not enabled. Cannot register metadata listener");
                return false;
            }


            synchronized (mMetadataListeners) {
                List<Pair<OnMetadataChangedListener, Executor>> listenerList =
                    mMetadataListeners.get(device);
                if (listenerList == null) {
                    // Create new listener/executor list for registration
                    listenerList = new ArrayList<>();
                    mMetadataListeners.put(device, listenerList);
                } else {
                    // Check whether this device is already registered by the listener
                    if (listenerList.stream().anyMatch((pair) -> (pair.first.equals(listener)))) {
                        throw new IllegalArgumentException("listener was already regestered"
                                + " for the device");
                    }
                }

                Pair<OnMetadataChangedListener, Executor> listenerPair =
                        new Pair(listener, executor);
                listenerList.add(listenerPair);

                boolean ret = false;
                try {
                    final SynchronousResultReceiver<Boolean> recv = SynchronousResultReceiver.get();
                    mService.registerMetadataListener(mBluetoothMetadataListener, device,
                            mAttributionSource, recv);
                    ret = recv.awaitResultNoInterrupt(getSyncTimeout()).getValue(false);
                } catch (RemoteException | TimeoutException e) {
                    Log.e(TAG, e.toString() + "\n" + Log.getStackTraceString(new Throwable()));
                } finally {
                    if (!ret) {
                        // Remove listener registered earlier when fail.
                        listenerList.remove(listenerPair);
                        if (listenerList.isEmpty()) {
                            // Remove the device if its listener list is empty
                            mMetadataListeners.remove(device);
                        }
                    }
                }
                return ret;
            }
        } finally {
            mServiceLock.readLock().unlock();
        }
    }

    /**
     * Unregister a {@link #OnMetadataChangedListener} from a registered {@link BluetoothDevice}.
     * Unregistration can be done when Bluetooth is either ON or OFF.
     * {@link #addOnMetadataChangedListener(OnMetadataChangedListener, BluetoothDevice, Executor)}
     * must be called before unregisteration.
     *
     * @param device {@link BluetoothDevice} that will be unregistered. It
     * should not be null or {@link NullPointerException} will be triggered.
     * @param listener {@link OnMetadataChangedListener} that will be unregistered. It
     * should not be null or {@link NullPointerException} will be triggered.
     * @return true on success, false on error
     * @throws NullPointerException If {@code listener} or {@code device} is null.
     * @throws IllegalArgumentException If {@code device} has not been registered before.
     * @hide
     */
    @SystemApi
    @RequiresBluetoothConnectPermission
    @RequiresPermission(allOf = {
            android.Manifest.permission.BLUETOOTH_CONNECT,
            android.Manifest.permission.BLUETOOTH_PRIVILEGED,
    })
    public boolean removeOnMetadataChangedListener(@NonNull BluetoothDevice device,
            @NonNull OnMetadataChangedListener listener) {
        if (DBG) Log.d(TAG, "removeOnMetadataChangedListener()");
        if (device == null) {
            throw new NullPointerException("device is null");
        }
        if (listener == null) {
            throw new NullPointerException("listener is null");
        }

        synchronized (mMetadataListeners) {
            if (!mMetadataListeners.containsKey(device)) {
                throw new IllegalArgumentException("device was not registered");
            }
            // Remove issued listener from the registered device
            mMetadataListeners.get(device).removeIf((pair) -> (pair.first.equals(listener)));

            if (mMetadataListeners.get(device).isEmpty()) {
                // Unregister to Bluetooth service if all listeners are removed from
                // the registered device
                mMetadataListeners.remove(device);
                mServiceLock.readLock().lock();
                try {
                    if (mService != null) {
                        final SynchronousResultReceiver<Boolean> recv =
                                SynchronousResultReceiver.get();
                        mService.unregisterMetadataListener(device, mAttributionSource, recv);
                        return recv.awaitResultNoInterrupt(getSyncTimeout()).getValue(false);
                    }
                } catch (RemoteException | TimeoutException e) {
                    Log.e(TAG, e.toString() + "\n" + Log.getStackTraceString(new Throwable()));
                    return false;
                } finally {
                    mServiceLock.readLock().unlock();
                }

            }
        }
        return true;
    }

    /**
     * This interface is used to implement {@link BluetoothAdapter} metadata listener.
     * @hide
     */
    @SystemApi
    public interface OnMetadataChangedListener {
        /**
         * Callback triggered if the metadata of {@link BluetoothDevice} registered in
         * {@link #addOnMetadataChangedListener}.
         *
         * @param device changed {@link BluetoothDevice}.
         * @param key changed metadata key, one of BluetoothDevice.METADATA_*.
         * @param value the new value of metadata as byte array.
         */
        void onMetadataChanged(@NonNull BluetoothDevice device, int key,
                @Nullable byte[] value);
    }

    @SuppressLint("AndroidFrameworkBluetoothPermission")
    private final IBluetoothConnectionCallback mConnectionCallback =
            new IBluetoothConnectionCallback.Stub() {
        @Override
        public void onDeviceConnected(BluetoothDevice device) {
            Attributable.setAttributionSource(device, mAttributionSource);
            for (Map.Entry<BluetoothConnectionCallback, Executor> callbackExecutorEntry:
                    mBluetoothConnectionCallbackExecutorMap.entrySet()) {
                BluetoothConnectionCallback callback = callbackExecutorEntry.getKey();
                Executor executor = callbackExecutorEntry.getValue();
                executor.execute(() -> callback.onDeviceConnected(device));
            }
        }

        @Override
        public void onDeviceDisconnected(BluetoothDevice device, int hciReason) {
            Attributable.setAttributionSource(device, mAttributionSource);
            for (Map.Entry<BluetoothConnectionCallback, Executor> callbackExecutorEntry:
                    mBluetoothConnectionCallbackExecutorMap.entrySet()) {
                BluetoothConnectionCallback callback = callbackExecutorEntry.getKey();
                Executor executor = callbackExecutorEntry.getValue();
                executor.execute(() -> callback.onDeviceDisconnected(device, hciReason));
            }
        }
    };

    /**
     * Registers the BluetoothConnectionCallback to receive callback events when a bluetooth device
     * (classic or low energy) is connected or disconnected.
     *
     * @param executor is the callback executor
     * @param callback is the connection callback you wish to register
     * @return true if the callback was registered successfully, false otherwise
     * @throws IllegalArgumentException if the callback is already registered
     * @hide
     */
    @SystemApi
    @RequiresBluetoothConnectPermission
    @RequiresPermission(allOf = {
            android.Manifest.permission.BLUETOOTH_CONNECT,
            android.Manifest.permission.BLUETOOTH_PRIVILEGED,
    })
    public boolean registerBluetoothConnectionCallback(@NonNull @CallbackExecutor Executor executor,
            @NonNull BluetoothConnectionCallback callback) {
        if (DBG) Log.d(TAG, "registerBluetoothConnectionCallback()");
        if (callback == null || executor == null) {
            return false;
        }

        synchronized (mBluetoothConnectionCallbackExecutorMap) {
            // If the callback map is empty, we register the service-to-app callback
            if (mBluetoothConnectionCallbackExecutorMap.isEmpty()) {
                mServiceLock.readLock().lock();
                try {
                    if (mService != null) {
                        final SynchronousResultReceiver<Boolean> recv =
                                SynchronousResultReceiver.get();
                        mService.registerBluetoothConnectionCallback(mConnectionCallback,
                                mAttributionSource, recv);
                        if (!recv.awaitResultNoInterrupt(getSyncTimeout()).getValue(false)) {
                            return false;
                        }
                    }
                } catch (RemoteException | TimeoutException e) {
                    Log.e(TAG, e.toString() + "\n" + Log.getStackTraceString(new Throwable()));
                    mBluetoothConnectionCallbackExecutorMap.remove(callback);
                } finally {
                    mServiceLock.readLock().unlock();
                }
            }

            // Adds the passed in callback to our map of callbacks to executors
            if (mBluetoothConnectionCallbackExecutorMap.containsKey(callback)) {
                throw new IllegalArgumentException("This callback has already been registered");
            }
            mBluetoothConnectionCallbackExecutorMap.put(callback, executor);
        }

        return true;
    }

    /**
     * Unregisters the BluetoothConnectionCallback that was previously registered by the application
     *
     * @param callback is the connection callback you wish to unregister
     * @return true if the callback was unregistered successfully, false otherwise
     * @hide
     */
    @SystemApi
    @RequiresBluetoothConnectPermission
    @RequiresPermission(allOf = {
            android.Manifest.permission.BLUETOOTH_CONNECT,
            android.Manifest.permission.BLUETOOTH_PRIVILEGED,
    })
    public boolean unregisterBluetoothConnectionCallback(
            @NonNull BluetoothConnectionCallback callback) {
        if (DBG) Log.d(TAG, "unregisterBluetoothConnectionCallback()");
        if (callback == null) {
            return false;
        }

        synchronized (mBluetoothConnectionCallbackExecutorMap) {
            if (mBluetoothConnectionCallbackExecutorMap.remove(callback) != null) {
                return false;
            }
        }

        if (!mBluetoothConnectionCallbackExecutorMap.isEmpty()) {
            return true;
        }

        // If the callback map is empty, we unregister the service-to-app callback
        mServiceLock.readLock().lock();
        try {
            if (mService != null) {
                final SynchronousResultReceiver<Boolean> recv = SynchronousResultReceiver.get();
                mService.unregisterBluetoothConnectionCallback(mConnectionCallback,
                        mAttributionSource, recv);
                return recv.awaitResultNoInterrupt(getSyncTimeout()).getValue(false);
            }
        } catch (RemoteException | TimeoutException e) {
            Log.e(TAG, e.toString() + "\n" + Log.getStackTraceString(new Throwable()));
        } finally {
            mServiceLock.readLock().unlock();
        }

        return false;
    }

    /**
     * This abstract class is used to implement callbacks for when a bluetooth classic or Bluetooth
     * Low Energy (BLE) device is either connected or disconnected.
     *
     * @hide
     */
    @SystemApi
    public abstract static class BluetoothConnectionCallback {
        /**
         * Callback triggered when a bluetooth device (classic or BLE) is connected
         * @param device is the connected bluetooth device
         */
        public void onDeviceConnected(@NonNull BluetoothDevice device) {}

        /**
         * Callback triggered when a bluetooth device (classic or BLE) is disconnected
         * @param device is the disconnected bluetooth device
         * @param reason is the disconnect reason
         */
        public void onDeviceDisconnected(@NonNull BluetoothDevice device,
                @DisconnectReason int reason) {}

        /**
         * @hide
         */
        @Retention(RetentionPolicy.SOURCE)
        @IntDef(prefix = { "REASON_" }, value = {
                BluetoothStatusCodes.ERROR_UNKNOWN,
                BluetoothStatusCodes.ERROR_DISCONNECT_REASON_LOCAL_REQUEST,
                BluetoothStatusCodes.ERROR_DISCONNECT_REASON_REMOTE_REQUEST,
                BluetoothStatusCodes.ERROR_DISCONNECT_REASON_LOCAL,
                BluetoothStatusCodes.ERROR_DISCONNECT_REASON_REMOTE,
                BluetoothStatusCodes.ERROR_DISCONNECT_REASON_TIMEOUT,
                BluetoothStatusCodes.ERROR_DISCONNECT_REASON_SECURITY,
                BluetoothStatusCodes.ERROR_DISCONNECT_REASON_SYSTEM_POLICY,
                BluetoothStatusCodes.ERROR_DISCONNECT_REASON_RESOURCE_LIMIT_REACHED,
                BluetoothStatusCodes.ERROR_DISCONNECT_REASON_CONNECTION_ALREADY_EXISTS,
                BluetoothStatusCodes.ERROR_DISCONNECT_REASON_BAD_PARAMETERS})
        public @interface DisconnectReason {}

        /**
         * Returns human-readable strings corresponding to {@link DisconnectReason}.
         */
        @NonNull
        public static String disconnectReasonToString(@DisconnectReason int reason) {
            switch (reason) {
                case BluetoothStatusCodes.ERROR_UNKNOWN:
                    return "Reason unknown";
                case BluetoothStatusCodes.ERROR_DISCONNECT_REASON_LOCAL_REQUEST:
                    return "Local request";
                case BluetoothStatusCodes.ERROR_DISCONNECT_REASON_REMOTE_REQUEST:
                    return "Remote request";
                case BluetoothStatusCodes.ERROR_DISCONNECT_REASON_LOCAL:
                    return "Local error";
                case BluetoothStatusCodes.ERROR_DISCONNECT_REASON_REMOTE:
                    return "Remote error";
                case BluetoothStatusCodes.ERROR_DISCONNECT_REASON_TIMEOUT:
                    return "Timeout";
                case BluetoothStatusCodes.ERROR_DISCONNECT_REASON_SECURITY:
                    return "Security";
                case BluetoothStatusCodes.ERROR_DISCONNECT_REASON_SYSTEM_POLICY:
                    return "System policy";
                case BluetoothStatusCodes.ERROR_DISCONNECT_REASON_RESOURCE_LIMIT_REACHED:
                    return "Resource constrained";
                case BluetoothStatusCodes.ERROR_DISCONNECT_REASON_CONNECTION_ALREADY_EXISTS:
                    return "Connection already exists";
                case BluetoothStatusCodes.ERROR_DISCONNECT_REASON_BAD_PARAMETERS:
                    return "Bad parameters";
                default:
                    return "Unrecognized disconnect reason: " + reason;
            }
        }
    }

    /** @hide */
    @Retention(RetentionPolicy.SOURCE)
    @IntDef(value = {
            BluetoothStatusCodes.SUCCESS,
            BluetoothStatusCodes.ERROR_ANOTHER_ACTIVE_REQUEST,
            BluetoothStatusCodes.ERROR_BLUETOOTH_NOT_ENABLED,
            BluetoothStatusCodes.ERROR_BLUETOOTH_NOT_ALLOWED,
            BluetoothStatusCodes.ERROR_DEVICE_NOT_BONDED,
            BluetoothStatusCodes.ERROR_MISSING_BLUETOOTH_CONNECT_PERMISSION,
            BluetoothStatusCodes.ERROR_NOT_DUAL_MODE_AUDIO_DEVICE,
            BluetoothStatusCodes.ERROR_UNKNOWN
    })
    public @interface SetPreferredAudioProfilesReturnValues {}

    /**
     * Sets the preferred profiles for each audio mode for system routed audio. The audio framework
     * and Telecomm will read this preference when routing system managed audio. Not supplying an
     * audio mode in the Bundle will reset that audio mode to the default profile preference for
     * that mode (e.g. an empty Bundle resets all audio modes to their default profiles).
     * <p>
     * Note: apps that invoke profile-specific audio APIs are not subject to the preference noted
     * here. These preferences will also be ignored if the remote device is not simultaneously
     * connected to a classic audio profile (A2DP and/or HFP) and LE Audio at the same time. If the
     * remote device does not support both BR/EDR audio and LE Audio, this API returns
     * {@link BluetoothStatusCodes#ERROR_NOT_DUAL_MODE_AUDIO_DEVICE}.
     * <p>
     * The Bundle is expected to contain the following mappings:
     * 1. For key {@link #AUDIO_MODE_OUTPUT_ONLY}, it expects an integer value of either
     * {@link BluetoothProfile#A2DP} or {@link BluetoothProfile#LE_AUDIO}.
     * 2. For key {@link #AUDIO_MODE_DUPLEX}, it expects an integer value of either
     * {@link BluetoothProfile#HEADSET} or {@link BluetoothProfile#LE_AUDIO}.
     * <p>
     * Apps should register for a callback with
     * {@link #registerPreferredAudioProfilesChangedCallback(Executor,
     * PreferredAudioProfilesChangedCallback)} to know if the preferences were successfully applied
     * to the audio framework. If there is an active preference change for this device that has not
     * taken effect with the audio framework, no additional calls to this API will be allowed until
     * that completes.
     *
     * @param modeToProfileBundle a mapping to indicate the preferred profile for each audio mode
     * @return whether the preferred audio profiles were requested to be set
     * @throws NullPointerException if modeToProfileBundle or device is null
     * @throws IllegalArgumentException if this BluetoothDevice object has an invalid address or the
     * Bundle doesn't conform to its requirements
     *
     * @hide
     */
    @SystemApi
    @RequiresPermission(allOf = {
            android.Manifest.permission.BLUETOOTH_CONNECT,
            android.Manifest.permission.BLUETOOTH_PRIVILEGED,
    })
    @SetPreferredAudioProfilesReturnValues
    public int setPreferredAudioProfiles(@NonNull BluetoothDevice device,
            @NonNull Bundle modeToProfileBundle) {
        if (DBG) {
            Log.d(TAG, "setPreferredAudioProfiles( " + modeToProfileBundle + ", " + device + ")");
        }
        requireNonNull(modeToProfileBundle, "modeToProfileBundle must not be null");
        requireNonNull(device, "device must not be null");
        if (!BluetoothAdapter.checkBluetoothAddress(getAddress())) {
            throw new IllegalArgumentException("device cannot have an invalid address");
        }
        if (!modeToProfileBundle.containsKey(AUDIO_MODE_OUTPUT_ONLY)
                && !modeToProfileBundle.containsKey(AUDIO_MODE_DUPLEX)) {
            throw new IllegalArgumentException("Bundle does not contain a key "
                    + "AUDIO_MODE_OUTPUT_ONLY or AUDIO_MODE_DUPLEX");
        }
        if (modeToProfileBundle.containsKey(AUDIO_MODE_OUTPUT_ONLY)
                && modeToProfileBundle.getInt(AUDIO_MODE_OUTPUT_ONLY) != BluetoothProfile.A2DP
                && modeToProfileBundle.getInt(
                AUDIO_MODE_OUTPUT_ONLY) != BluetoothProfile.LE_AUDIO) {
            throw new IllegalArgumentException("Key AUDIO_MODE_OUTPUT_ONLY has an invalid value: "
                    + modeToProfileBundle.getInt(AUDIO_MODE_OUTPUT_ONLY));
        }
        if (modeToProfileBundle.containsKey(AUDIO_MODE_DUPLEX)
                && modeToProfileBundle.getInt(AUDIO_MODE_DUPLEX) != BluetoothProfile.HEADSET
                && modeToProfileBundle.getInt(AUDIO_MODE_DUPLEX) != BluetoothProfile.LE_AUDIO) {
            throw new IllegalArgumentException("Key AUDIO_MODE_DUPLEX has an invalid value: "
                    + modeToProfileBundle.getInt(AUDIO_MODE_DUPLEX));
        }

        final int defaultValue = BluetoothStatusCodes.ERROR_UNKNOWN;
        mServiceLock.readLock().lock();
        try {
            if (mService != null) {
                final SynchronousResultReceiver<Integer> recv = SynchronousResultReceiver.get();
                mService.setPreferredAudioProfiles(device, modeToProfileBundle,
                        mAttributionSource, recv);
                return recv.awaitResultNoInterrupt(getSyncTimeout()).getValue(defaultValue);
            } else {
                return BluetoothStatusCodes.ERROR_BLUETOOTH_NOT_ENABLED;
            }
        } catch (RemoteException e) {
            Log.e(TAG, e.toString() + "\n" + Log.getStackTraceString(new Throwable()));
            throw e.rethrowFromSystemServer();
        } catch (TimeoutException e) {
            Log.e(TAG, e.toString() + "\n" + Log.getStackTraceString(new Throwable()));
        } finally {
            mServiceLock.readLock().unlock();
        }
        return defaultValue;
    }

    /**
     * Gets the preferred profile for each audio mode for system routed audio. This API
     * returns a Bundle with mappings between each audio mode and its preferred audio profile. If no
     * values are set via {@link #setPreferredAudioProfiles(BluetoothDevice, Bundle)}, this API
     * returns the default system preferences set via the sysprops
     * {@link BluetoothProperties#getDefaultOutputOnlyAudioProfile()} and
     * {@link BluetoothProperties#getDefaultDuplexAudioProfile()}.
     * <p>
     * An audio capable device must support at least one audio mode with a preferred audio profile.
     * If a device does not support an audio mode, the audio mode will be omitted from the keys of
     * the Bundle. If the device is not recognized as a dual mode audio capable device (e.g. because
     * it is not bonded, does not support any audio profiles, or does not support both BR/EDR audio
     * and LE Audio), this API returns an empty Bundle.
     * <p>
     * The Bundle can contain the following mappings:
     * <ul>
     * <li>For key {@link #AUDIO_MODE_OUTPUT_ONLY}, if an audio profile preference was set, this
     *     will have an int value of either {@link BluetoothProfile#A2DP} or
     *     {@link BluetoothProfile#LE_AUDIO}.
     * <li>For key {@link #AUDIO_MODE_DUPLEX}, if an audio profile preference was set, this will
     *     have an int value of either {@link BluetoothProfile#HEADSET} or
     *     {@link BluetoothProfile#LE_AUDIO}.
     * </ul>
     *
     * @return a Bundle mapping each set audio mode and preferred audio profile pair
     * @throws NullPointerException if modeToProfileBundle or device is null
     * @throws IllegalArgumentException if this BluetoothDevice object has an invalid address or the
     * Bundle doesn't conform to its requirements
     *
     * @hide
     */
    @SystemApi
    @RequiresPermission(allOf = {
            android.Manifest.permission.BLUETOOTH_CONNECT,
            android.Manifest.permission.BLUETOOTH_PRIVILEGED,
    })
    @NonNull
    public Bundle getPreferredAudioProfiles(@NonNull BluetoothDevice device) {
        if (DBG) Log.d(TAG, "getPreferredAudioProfiles(" + device + ")");
        requireNonNull(device, "device cannot be null");
        if (!BluetoothAdapter.checkBluetoothAddress(device.getAddress())) {
            throw new IllegalArgumentException("device cannot have an invalid address");
        }

        final Bundle defaultValue = Bundle.EMPTY;
        mServiceLock.readLock().lock();
        try {
            if (mService != null) {
                final SynchronousResultReceiver<Bundle> recv = SynchronousResultReceiver.get();
                mService.getPreferredAudioProfiles(device, mAttributionSource, recv);
                return recv.awaitResultNoInterrupt(getSyncTimeout()).getValue(defaultValue);
            }
        } catch (RemoteException e) {
            Log.e(TAG, e.toString() + "\n" + Log.getStackTraceString(new Throwable()));
            throw e.rethrowFromSystemServer();
        } catch (TimeoutException e) {
            Log.e(TAG, e.toString() + "\n" + Log.getStackTraceString(new Throwable()));
        } finally {
            mServiceLock.readLock().unlock();
        }

        return defaultValue;
    }

    /** @hide */
    @Retention(RetentionPolicy.SOURCE)
    @IntDef(value = {
            BluetoothStatusCodes.SUCCESS,
            BluetoothStatusCodes.ERROR_BLUETOOTH_NOT_ENABLED,
            BluetoothStatusCodes.ERROR_BLUETOOTH_NOT_ALLOWED,
            BluetoothStatusCodes.ERROR_DEVICE_NOT_BONDED,
            BluetoothStatusCodes.ERROR_MISSING_BLUETOOTH_CONNECT_PERMISSION,
            BluetoothStatusCodes.ERROR_UNKNOWN
    })
    public @interface NotifyActiveDeviceChangeAppliedReturnValues {}

    /**
     * Called by audio framework to inform the Bluetooth stack that an active device change has
     * taken effect. If this active device change is triggered by an app calling
     * {@link #setPreferredAudioProfiles(BluetoothDevice, Bundle)}, the Bluetooth stack will invoke
     * {@link PreferredAudioProfilesChangedCallback#onPreferredAudioProfilesChanged(
     * BluetoothDevice, Bundle, int)} if all requested changes for the device have been applied.
     * <p>
     * This method will return
     * {@link BluetoothStatusCodes#ERROR_BLUETOOTH_NOT_ALLOWED} if called outside system server.
     *
     * @param device is the BluetoothDevice that had its preferred audio profile changed
     * @return whether the Bluetooth stack acknowledged the change successfully
     * @throws NullPointerException if device is null
     * @throws IllegalArgumentException if the device's address is invalid
     *
     * @hide
     */
    @SystemApi
    @RequiresPermission(allOf = {
            android.Manifest.permission.BLUETOOTH_CONNECT,
            android.Manifest.permission.BLUETOOTH_PRIVILEGED,
    })
    @NotifyActiveDeviceChangeAppliedReturnValues
    public int notifyActiveDeviceChangeApplied(@NonNull BluetoothDevice device) {
        if (DBG) Log.d(TAG, "notifyActiveDeviceChangeApplied(" + device + ")");
        requireNonNull(device, "device cannot be null");
        if (!BluetoothAdapter.checkBluetoothAddress(device.getAddress())) {
            throw new IllegalArgumentException("device cannot have an invalid address");
        }

        final int defaultValue = BluetoothStatusCodes.ERROR_UNKNOWN;
        mServiceLock.readLock().lock();
        try {
            if (mService != null) {
                final SynchronousResultReceiver<Integer> recv = SynchronousResultReceiver.get();
                mService.notifyActiveDeviceChangeApplied(device,
                        mAttributionSource, recv);
                return recv.awaitResultNoInterrupt(getSyncTimeout()).getValue(defaultValue);
            }
        } catch (RemoteException e) {
            Log.e(TAG, e.toString() + "\n" + Log.getStackTraceString(new Throwable()));
            throw e.rethrowFromSystemServer();
        } catch (TimeoutException e) {
            Log.e(TAG, e.toString() + "\n" + Log.getStackTraceString(new Throwable()));
        } finally {
            mServiceLock.readLock().unlock();
        }

        return defaultValue;
    }

    @SuppressLint("AndroidFrameworkBluetoothPermission")
    private final IBluetoothPreferredAudioProfilesCallback mPreferredAudioProfilesChangedCallback =
            new IBluetoothPreferredAudioProfilesCallback.Stub() {
                @Override
                public void onPreferredAudioProfilesChanged(BluetoothDevice device,
                        Bundle preferredAudioProfiles, int status) {
                    for (Map.Entry<PreferredAudioProfilesChangedCallback, Executor>
                            callbackExecutorEntry:
                            mAudioProfilesChangedCallbackExecutorMap.entrySet()) {
                        PreferredAudioProfilesChangedCallback callback =
                                callbackExecutorEntry.getKey();
                        Executor executor = callbackExecutorEntry.getValue();
                        executor.execute(() -> callback.onPreferredAudioProfilesChanged(device,
                                preferredAudioProfiles, status));
                    }
                }
            };

    /** @hide */
    @Retention(RetentionPolicy.SOURCE)
    @IntDef(value = {
            BluetoothStatusCodes.SUCCESS,
            BluetoothStatusCodes.ERROR_BLUETOOTH_NOT_ENABLED,
            BluetoothStatusCodes.ERROR_BLUETOOTH_NOT_ALLOWED,
            BluetoothStatusCodes.ERROR_MISSING_BLUETOOTH_CONNECT_PERMISSION,
            BluetoothStatusCodes.ERROR_UNKNOWN
    })
    public @interface RegisterPreferredAudioProfilesCallbackReturnValues {}

    /**
     * Registers a callback to be notified when the preferred audio profile changes have taken
     * effect. To unregister this callback, call
     * {@link #unregisterPreferredAudioProfilesChangedCallback(
     * PreferredAudioProfilesChangedCallback)}.
     *
     * @param executor an {@link Executor} to execute the callbacks
     * @param callback user implementation of the {@link PreferredAudioProfilesChangedCallback}
     * @return whether the callback was registered successfully
     * @throws NullPointerException if executor or callback is null
     * @throws IllegalArgumentException if the callback is already registered
     *
     * @hide
     */
    @SystemApi
    @RequiresPermission(allOf = {
            android.Manifest.permission.BLUETOOTH_CONNECT,
            android.Manifest.permission.BLUETOOTH_PRIVILEGED,
    })
    @RegisterPreferredAudioProfilesCallbackReturnValues
    public int registerPreferredAudioProfilesChangedCallback(
            @NonNull @CallbackExecutor Executor executor,
            @NonNull PreferredAudioProfilesChangedCallback callback) {
        if (DBG) Log.d(TAG, "registerPreferredAudioProfilesChangedCallback()");
        requireNonNull(executor, "executor cannot be null");
        requireNonNull(callback, "callback cannot be null");

        final int defaultValue = BluetoothStatusCodes.ERROR_UNKNOWN;
        int serviceCallStatus = defaultValue;
        synchronized (mAudioProfilesChangedCallbackExecutorMap) {
            // If the callback map is empty, we register the service-to-app callback
            if (mAudioProfilesChangedCallbackExecutorMap.isEmpty()) {
                mServiceLock.readLock().lock();
                try {
                    if (mService != null) {
                        final SynchronousResultReceiver<Integer> recv =
                                SynchronousResultReceiver.get();
                        mService.registerPreferredAudioProfilesChangedCallback(
                                mPreferredAudioProfilesChangedCallback, mAttributionSource, recv);
                        serviceCallStatus = recv.awaitResultNoInterrupt(getSyncTimeout())
                                .getValue(defaultValue);
                    }
                } catch (RemoteException e) {
                    throw e.rethrowFromSystemServer();
                } catch (TimeoutException e) {
                    Log.e(TAG, e.toString() + "\n" + Log.getStackTraceString(new Throwable()));
                } finally {
                    mServiceLock.readLock().unlock();
                }
                if (serviceCallStatus != BluetoothStatusCodes.SUCCESS) {
                    return serviceCallStatus;
                }
            }

            // Adds the passed in callback to our local mapping
            if (mAudioProfilesChangedCallbackExecutorMap.containsKey(callback)) {
                throw new IllegalArgumentException("This callback has already been registered");
            } else {
                mAudioProfilesChangedCallbackExecutorMap.put(callback, executor);
            }
        }

        return BluetoothStatusCodes.SUCCESS;
    }

    /** @hide */
    @Retention(RetentionPolicy.SOURCE)
    @IntDef(value = {
            BluetoothStatusCodes.SUCCESS,
            BluetoothStatusCodes.ERROR_BLUETOOTH_NOT_ENABLED,
            BluetoothStatusCodes.ERROR_BLUETOOTH_NOT_ALLOWED,
            BluetoothStatusCodes.ERROR_CALLBACK_NOT_REGISTERED,
            BluetoothStatusCodes.ERROR_MISSING_BLUETOOTH_CONNECT_PERMISSION,
            BluetoothStatusCodes.ERROR_UNKNOWN
    })
    public @interface UnRegisterPreferredAudioProfilesCallbackReturnValues {}

    /**
     * Unregisters a callback that was previously registered with
     * {@link #registerPreferredAudioProfilesChangedCallback(Executor,
     * PreferredAudioProfilesChangedCallback)}.
     *
     * @param callback user implementation of the {@link PreferredAudioProfilesChangedCallback}
     * @return whether the callback was successfully unregistered
     * @throws NullPointerException if the callback is null
     * @throws IllegalArgumentException if the callback has not been registered
     *
     * @hide
     */
    @SystemApi
    @RequiresPermission(allOf = {
            android.Manifest.permission.BLUETOOTH_CONNECT,
            android.Manifest.permission.BLUETOOTH_PRIVILEGED,
    })
    @UnRegisterPreferredAudioProfilesCallbackReturnValues
    public int unregisterPreferredAudioProfilesChangedCallback(
            @NonNull PreferredAudioProfilesChangedCallback callback) {
        if (DBG) Log.d(TAG, "unregisterPreferredAudioProfilesChangedCallback()");
        requireNonNull(callback, "callback cannot be null");

        synchronized (mAudioProfilesChangedCallbackExecutorMap) {
            if (mAudioProfilesChangedCallbackExecutorMap.remove(callback) == null) {
                throw new IllegalArgumentException("This callback has not been registered");
            }
        }

        if (!mBluetoothConnectionCallbackExecutorMap.isEmpty()) {
            return BluetoothStatusCodes.SUCCESS;
        }

        final int defaultValue = BluetoothStatusCodes.ERROR_UNKNOWN;
        // If the callback map is empty, we unregister the service-to-app callback
        mServiceLock.readLock().lock();
        try {
            if (mService != null) {
                final SynchronousResultReceiver<Integer> recv = SynchronousResultReceiver.get();
                mService.unregisterPreferredAudioProfilesChangedCallback(
                        mPreferredAudioProfilesChangedCallback, mAttributionSource, recv);
                return recv.awaitResultNoInterrupt(getSyncTimeout()).getValue(defaultValue);
            }
        } catch (TimeoutException e) {
            Log.e(TAG, e.toString() + "\n" + Log.getStackTraceString(new Throwable()));
        } catch (RemoteException e) {
            throw e.rethrowFromSystemServer();
        } finally {
            mServiceLock.readLock().unlock();
        }

        return defaultValue;
    }

    /**
     * A callback for preferred audio profile changes that arise from calls to
     * {@link #setPreferredAudioProfiles(BluetoothDevice, Bundle)}.
     *
     * @hide
     */
    @SystemApi
    public interface PreferredAudioProfilesChangedCallback {
        /**
         * Called when the preferred audio profile change from a call to
         * {@link #setPreferredAudioProfiles(BluetoothDevice, Bundle)} has taken effect in the audio
         * framework or timed out. This callback includes a Bundle that indicates the current
         * preferred audio profile for each audio mode, if one was set. If an audio mode does not
         * have a profile preference, its key will be omitted from the Bundle. If both audio modes
         * do not have a preferred profile set, the Bundle will be empty.
         *
         * <p>
         * The Bundle can contain the following mappings:
         * <ul>
         * <li>For key {@link #AUDIO_MODE_OUTPUT_ONLY}, if an audio profile preference was set, this
         *     will have an int value of either {@link BluetoothProfile#A2DP} or
         *     {@link BluetoothProfile#LE_AUDIO}.
         * <li>For key {@link #AUDIO_MODE_DUPLEX}, if an audio profile preference was set, this will
         *     have an int value of either {@link BluetoothProfile#HEADSET} or
         *     {@link BluetoothProfile#LE_AUDIO}.
         * </ul>
         *
         * @param device is the device which had its preferred audio profiles changed
         * @param preferredAudioProfiles a Bundle mapping audio mode to its preferred audio profile
         * @param status whether the operation succeeded or timed out
         *
         * @hide
         */
        @SystemApi
        void onPreferredAudioProfilesChanged(@NonNull BluetoothDevice device, @NonNull
                Bundle preferredAudioProfiles, int status);
    }

<<<<<<< HEAD
=======
    @SuppressLint("AndroidFrameworkBluetoothPermission")
    private final IBluetoothQualityReportReadyCallback mBluetoothQualityReportReadyCallback =
            new IBluetoothQualityReportReadyCallback.Stub() {
                @Override
                public void onBluetoothQualityReportReady(BluetoothDevice device,
                        BluetoothQualityReport bluetoothQualityReport, int status) {
                    for (Map.Entry<BluetoothQualityReportReadyCallback, Executor>
                            callbackExecutorEntry:
                            mBluetoothQualityReportReadyCallbackExecutorMap.entrySet()) {
                        BluetoothQualityReportReadyCallback callback =
                                callbackExecutorEntry.getKey();
                        Executor executor = callbackExecutorEntry.getValue();
                        executor.execute(() -> callback.onBluetoothQualityReportReady(device,
                                bluetoothQualityReport, status));
                    }
                }
            };

    /** @hide */
    @Retention(RetentionPolicy.SOURCE)
    @IntDef(value = {
            BluetoothStatusCodes.SUCCESS,
            BluetoothStatusCodes.ERROR_BLUETOOTH_NOT_ENABLED,
            BluetoothStatusCodes.ERROR_BLUETOOTH_NOT_ALLOWED,
            BluetoothStatusCodes.ERROR_MISSING_BLUETOOTH_CONNECT_PERMISSION,
            BluetoothStatusCodes.ERROR_UNKNOWN
    })
    public @interface RegisterBluetoothQualityReportReadyCallbackReturnValues {}

    /**
     * Registers a callback to be notified when Bluetooth Quality Report is ready. To unregister
     * this callback, call
     * {@link #unregisterBluetoothQualityReportReadyCallback(
     * BluetoothQualityReportReadyCallback)}.
     *
     * @param executor an {@link Executor} to execute the callbacks
     * @param callback user implementation of the {@link BluetoothQualityReportReadyCallback}
     * @return whether the callback was registered successfully
     * @throws NullPointerException if executor or callback is null
     * @throws IllegalArgumentException if the callback is already registered
     *
     * @hide
     */
    @SystemApi
    @RequiresPermission(allOf = {
            android.Manifest.permission.BLUETOOTH_CONNECT,
            android.Manifest.permission.BLUETOOTH_PRIVILEGED,
    })
    @RegisterBluetoothQualityReportReadyCallbackReturnValues
    public int registerBluetoothQualityReportReadyCallback(
            @NonNull @CallbackExecutor Executor executor,
            @NonNull BluetoothQualityReportReadyCallback callback) {
        if (DBG) Log.d(TAG, "registerBluetoothQualityReportReadyCallback()");
        requireNonNull(executor, "executor cannot be null");
        requireNonNull(callback, "callback cannot be null");

        final int defaultValue = BluetoothStatusCodes.ERROR_UNKNOWN;
        int serviceCallStatus = defaultValue;
        synchronized (mBluetoothQualityReportReadyCallbackExecutorMap) {
            // If the callback map is empty, we register the service-to-app callback
            if (mBluetoothQualityReportReadyCallbackExecutorMap.isEmpty()) {
                mServiceLock.readLock().lock();
                try {
                    if (mService != null) {
                        final SynchronousResultReceiver<Integer> recv =
                                SynchronousResultReceiver.get();
                        mService.registerBluetoothQualityReportReadyCallback(
                                mBluetoothQualityReportReadyCallback, mAttributionSource, recv);
                        serviceCallStatus = recv.awaitResultNoInterrupt(getSyncTimeout())
                                .getValue(defaultValue);
                    }
                } catch (RemoteException e) {
                    throw e.rethrowFromSystemServer();
                } catch (TimeoutException e) {
                    Log.e(TAG, e.toString() + "\n" + Log.getStackTraceString(new Throwable()));
                } finally {
                    mServiceLock.readLock().unlock();
                }
                if (serviceCallStatus != BluetoothStatusCodes.SUCCESS) {
                    return serviceCallStatus;
                }
            }

            // Adds the passed in callback to our local mapping
            if (mBluetoothQualityReportReadyCallbackExecutorMap.containsKey(callback)) {
                throw new IllegalArgumentException("This callback has already been registered");
            } else {
                mBluetoothQualityReportReadyCallbackExecutorMap.put(callback, executor);
            }
        }

        return BluetoothStatusCodes.SUCCESS;
    }

    /** @hide */
    @Retention(RetentionPolicy.SOURCE)
    @IntDef(value = {
            BluetoothStatusCodes.SUCCESS,
            BluetoothStatusCodes.ERROR_BLUETOOTH_NOT_ENABLED,
            BluetoothStatusCodes.ERROR_BLUETOOTH_NOT_ALLOWED,
            BluetoothStatusCodes.ERROR_CALLBACK_NOT_REGISTERED,
            BluetoothStatusCodes.ERROR_MISSING_BLUETOOTH_CONNECT_PERMISSION,
            BluetoothStatusCodes.ERROR_UNKNOWN
    })
    public @interface UnRegisterBluetoothQualityReportReadyCallbackReturnValues {}

    /**
     * Unregisters a callback that was previously registered with
     * {@link #registerBluetoothQualityReportReadyCallback(Executor,
     * BluetoothQualityReportReadyCallback)}.
     *
     * @param callback user implementation of the {@link BluetoothQualityReportReadyCallback}
     * @return whether the callback was successfully unregistered
     * @throws NullPointerException if the callback is null
     * @throws IllegalArgumentException if the callback has not been registered
     *
     * @hide
     */
    @SystemApi
    @RequiresPermission(allOf = {
            android.Manifest.permission.BLUETOOTH_CONNECT,
            android.Manifest.permission.BLUETOOTH_PRIVILEGED,
    })
    @UnRegisterBluetoothQualityReportReadyCallbackReturnValues
    public int unregisterBluetoothQualityReportReadyCallback(
            @NonNull BluetoothQualityReportReadyCallback callback) {
        if (DBG) Log.d(TAG, "unregisterBluetoothQualityReportReadyCallback()");
        requireNonNull(callback, "callback cannot be null");

        synchronized (mBluetoothQualityReportReadyCallbackExecutorMap) {
            if (mBluetoothQualityReportReadyCallbackExecutorMap.remove(callback) == null) {
                throw new IllegalArgumentException("This callback has not been registered");
            }
        }

        if (!mBluetoothConnectionCallbackExecutorMap.isEmpty()) {
            return BluetoothStatusCodes.SUCCESS;
        }

        final int defaultValue = BluetoothStatusCodes.ERROR_UNKNOWN;
        // If the callback map is empty, we unregister the service-to-app callback
        mServiceLock.readLock().lock();
        try {
            if (mService != null) {
                final SynchronousResultReceiver<Integer> recv = SynchronousResultReceiver.get();
                mService.unregisterBluetoothQualityReportReadyCallback(
                        mBluetoothQualityReportReadyCallback, mAttributionSource, recv);
                return recv.awaitResultNoInterrupt(getSyncTimeout()).getValue(defaultValue);
            }
        } catch (TimeoutException e) {
            Log.e(TAG, e.toString() + "\n" + Log.getStackTraceString(new Throwable()));
        } catch (RemoteException e) {
            throw e.rethrowFromSystemServer();
        } finally {
            mServiceLock.readLock().unlock();
        }

        return defaultValue;
    }

    /**
     * A callback for Bluetooth Quality Report that arise from the controller.
     *
     * @hide
     */
    @SystemApi
    public interface BluetoothQualityReportReadyCallback {
        /**
         * Called when the Bluetooth Quality Report coming from the controller is ready. This
         * callback includes a Parcel that contains information about Bluetooth Quality.
         * Currently the report supports five event types: Quality monitor event,
         * Approaching LSTO event, A2DP choppy event, SCO choppy event and Connect fail event.
         * To know which kind of event is wrapped in this {@link BluetoothQualityReport} object,
         * you need to call {@link #getQualityReportId}.
         *
         *
         * @param device is the BluetoothDevice which connection quality is being reported
         * @param bluetoothQualityReport a Parcel that contains info about Bluetooth Quality
         * @param status whether the operation succeeded or timed out
         *
         * @hide
         */
        @SystemApi
        void onBluetoothQualityReportReady(@NonNull BluetoothDevice device, @NonNull
                BluetoothQualityReport bluetoothQualityReport, int status);
    }

>>>>>>> 589747ba
    /**
     * Converts old constant of priority to the new for connection policy
     *
     * @param priority is the priority to convert to connection policy
     * @return the equivalent connection policy constant to the priority
     *
     * @hide
     */
    public static @ConnectionPolicy int priorityToConnectionPolicy(int priority) {
        switch(priority) {
            case BluetoothProfile.PRIORITY_AUTO_CONNECT:
                return BluetoothProfile.CONNECTION_POLICY_ALLOWED;
            case BluetoothProfile.PRIORITY_ON:
                return BluetoothProfile.CONNECTION_POLICY_ALLOWED;
            case BluetoothProfile.PRIORITY_OFF:
                return BluetoothProfile.CONNECTION_POLICY_FORBIDDEN;
            case BluetoothProfile.PRIORITY_UNDEFINED:
                return BluetoothProfile.CONNECTION_POLICY_UNKNOWN;
            default:
                Log.e(TAG, "setPriority: Invalid priority: " + priority);
                return BluetoothProfile.CONNECTION_POLICY_UNKNOWN;
        }
    }

    /**
     * Converts new constant of connection policy to the old for priority
     *
     * @param connectionPolicy is the connection policy to convert to priority
     * @return the equivalent priority constant to the connectionPolicy
     *
     * @hide
     */
    public static int connectionPolicyToPriority(@ConnectionPolicy int connectionPolicy) {
        switch(connectionPolicy) {
            case BluetoothProfile.CONNECTION_POLICY_ALLOWED:
                return BluetoothProfile.PRIORITY_ON;
            case BluetoothProfile.CONNECTION_POLICY_FORBIDDEN:
                return BluetoothProfile.PRIORITY_OFF;
            case BluetoothProfile.CONNECTION_POLICY_UNKNOWN:
                return BluetoothProfile.PRIORITY_UNDEFINED;
        }
        return BluetoothProfile.PRIORITY_UNDEFINED;
    }

    /**
     * Sets the desired mode of the HCI snoop logging applied at Bluetooth startup.
     *
     * Please note that Bluetooth needs to be restarted in order for the change
     * to take effect.
     *
     * @param mode
     * @return status code indicating whether the logging mode was successfully set
     * @throws IllegalArgumentException if the mode is not a valid logging mode
     * @hide
     */
    @SystemApi
    @RequiresPermission(android.Manifest.permission.BLUETOOTH_PRIVILEGED)
    @SetSnoopLogModeStatusCode
    public int setBluetoothHciSnoopLoggingMode(@BluetoothSnoopLogMode int mode) {
        if (mode != BT_SNOOP_LOG_MODE_DISABLED && mode != BT_SNOOP_LOG_MODE_FILTERED
                && mode != BT_SNOOP_LOG_MODE_FULL) {
            throw new IllegalArgumentException("Invalid Bluetooth HCI snoop log mode param value");
        }
        try {
            return mManagerService.setBtHciSnoopLogMode(mode);
        } catch (RemoteException e) {
            Log.e(TAG, "", e);
        }
        return BluetoothStatusCodes.ERROR_UNKNOWN;
    }

    /**
     * Gets the current desired mode of HCI snoop logging applied at Bluetooth startup.
     *
     * @return the current HCI snoop logging mode applied at Bluetooth startup
     * @hide
     */
    @SystemApi
    @RequiresPermission(android.Manifest.permission.BLUETOOTH_PRIVILEGED)
    @BluetoothSnoopLogMode
    public int getBluetoothHciSnoopLoggingMode() {
        try {
            return mManagerService.getBtHciSnoopLogMode();
        } catch (RemoteException e) {
            Log.e(TAG, "", e);
        }
        return BT_SNOOP_LOG_MODE_DISABLED;
    }

    /** @hide */
    @Retention(RetentionPolicy.SOURCE)
    @IntDef(value = {
            BluetoothStatusCodes.FEATURE_SUPPORTED,
            BluetoothStatusCodes.ERROR_UNKNOWN,
            BluetoothStatusCodes.ERROR_BLUETOOTH_NOT_ENABLED,
            BluetoothStatusCodes.ERROR_MISSING_BLUETOOTH_SCAN_PERMISSION,
            BluetoothStatusCodes.FEATURE_NOT_SUPPORTED
    })
    public @interface GetOffloadedTransportDiscoveryDataScanSupportedReturnValues {}

    /**
     * Check if offloaded transport discovery data scan is supported or not.
     *
     * @return  {@code BluetoothStatusCodes.FEATURE_SUPPORTED} if chipset supports on-chip tds
     *          filter scan
     * @hide
     */
    @SystemApi
    @RequiresBluetoothScanPermission
    @RequiresPermission(allOf = {
            android.Manifest.permission.BLUETOOTH_SCAN,
            android.Manifest.permission.BLUETOOTH_PRIVILEGED,
    })
    @GetOffloadedTransportDiscoveryDataScanSupportedReturnValues
    public int getOffloadedTransportDiscoveryDataScanSupported() {
        if (!getLeAccess()) {
            return BluetoothStatusCodes.ERROR_BLUETOOTH_NOT_ENABLED;
        }
        mServiceLock.readLock().lock();
        try {
            if (mService != null) {
                final SynchronousResultReceiver<Integer> recv = SynchronousResultReceiver.get();
                mService.getOffloadedTransportDiscoveryDataScanSupported(mAttributionSource, recv);
                return recv.awaitResultNoInterrupt(getSyncTimeout())
                        .getValue(BluetoothStatusCodes.ERROR_UNKNOWN);
            }
        } catch (RemoteException | TimeoutException e) {
            Log.e(TAG, e.toString() + "\n" + Log.getStackTraceString(new Throwable()));
        } finally {
            mServiceLock.readLock().unlock();
        }
        return BluetoothStatusCodes.ERROR_UNKNOWN;
    }
}<|MERGE_RESOLUTION|>--- conflicted
+++ resolved
@@ -1593,17 +1593,8 @@
     @RequiresBluetoothConnectPermission
     @RequiresPermission(android.Manifest.permission.BLUETOOTH_CONNECT)
     public boolean disable() {
-<<<<<<< HEAD
         android.util.SeempLog.record(57);
-        try {
-            return mManagerService.disable(mAttributionSource, true);
-        } catch (RemoteException e) {
-            Log.e(TAG, "", e);
-        }
-        return false;
-=======
         return disable(true);
->>>>>>> 589747ba
     }
 
     /**
@@ -3134,24 +3125,6 @@
 
         mServiceLock.readLock().lock();
         try {
-<<<<<<< HEAD
-            synchronized (mManagerCallback) {
-                if (mService != null) {
-                    final SynchronousResultReceiver<Long> recv = SynchronousResultReceiver.get();
-                    mService.getSupportedProfiles(mAttributionSource, recv);
-                    final long supportedProfilesBitMask =
-                            recv.awaitResultNoInterrupt(getSyncTimeout()).getValue((long) 0);
-
-                    for (int i = 0; i <= BluetoothProfile.MAX_PROFILE_ID; i++) {
-                        if ((supportedProfilesBitMask & (1L << i)) != 0) {
-                            supportedProfiles.add(i);
-                        }
-                    }
-                } else {
-                    // Bluetooth is disabled. Just fill in known supported Profiles
-                    if (isHearingAidProfileSupported()) {
-                        supportedProfiles.add(BluetoothProfile.HEARING_AID);
-=======
             if (mService != null) {
                 final SynchronousResultReceiver<Long> recv = SynchronousResultReceiver.get();
                 mService.getSupportedProfiles(mAttributionSource, recv);
@@ -3159,9 +3132,8 @@
                         recv.awaitResultNoInterrupt(getSyncTimeout()).getValue((long) 0);
 
                 for (int i = 0; i <= BluetoothProfile.MAX_PROFILE_ID; i++) {
-                    if ((supportedProfilesBitMask & (1 << i)) != 0) {
+                    if ((supportedProfilesBitMask & (1L << i)) != 0) {
                         supportedProfiles.add(i);
->>>>>>> 589747ba
                     }
                 }
             } else {
@@ -4265,20 +4237,6 @@
                                 try {
                                     final SynchronousResultReceiver recv =
                                         SynchronousResultReceiver.get();
-<<<<<<< HEAD
-                                if (mService != null) {
-                                    mService.registerPreferredAudioProfilesChangedCallback(
-                                            mPreferredAudioProfilesChangedCallback,
-                                            mAttributionSource, recv);
-                                }
-                                recv.awaitResultNoInterrupt(getSyncTimeout()).getValue(
-                                        BluetoothStatusCodes.ERROR_UNKNOWN);
-                            } catch (RemoteException | TimeoutException e) {
-                                Log.e(TAG, "onBluetoothServiceUp: Failed to register bluetooth"
-                                        + "connection callback", e);
-                            }
-                        }
-=======
                                     mService.registerPreferredAudioProfilesChangedCallback(
                                             mPreferredAudioProfilesChangedCallback,
                                             mAttributionSource, recv);
@@ -4290,25 +4248,8 @@
                                 }
                             }
                         }
-                        synchronized (mBluetoothQualityReportReadyCallbackExecutorMap) {
-                            if (!mBluetoothQualityReportReadyCallbackExecutorMap.isEmpty()) {
-                                try {
-                                    final SynchronousResultReceiver recv =
-                                        SynchronousResultReceiver.get();
-                                    mService.registerBluetoothQualityReportReadyCallback(
-                                            mBluetoothQualityReportReadyCallback,
-                                            mAttributionSource, recv);
-                                    recv.awaitResultNoInterrupt(getSyncTimeout()).getValue(
-                                            BluetoothStatusCodes.ERROR_UNKNOWN);
-                                } catch (RemoteException | TimeoutException e) {
-                                    Log.e(TAG, "onBluetoothServiceUp: Failed to register bluetooth"
-                                            + "quality report callback", e);
-                                }
-                            }
-                        }
                     } finally {
                         mServiceLock.readLock().unlock();
->>>>>>> 589747ba
                     }
                 }
 
@@ -5856,196 +5797,6 @@
                 Bundle preferredAudioProfiles, int status);
     }
 
-<<<<<<< HEAD
-=======
-    @SuppressLint("AndroidFrameworkBluetoothPermission")
-    private final IBluetoothQualityReportReadyCallback mBluetoothQualityReportReadyCallback =
-            new IBluetoothQualityReportReadyCallback.Stub() {
-                @Override
-                public void onBluetoothQualityReportReady(BluetoothDevice device,
-                        BluetoothQualityReport bluetoothQualityReport, int status) {
-                    for (Map.Entry<BluetoothQualityReportReadyCallback, Executor>
-                            callbackExecutorEntry:
-                            mBluetoothQualityReportReadyCallbackExecutorMap.entrySet()) {
-                        BluetoothQualityReportReadyCallback callback =
-                                callbackExecutorEntry.getKey();
-                        Executor executor = callbackExecutorEntry.getValue();
-                        executor.execute(() -> callback.onBluetoothQualityReportReady(device,
-                                bluetoothQualityReport, status));
-                    }
-                }
-            };
-
-    /** @hide */
-    @Retention(RetentionPolicy.SOURCE)
-    @IntDef(value = {
-            BluetoothStatusCodes.SUCCESS,
-            BluetoothStatusCodes.ERROR_BLUETOOTH_NOT_ENABLED,
-            BluetoothStatusCodes.ERROR_BLUETOOTH_NOT_ALLOWED,
-            BluetoothStatusCodes.ERROR_MISSING_BLUETOOTH_CONNECT_PERMISSION,
-            BluetoothStatusCodes.ERROR_UNKNOWN
-    })
-    public @interface RegisterBluetoothQualityReportReadyCallbackReturnValues {}
-
-    /**
-     * Registers a callback to be notified when Bluetooth Quality Report is ready. To unregister
-     * this callback, call
-     * {@link #unregisterBluetoothQualityReportReadyCallback(
-     * BluetoothQualityReportReadyCallback)}.
-     *
-     * @param executor an {@link Executor} to execute the callbacks
-     * @param callback user implementation of the {@link BluetoothQualityReportReadyCallback}
-     * @return whether the callback was registered successfully
-     * @throws NullPointerException if executor or callback is null
-     * @throws IllegalArgumentException if the callback is already registered
-     *
-     * @hide
-     */
-    @SystemApi
-    @RequiresPermission(allOf = {
-            android.Manifest.permission.BLUETOOTH_CONNECT,
-            android.Manifest.permission.BLUETOOTH_PRIVILEGED,
-    })
-    @RegisterBluetoothQualityReportReadyCallbackReturnValues
-    public int registerBluetoothQualityReportReadyCallback(
-            @NonNull @CallbackExecutor Executor executor,
-            @NonNull BluetoothQualityReportReadyCallback callback) {
-        if (DBG) Log.d(TAG, "registerBluetoothQualityReportReadyCallback()");
-        requireNonNull(executor, "executor cannot be null");
-        requireNonNull(callback, "callback cannot be null");
-
-        final int defaultValue = BluetoothStatusCodes.ERROR_UNKNOWN;
-        int serviceCallStatus = defaultValue;
-        synchronized (mBluetoothQualityReportReadyCallbackExecutorMap) {
-            // If the callback map is empty, we register the service-to-app callback
-            if (mBluetoothQualityReportReadyCallbackExecutorMap.isEmpty()) {
-                mServiceLock.readLock().lock();
-                try {
-                    if (mService != null) {
-                        final SynchronousResultReceiver<Integer> recv =
-                                SynchronousResultReceiver.get();
-                        mService.registerBluetoothQualityReportReadyCallback(
-                                mBluetoothQualityReportReadyCallback, mAttributionSource, recv);
-                        serviceCallStatus = recv.awaitResultNoInterrupt(getSyncTimeout())
-                                .getValue(defaultValue);
-                    }
-                } catch (RemoteException e) {
-                    throw e.rethrowFromSystemServer();
-                } catch (TimeoutException e) {
-                    Log.e(TAG, e.toString() + "\n" + Log.getStackTraceString(new Throwable()));
-                } finally {
-                    mServiceLock.readLock().unlock();
-                }
-                if (serviceCallStatus != BluetoothStatusCodes.SUCCESS) {
-                    return serviceCallStatus;
-                }
-            }
-
-            // Adds the passed in callback to our local mapping
-            if (mBluetoothQualityReportReadyCallbackExecutorMap.containsKey(callback)) {
-                throw new IllegalArgumentException("This callback has already been registered");
-            } else {
-                mBluetoothQualityReportReadyCallbackExecutorMap.put(callback, executor);
-            }
-        }
-
-        return BluetoothStatusCodes.SUCCESS;
-    }
-
-    /** @hide */
-    @Retention(RetentionPolicy.SOURCE)
-    @IntDef(value = {
-            BluetoothStatusCodes.SUCCESS,
-            BluetoothStatusCodes.ERROR_BLUETOOTH_NOT_ENABLED,
-            BluetoothStatusCodes.ERROR_BLUETOOTH_NOT_ALLOWED,
-            BluetoothStatusCodes.ERROR_CALLBACK_NOT_REGISTERED,
-            BluetoothStatusCodes.ERROR_MISSING_BLUETOOTH_CONNECT_PERMISSION,
-            BluetoothStatusCodes.ERROR_UNKNOWN
-    })
-    public @interface UnRegisterBluetoothQualityReportReadyCallbackReturnValues {}
-
-    /**
-     * Unregisters a callback that was previously registered with
-     * {@link #registerBluetoothQualityReportReadyCallback(Executor,
-     * BluetoothQualityReportReadyCallback)}.
-     *
-     * @param callback user implementation of the {@link BluetoothQualityReportReadyCallback}
-     * @return whether the callback was successfully unregistered
-     * @throws NullPointerException if the callback is null
-     * @throws IllegalArgumentException if the callback has not been registered
-     *
-     * @hide
-     */
-    @SystemApi
-    @RequiresPermission(allOf = {
-            android.Manifest.permission.BLUETOOTH_CONNECT,
-            android.Manifest.permission.BLUETOOTH_PRIVILEGED,
-    })
-    @UnRegisterBluetoothQualityReportReadyCallbackReturnValues
-    public int unregisterBluetoothQualityReportReadyCallback(
-            @NonNull BluetoothQualityReportReadyCallback callback) {
-        if (DBG) Log.d(TAG, "unregisterBluetoothQualityReportReadyCallback()");
-        requireNonNull(callback, "callback cannot be null");
-
-        synchronized (mBluetoothQualityReportReadyCallbackExecutorMap) {
-            if (mBluetoothQualityReportReadyCallbackExecutorMap.remove(callback) == null) {
-                throw new IllegalArgumentException("This callback has not been registered");
-            }
-        }
-
-        if (!mBluetoothConnectionCallbackExecutorMap.isEmpty()) {
-            return BluetoothStatusCodes.SUCCESS;
-        }
-
-        final int defaultValue = BluetoothStatusCodes.ERROR_UNKNOWN;
-        // If the callback map is empty, we unregister the service-to-app callback
-        mServiceLock.readLock().lock();
-        try {
-            if (mService != null) {
-                final SynchronousResultReceiver<Integer> recv = SynchronousResultReceiver.get();
-                mService.unregisterBluetoothQualityReportReadyCallback(
-                        mBluetoothQualityReportReadyCallback, mAttributionSource, recv);
-                return recv.awaitResultNoInterrupt(getSyncTimeout()).getValue(defaultValue);
-            }
-        } catch (TimeoutException e) {
-            Log.e(TAG, e.toString() + "\n" + Log.getStackTraceString(new Throwable()));
-        } catch (RemoteException e) {
-            throw e.rethrowFromSystemServer();
-        } finally {
-            mServiceLock.readLock().unlock();
-        }
-
-        return defaultValue;
-    }
-
-    /**
-     * A callback for Bluetooth Quality Report that arise from the controller.
-     *
-     * @hide
-     */
-    @SystemApi
-    public interface BluetoothQualityReportReadyCallback {
-        /**
-         * Called when the Bluetooth Quality Report coming from the controller is ready. This
-         * callback includes a Parcel that contains information about Bluetooth Quality.
-         * Currently the report supports five event types: Quality monitor event,
-         * Approaching LSTO event, A2DP choppy event, SCO choppy event and Connect fail event.
-         * To know which kind of event is wrapped in this {@link BluetoothQualityReport} object,
-         * you need to call {@link #getQualityReportId}.
-         *
-         *
-         * @param device is the BluetoothDevice which connection quality is being reported
-         * @param bluetoothQualityReport a Parcel that contains info about Bluetooth Quality
-         * @param status whether the operation succeeded or timed out
-         *
-         * @hide
-         */
-        @SystemApi
-        void onBluetoothQualityReportReady(@NonNull BluetoothDevice device, @NonNull
-                BluetoothQualityReport bluetoothQualityReport, int status);
-    }
-
->>>>>>> 589747ba
     /**
      * Converts old constant of priority to the new for connection policy
      *
