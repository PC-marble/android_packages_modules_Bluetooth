/*
 * Copyright (C) 2016 The Android Open Source Project
 *
 * Licensed under the Apache License, Version 2.0 (the "License");
 * you may not use this file except in compliance with the License.
 * You may obtain a copy of the License at
 *
 *      http://www.apache.org/licenses/LICENSE-2.0
 *
 * Unless required by applicable law or agreed to in writing, software
 * distributed under the License is distributed on an "AS IS" BASIS,
 * WITHOUT WARRANTIES OR CONDITIONS OF ANY KIND, either express or implied.
 * See the License for the specific language governing permissions and
 * limitations under the License.
 */

package android.bluetooth;

import android.annotation.IntDef;
import android.annotation.NonNull;
import android.annotation.Nullable;
import android.compat.annotation.UnsupportedAppUsage;
import android.os.Parcel;
import android.os.Parcelable;

import java.lang.annotation.Retention;
import java.lang.annotation.RetentionPolicy;
import java.util.Objects;

/**
 * Represents the codec configuration for a Bluetooth A2DP source device.
 * <p>Contains the source codec type, the codec priority, the codec sample
 * rate, the codec bits per sample, and the codec channel mode.
 * <p>The source codec type values are the same as those supported by the
 * device hardware.
 *
 * {@see BluetoothA2dp}
 */
public final class BluetoothCodecConfig implements Parcelable {
    /** @hide */
    @IntDef(prefix = "SOURCE_CODEC_TYPE_",
        value = {SOURCE_CODEC_TYPE_SBC, SOURCE_CODEC_TYPE_AAC, SOURCE_CODEC_TYPE_APTX,
            SOURCE_CODEC_TYPE_APTX_HD, SOURCE_CODEC_TYPE_LDAC, SOURCE_CODEC_TYPE_LC3,
            SOURCE_CODEC_TYPE_INVALID,
            SOURCE_CODEC_TYPE_APTX_ADAPTIVE,
            SOURCE_CODEC_TYPE_APTX_TWSP,
            SOURCE_QVA_CODEC_TYPE_MAX
        })
    @Retention(RetentionPolicy.SOURCE)
    public @interface SourceCodecType {}

    /**
     * Source codec type SBC. This is the mandatory source codec
     * type.
     */
    public static final int SOURCE_CODEC_TYPE_SBC = 0;

    /**
     * Source codec type AAC.
     */
    public static final int SOURCE_CODEC_TYPE_AAC = 1;

    /**
     * Source codec type APTX.
     */
    public static final int SOURCE_CODEC_TYPE_APTX = 2;

    /**
     * Source codec type APTX HD.
     */
    public static final int SOURCE_CODEC_TYPE_APTX_HD = 3;

    /**
     * Source codec type LDAC.
     */
    public static final int SOURCE_CODEC_TYPE_LDAC = 4;

    /**
     * Source codec type LC3.
     */
    public static final int SOURCE_CODEC_TYPE_LC3 = 5;

    /**
     * Source codec type Opus.
     */
    private static final int SOURCE_CODEC_TYPE_OPUS = 6;

    /**
     * Source codec type invalid. This is the default value used for codec
     * type.
     */
    public static final int SOURCE_CODEC_TYPE_INVALID = 1000 * 1000;

    /**
     * Represents the count of valid source codec types.
     */
<<<<<<< HEAD
    public static final int SOURCE_CODEC_TYPE_MAX = 6;

    public static final int SOURCE_CODEC_TYPE_APTX_ADAPTIVE = SOURCE_CODEC_TYPE_MAX;

    public static final int SOURCE_CODEC_TYPE_APTX_TWSP = SOURCE_CODEC_TYPE_MAX + 1;

    public static final int SOURCE_QVA_CODEC_TYPE_MAX = SOURCE_CODEC_TYPE_MAX + 2;

    /* CELT is not an A2DP Codec and only used to fetch encoder
    ** format for BA usecase, moving out of a2dp codec value list
    */
    public static final int SOURCE_CODEC_TYPE_CELT = 8;
=======
    private static final int SOURCE_CODEC_TYPE_MAX = 7;
>>>>>>> 9708777a

    /** @hide */
    @IntDef(prefix = "CODEC_PRIORITY_", value = {
            CODEC_PRIORITY_DISABLED,
            CODEC_PRIORITY_DEFAULT,
            CODEC_PRIORITY_HIGHEST
    })
    @Retention(RetentionPolicy.SOURCE)
    public @interface CodecPriority {}

    /**
     * Codec priority disabled.
     * Used to indicate that this codec is disabled and should not be used.
     */
    public static final int CODEC_PRIORITY_DISABLED = -1;

    /**
     * Codec priority default.
     * Default value used for codec priority.
     */
    public static final int CODEC_PRIORITY_DEFAULT = 0;

    /**
     * Codec priority highest.
     * Used to indicate the highest priority a codec can have.
     */
    public static final int CODEC_PRIORITY_HIGHEST = 1000 * 1000;

    /** @hide */
    @IntDef(prefix = "SAMPLE_RATE_", value = {
            SAMPLE_RATE_NONE,
            SAMPLE_RATE_44100,
            SAMPLE_RATE_48000,
            SAMPLE_RATE_88200,
            SAMPLE_RATE_96000,
            SAMPLE_RATE_176400,
            SAMPLE_RATE_192000
    })
    @Retention(RetentionPolicy.SOURCE)
    public @interface SampleRate {}

    /**
     * Codec sample rate 0 Hz. Default value used for
     * codec sample rate.
     */
    public static final int SAMPLE_RATE_NONE = 0;

    /**
     * Codec sample rate 44100 Hz.
     */
    public static final int SAMPLE_RATE_44100 = 0x1 << 0;

    /**
     * Codec sample rate 48000 Hz.
     */
    public static final int SAMPLE_RATE_48000 = 0x1 << 1;

    /**
     * Codec sample rate 88200 Hz.
     */
    public static final int SAMPLE_RATE_88200 = 0x1 << 2;

    /**
     * Codec sample rate 96000 Hz.
     */
    public static final int SAMPLE_RATE_96000 = 0x1 << 3;

    /**
     * Codec sample rate 176400 Hz.
     */
    public static final int SAMPLE_RATE_176400 = 0x1 << 4;

    /**
     * Codec sample rate 192000 Hz.
     */
    public static final int SAMPLE_RATE_192000 = 0x1 << 5;

    public static final int SAMPLE_RATE_16000 = 0x1 << 6;

    public static final int SAMPLE_RATE_24000 = 0x1 << 7;

    public static final int SAMPLE_RATE_32000 = 0x1 << 8;

    public static final int SAMPLE_RATE_8000 = 0x1 << 9;

    /** @hide */
    @IntDef(prefix = "BITS_PER_SAMPLE_", value = {
            BITS_PER_SAMPLE_NONE,
            BITS_PER_SAMPLE_16,
            BITS_PER_SAMPLE_24,
            BITS_PER_SAMPLE_32
    })
    @Retention(RetentionPolicy.SOURCE)
    public @interface BitsPerSample {}

    /**
     * Codec bits per sample 0. Default value of the codec
     * bits per sample.
     */
    public static final int BITS_PER_SAMPLE_NONE = 0;

    /**
     * Codec bits per sample 16.
     */
    public static final int BITS_PER_SAMPLE_16 = 0x1 << 0;

    /**
     * Codec bits per sample 24.
     */
    public static final int BITS_PER_SAMPLE_24 = 0x1 << 1;

    /**
     * Codec bits per sample 32.
     */
    public static final int BITS_PER_SAMPLE_32 = 0x1 << 2;

    /** @hide */
    @IntDef(prefix = "CHANNEL_MODE_", value = {
            CHANNEL_MODE_NONE,
            CHANNEL_MODE_MONO,
            CHANNEL_MODE_STEREO
    })
    @Retention(RetentionPolicy.SOURCE)
    public @interface ChannelMode {}

    /**
     * Codec channel mode NONE. Default value of the
     * codec channel mode.
     */
    public static final int CHANNEL_MODE_NONE = 0;

    /**
     * Codec channel mode MONO.
     */
    public static final int CHANNEL_MODE_MONO = 0x1 << 0;

    /**
     * Codec channel mode STEREO.
     */
    public static final int CHANNEL_MODE_STEREO = 0x1 << 1;
    public static final int CHANNEL_MODE_JOINT_STEREO = 0x1 << 2;

    private final @SourceCodecType int mCodecType;
    private @CodecPriority int mCodecPriority;
    private final @SampleRate int mSampleRate;
    private final @BitsPerSample int mBitsPerSample;
    private final @ChannelMode int mChannelMode;
    private final long mCodecSpecific1;
    private final long mCodecSpecific2;
    private final long mCodecSpecific3;
    private final long mCodecSpecific4;

    /**
     * Creates a new BluetoothCodecConfig.
     *
     * @param codecType the source codec type
     * @param codecPriority the priority of this codec
     * @param sampleRate the codec sample rate
     * @param bitsPerSample the bits per sample of this codec
     * @param channelMode the channel mode of this codec
     * @param codecSpecific1 the specific value 1
     * @param codecSpecific2 the specific value 2
     * @param codecSpecific3 the specific value 3
     * @param codecSpecific4 the specific value 4
     * values to 0.
     * @hide
     */
    @UnsupportedAppUsage
    public BluetoothCodecConfig(@SourceCodecType int codecType, @CodecPriority int codecPriority,
            @SampleRate int sampleRate, @BitsPerSample int bitsPerSample,
            @ChannelMode int channelMode, long codecSpecific1,
            long codecSpecific2, long codecSpecific3,
            long codecSpecific4) {
        mCodecType = codecType;
        mCodecPriority = codecPriority;
        mSampleRate = sampleRate;
        mBitsPerSample = bitsPerSample;
        mChannelMode = channelMode;
        mCodecSpecific1 = codecSpecific1;
        mCodecSpecific2 = codecSpecific2;
        mCodecSpecific3 = codecSpecific3;
        mCodecSpecific4 = codecSpecific4;
    }

    /**
     * Creates a new BluetoothCodecConfig.
     * <p> By default, the codec priority will be set
     * to {@link BluetoothCodecConfig#CODEC_PRIORITY_DEFAULT}, the sample rate to
     * {@link BluetoothCodecConfig#SAMPLE_RATE_NONE}, the bits per sample to
     * {@link BluetoothCodecConfig#BITS_PER_SAMPLE_NONE}, the channel mode to
     * {@link BluetoothCodecConfig#CHANNEL_MODE_NONE}, and all the codec specific
     * values to 0.
     *
     * @param codecType the source codec type
     * @hide
     */
    public BluetoothCodecConfig(@SourceCodecType int codecType) {
        this(codecType, BluetoothCodecConfig.CODEC_PRIORITY_DEFAULT,
                BluetoothCodecConfig.SAMPLE_RATE_NONE,
                BluetoothCodecConfig.BITS_PER_SAMPLE_NONE,
                BluetoothCodecConfig.CHANNEL_MODE_NONE, 0, 0, 0, 0);
    }

    private BluetoothCodecConfig(Parcel in) {
        mCodecType = in.readInt();
        mCodecPriority = in.readInt();
        mSampleRate = in.readInt();
        mBitsPerSample = in.readInt();
        mChannelMode = in.readInt();
        mCodecSpecific1 = in.readLong();
        mCodecSpecific2 = in.readLong();
        mCodecSpecific3 = in.readLong();
        mCodecSpecific4 = in.readLong();
    }

    @Override
    public boolean equals(@Nullable Object o) {
        if (o instanceof BluetoothCodecConfig) {
            BluetoothCodecConfig other = (BluetoothCodecConfig) o;
            return (other.mCodecType == mCodecType
                    && other.mCodecPriority == mCodecPriority
                    && other.mSampleRate == mSampleRate
                    && other.mBitsPerSample == mBitsPerSample
                    && other.mChannelMode == mChannelMode
                    && other.mCodecSpecific1 == mCodecSpecific1
                    && other.mCodecSpecific2 == mCodecSpecific2
                    && other.mCodecSpecific3 == mCodecSpecific3
                    && other.mCodecSpecific4 == mCodecSpecific4);
        }
        return false;
    }

    /**
     * Returns a hash representation of this BluetoothCodecConfig
     * based on all the config values.
     */
    @Override
    public int hashCode() {
        return Objects.hash(mCodecType, mCodecPriority, mSampleRate,
                mBitsPerSample, mChannelMode, mCodecSpecific1,
                mCodecSpecific2, mCodecSpecific3, mCodecSpecific4);
    }

    /**
     * Adds capability string to an existing string.
     *
     * @param prevStr the previous string with the capabilities. Can be a {@code null} pointer
     * @param capStr the capability string to append to prevStr argument
     * @return the result string in the form "prevStr|capStr"
     */
    private static String appendCapabilityToString(@Nullable String prevStr,
            @NonNull String capStr) {
        if (prevStr == null) {
            return capStr;
        }
        return prevStr + "|" + capStr;
    }

    /**
     * Returns a {@link String} that describes each BluetoothCodecConfig parameter
     * current value.
     */
    @Override
    public String toString() {
        String sampleRateStr = null;
        if (mSampleRate == SAMPLE_RATE_NONE) {
            sampleRateStr = appendCapabilityToString(sampleRateStr, "NONE");
        }
        if ((mSampleRate & SAMPLE_RATE_44100) != 0) {
            sampleRateStr = appendCapabilityToString(sampleRateStr, "44100");
        }
        if ((mSampleRate & SAMPLE_RATE_48000) != 0) {
            sampleRateStr = appendCapabilityToString(sampleRateStr, "48000");
        }
        if ((mSampleRate & SAMPLE_RATE_88200) != 0) {
            sampleRateStr = appendCapabilityToString(sampleRateStr, "88200");
        }
        if ((mSampleRate & SAMPLE_RATE_96000) != 0) {
            sampleRateStr = appendCapabilityToString(sampleRateStr, "96000");
        }
        if ((mSampleRate & SAMPLE_RATE_176400) != 0) {
            sampleRateStr = appendCapabilityToString(sampleRateStr, "176400");
        }
        if ((mSampleRate & SAMPLE_RATE_192000) != 0) {
            sampleRateStr = appendCapabilityToString(sampleRateStr, "192000");
        }

        String bitsPerSampleStr = null;
        if (mBitsPerSample == BITS_PER_SAMPLE_NONE) {
            bitsPerSampleStr = appendCapabilityToString(bitsPerSampleStr, "NONE");
        }
        if ((mBitsPerSample & BITS_PER_SAMPLE_16) != 0) {
            bitsPerSampleStr = appendCapabilityToString(bitsPerSampleStr, "16");
        }
        if ((mBitsPerSample & BITS_PER_SAMPLE_24) != 0) {
            bitsPerSampleStr = appendCapabilityToString(bitsPerSampleStr, "24");
        }
        if ((mBitsPerSample & BITS_PER_SAMPLE_32) != 0) {
            bitsPerSampleStr = appendCapabilityToString(bitsPerSampleStr, "32");
        }

        String channelModeStr = null;
        if (mChannelMode == CHANNEL_MODE_NONE) {
            channelModeStr = appendCapabilityToString(channelModeStr, "NONE");
        }
        if ((mChannelMode & CHANNEL_MODE_MONO) != 0) {
            channelModeStr = appendCapabilityToString(channelModeStr, "MONO");
        }
        if ((mChannelMode & CHANNEL_MODE_STEREO) != 0) {
            channelModeStr = appendCapabilityToString(channelModeStr, "STEREO");
        }

        return "{codecName:" + getCodecName(mCodecType)
                + ",mCodecType:" + mCodecType
                + ",mCodecPriority:" + mCodecPriority
                + ",mSampleRate:" + String.format("0x%x", mSampleRate)
                + "(" + sampleRateStr + ")"
                + ",mBitsPerSample:" + String.format("0x%x", mBitsPerSample)
                + "(" + bitsPerSampleStr + ")"
                + ",mChannelMode:" + String.format("0x%x", mChannelMode)
                + "(" + channelModeStr + ")"
                + ",mCodecSpecific1:" + mCodecSpecific1
                + ",mCodecSpecific2:" + mCodecSpecific2
                + ",mCodecSpecific3:" + mCodecSpecific3
                + ",mCodecSpecific4:" + mCodecSpecific4 + "}";
    }

    /**
     * @return 0
     * @hide
     */
    @Override
    public int describeContents() {
        return 0;
    }

    public static final @android.annotation.NonNull Parcelable.Creator<BluetoothCodecConfig> CREATOR =
            new Parcelable.Creator<BluetoothCodecConfig>() {
                public BluetoothCodecConfig createFromParcel(Parcel in) {
                    return new BluetoothCodecConfig(in);
                }

                public BluetoothCodecConfig[] newArray(int size) {
                    return new BluetoothCodecConfig[size];
                }
            };

    /**
     * Flattens the object to a parcel
     *
     * @param out The Parcel in which the object should be written
     * @param flags Additional flags about how the object should be written
     *
     * @hide
     */
    @Override
    public void writeToParcel(Parcel out, int flags) {
        out.writeInt(mCodecType);
        out.writeInt(mCodecPriority);
        out.writeInt(mSampleRate);
        out.writeInt(mBitsPerSample);
        out.writeInt(mChannelMode);
        out.writeLong(mCodecSpecific1);
        out.writeLong(mCodecSpecific2);
        out.writeLong(mCodecSpecific3);
        out.writeLong(mCodecSpecific4);
    }

    /**
     * Returns the codec name converted to {@link String}.
     * @hide
     */
    public static @NonNull String getCodecName(@SourceCodecType int codecType) {
        switch (codecType) {
            case SOURCE_CODEC_TYPE_SBC:
                return "SBC";
            case SOURCE_CODEC_TYPE_AAC:
                return "AAC";
            case SOURCE_CODEC_TYPE_APTX:
                return "aptX";
            case SOURCE_CODEC_TYPE_APTX_HD:
                return "aptX HD";
            case SOURCE_CODEC_TYPE_LDAC:
                return "LDAC";
            case SOURCE_CODEC_TYPE_LC3:
<<<<<<< HEAD
              return "LC3";
            case SOURCE_CODEC_TYPE_APTX_ADAPTIVE:
                return "aptX Adaptive";
            case SOURCE_CODEC_TYPE_APTX_TWSP:
                return "aptX TWS+";
=======
                return "LC3";
            case SOURCE_CODEC_TYPE_OPUS:
                return "Opus";
>>>>>>> 9708777a
            case SOURCE_CODEC_TYPE_INVALID:
                return "INVALID CODEC";
            default:
                break;
        }
        return "UNKNOWN CODEC(" + codecType + ")";
    }

    /**
     * Returns the source codec type of this config.
     */
    public @SourceCodecType int getCodecType() {
        return mCodecType;
    }

    /**
     * Checks whether the codec is mandatory.
     * <p> The actual mandatory codec type for Android Bluetooth audio is SBC.
     * See {@link #SOURCE_CODEC_TYPE_SBC}.
     *
     * @return {@code true} if the codec is mandatory, {@code false} otherwise
     */
    public boolean isMandatoryCodec() {
        return mCodecType == SOURCE_CODEC_TYPE_SBC;
    }

    /**
     * Returns the codec selection priority.
     * <p>The codec selection priority is relative to other codecs: larger value
     * means higher priority.
     */
    public @CodecPriority int getCodecPriority() {
        return mCodecPriority;
    }

    /**
     * Sets the codec selection priority.
     * <p>The codec selection priority is relative to other codecs: larger value
     * means higher priority.
     *
     * @param codecPriority the priority this codec should have
     * @hide
     */
    public void setCodecPriority(@CodecPriority int codecPriority) {
        mCodecPriority = codecPriority;
    }

    /**
     * Returns the codec sample rate. The value can be a bitmask with all
     * supported sample rates.
     */
    public @SampleRate int getSampleRate() {
        return mSampleRate;
    }

    /**
     * Returns the codec bits per sample. The value can be a bitmask with all
     * bits per sample supported.
     */
    public @BitsPerSample int getBitsPerSample() {
        return mBitsPerSample;
    }

    /**
     * Returns the codec channel mode. The value can be a bitmask with all
     * supported channel modes.
     */
    public @ChannelMode int getChannelMode() {
        return mChannelMode;
    }

    /**
     * Returns the codec specific value1.
     * As the value and usage differ for each codec, please refer to the concerned
     * codec specification to obtain the codec specific information.
     *
     * <p>See section 4.3.2 of the Bluetooth A2dp specification for SBC codec specific
     * information elements.
     * <p>See section 4.4.2 of the Bluetooth A2dp specification for MPEG-1,2 Audio
     * codec specific information elements.
     * <p>See section 4.5.2 of the Bluetooth A2dp specification for MPEG-2, 4 AAC
     * codec specific information elements.
     * <p>See section 4.6.2 of the Bluetooth A2dp specification for ATRAC family
     * codec specific information elements.
     * <p>See section 4.7.2 of the Bluetooth A2dp specification for Vendor Specific A2DP
     * codec specific information elements.
     */
    public long getCodecSpecific1() {
        return mCodecSpecific1;
    }

    /**
     * Returns the codec specific value2.
     * As the value and usage differ for each codec, please refer to the concerned
     * codec specification to obtain the codec specific information.
     *
     * <p>See section 4.3.2 of the Bluetooth A2dp specification for SBC codec specific
     * information elements.
     * <p>See section 4.4.2 of the Bluetooth A2dp specification for MPEG-1,2 Audio
     * codec specific information elements.
     * <p>See section 4.5.2 of the Bluetooth A2dp specification for MPEG-2, 4 AAC
     * codec specific information elements.
     * <p>See section 4.6.2 of the Bluetooth A2dp specification for ATRAC family
     * codec specific information elements.
     * <p>See section 4.7.2 of the Bluetooth A2dp specification for Vendor Specific A2DP
     * codec specific information elements.
     */
    public long getCodecSpecific2() {
        return mCodecSpecific2;
    }

    /**
     * Returns the codec specific value3.
     * As the value and usage differ for each codec, please refer to the concerned
     * codec specification to obtain the codec specific information.
     *
     * <p>See section 4.3.2 of the Bluetooth A2dp specification for SBC codec specific
     * information elements.
     * <p>See section 4.4.2 of the Bluetooth A2dp specification for MPEG-1,2 Audio
     * codec specific information elements.
     * <p>See section 4.5.2 of the Bluetooth A2dp specification for MPEG-2, 4 AAC
     * codec specific information elements.
     * <p>See section 4.6.2 of the Bluetooth A2dp specification for ATRAC family
     * codec specific information elements.
     * <p>See section 4.7.2 of the Bluetooth A2dp specification for Vendor Specific A2DP
     * codec specific information elements.
     */
    public long getCodecSpecific3() {
        return mCodecSpecific3;
    }

    /**
     * Returns the codec specific value4.
     * As the value and usage differ for each codec, please refer to the concerned
     * codec specification to obtain the codec specific information.
     *
     * <p>See section 4.3.2 of the Bluetooth A2dp specification for SBC codec specific
     * information elements.
     * <p>See section 4.4.2 of the Bluetooth A2dp specification for MPEG-1,2 Audio
     * codec specific information elements.
     * <p>See section 4.5.2 of the Bluetooth A2dp specification for MPEG-2, 4 AAC
     * codec specific information elements.
     * <p>See section 4.6.2 of the Bluetooth A2dp specification for ATRAC family
     * codec specific information elements.
     * <p>See section 4.7.2 of the Bluetooth A2dp specification for Vendor Specific A2DP
     * codec specific information elements.
     */
    public long getCodecSpecific4() {
        return mCodecSpecific4;
    }

    /**
     * Checks whether a value set presented by a bitmask has zero or single bit
     *
     * @param valueSet the value set presented by a bitmask
     * @return {@code true} if the valueSet contains zero or single bit, {@code false} otherwise
     * @hide
     */
    private static boolean hasSingleBit(int valueSet) {
        return (valueSet == 0 || (valueSet & (valueSet - 1)) == 0);
    }

    /**
     * Returns whether the object contains none or single sample rate.
     * @hide
     */
    public boolean hasSingleSampleRate() {
        return hasSingleBit(mSampleRate);
    }

    /**
     * Returns whether the object contains none or single bits per sample.
     * @hide
     */
    public boolean hasSingleBitsPerSample() {
        return hasSingleBit(mBitsPerSample);
    }

    /**
     * Returns whether the object contains none or single channel mode.
     * @hide
     */
    public boolean hasSingleChannelMode() {
        return hasSingleBit(mChannelMode);
    }

    /**
     * Checks whether the audio feeding parameters are the same.
     *
     * @param other the codec config to compare against
     * @return {@code true} if the audio feeding parameters are same, {@code false} otherwise
     * @hide
     */
    public boolean sameAudioFeedingParameters(BluetoothCodecConfig other) {
        return (other != null && other.mSampleRate == mSampleRate
                && other.mBitsPerSample == mBitsPerSample
                && other.mChannelMode == mChannelMode);
    }

    /**
     * Checks whether another codec config has the similar feeding parameters.
     * Any parameters with NONE value will be considered to be a wildcard matching.
     *
     * @param other the codec config to compare against
     * @return {@code true} if the audio feeding parameters are similar, {@code false} otherwise
     * @hide
     */
    public boolean similarCodecFeedingParameters(BluetoothCodecConfig other) {
        if (other == null || mCodecType != other.mCodecType) {
            return false;
        }
        int sampleRate = other.mSampleRate;
        if (mSampleRate == SAMPLE_RATE_NONE
                || sampleRate == SAMPLE_RATE_NONE) {
            sampleRate = mSampleRate;
        }
        int bitsPerSample = other.mBitsPerSample;
        if (mBitsPerSample == BITS_PER_SAMPLE_NONE
                || bitsPerSample == BITS_PER_SAMPLE_NONE) {
            bitsPerSample = mBitsPerSample;
        }
        int channelMode = other.mChannelMode;
        if (mChannelMode == CHANNEL_MODE_NONE
                || channelMode == CHANNEL_MODE_NONE) {
            channelMode = mChannelMode;
        }
        return sameAudioFeedingParameters(new BluetoothCodecConfig(
                mCodecType, /* priority */ 0, sampleRate, bitsPerSample, channelMode,
                /* specific1 */ 0, /* specific2 */ 0, /* specific3 */ 0,
                /* specific4 */ 0));
    }

    /**
     * Checks whether the codec specific parameters are the same.
     * <p> Currently, only AAC VBR and LDAC Playback Quality on CodecSpecific1
     * are compared.
     *
     * @param other the codec config to compare against
     * @return {@code true} if the codec specific parameters are the same, {@code false} otherwise
     * @hide
     */
    public boolean sameCodecSpecificParameters(BluetoothCodecConfig other) {
        if (other == null && mCodecType != other.mCodecType) {
            return false;
        }
        switch (mCodecType) {
            case SOURCE_CODEC_TYPE_AAC:
            case SOURCE_CODEC_TYPE_LDAC:
            case SOURCE_CODEC_TYPE_LC3:
<<<<<<< HEAD
                if (mCodecSpecific1 != other.mCodecSpecific1) {
                    return false;
                }
            case SOURCE_CODEC_TYPE_APTX_ADAPTIVE:
                if (other.mCodecSpecific4 > 0) {
                    return false;
                }
=======
            case SOURCE_CODEC_TYPE_OPUS:
              if (mCodecSpecific1 != other.mCodecSpecific1) {
                return false;
              }
>>>>>>> 9708777a
            default:
                return true;
        }
    }

    /**
     * Builder for {@link BluetoothCodecConfig}.
     * <p> By default, the codec type will be set to
     * {@link BluetoothCodecConfig#SOURCE_CODEC_TYPE_INVALID}, the codec priority
     * to {@link BluetoothCodecConfig#CODEC_PRIORITY_DEFAULT}, the sample rate to
     * {@link BluetoothCodecConfig#SAMPLE_RATE_NONE}, the bits per sample to
     * {@link BluetoothCodecConfig#BITS_PER_SAMPLE_NONE}, the channel mode to
     * {@link BluetoothCodecConfig#CHANNEL_MODE_NONE}, and all the codec specific
     * values to 0.
     */
    public static final class Builder {
        private int mCodecType = BluetoothCodecConfig.SOURCE_CODEC_TYPE_INVALID;
        private int mCodecPriority = BluetoothCodecConfig.CODEC_PRIORITY_DEFAULT;
        private int mSampleRate = BluetoothCodecConfig.SAMPLE_RATE_NONE;
        private int mBitsPerSample = BluetoothCodecConfig.BITS_PER_SAMPLE_NONE;
        private int mChannelMode = BluetoothCodecConfig.CHANNEL_MODE_NONE;
        private long mCodecSpecific1 = 0;
        private long mCodecSpecific2 = 0;
        private long mCodecSpecific3 = 0;
        private long mCodecSpecific4 = 0;

        /**
         * Set codec type for Bluetooth codec config.
         *
         * @param codecType of this codec
         * @return the same Builder instance
         */
        public @NonNull Builder setCodecType(@SourceCodecType int codecType) {
            mCodecType = codecType;
            return this;
        }

        /**
         * Set codec priority for Bluetooth codec config.
         *
         * @param codecPriority of this codec
         * @return the same Builder instance
         */
        public @NonNull Builder setCodecPriority(@CodecPriority int codecPriority) {
            mCodecPriority = codecPriority;
            return this;
        }

        /**
         * Set sample rate for Bluetooth codec config.
         *
         * @param sampleRate of this codec
         * @return the same Builder instance
         */
        public @NonNull Builder setSampleRate(@SampleRate int sampleRate) {
            mSampleRate = sampleRate;
            return this;
        }

        /**
         * Set the bits per sample for Bluetooth codec config.
         *
         * @param bitsPerSample of this codec
         * @return the same Builder instance
         */
        public @NonNull Builder setBitsPerSample(@BitsPerSample int bitsPerSample) {
            mBitsPerSample = bitsPerSample;
            return this;
        }

        /**
         * Set the channel mode for Bluetooth codec config.
         *
         * @param channelMode of this codec
         * @return the same Builder instance
         */
        public @NonNull Builder setChannelMode(@ChannelMode int channelMode) {
            mChannelMode = channelMode;
            return this;
        }

        /**
         * Set the first codec specific values for Bluetooth codec config.
         *
         * @param codecSpecific1 codec specific value or 0 if default
         * @return the same Builder instance
         */
        public @NonNull Builder setCodecSpecific1(long codecSpecific1) {
            mCodecSpecific1 = codecSpecific1;
            return this;
        }

        /**
         * Set the second codec specific values for Bluetooth codec config.
         *
         * @param codecSpecific2 codec specific value or 0 if default
         * @return the same Builder instance
         */
        public @NonNull Builder setCodecSpecific2(long codecSpecific2) {
            mCodecSpecific2 = codecSpecific2;
            return this;
        }

        /**
         * Set the third codec specific values for Bluetooth codec config.
         *
         * @param codecSpecific3 codec specific value or 0 if default
         * @return the same Builder instance
         */
        public @NonNull Builder setCodecSpecific3(long codecSpecific3) {
            mCodecSpecific3 = codecSpecific3;
            return this;
        }

        /**
         * Set the fourth codec specific values for Bluetooth codec config.
         *
         * @param codecSpecific4 codec specific value or 0 if default
         * @return the same Builder instance
         */
        public @NonNull Builder setCodecSpecific4(long codecSpecific4) {
            mCodecSpecific4 = codecSpecific4;
            return this;
        }

        /**
         * Build {@link BluetoothCodecConfig}.
         * @return new BluetoothCodecConfig built
         */
        public @NonNull BluetoothCodecConfig build() {
            return new BluetoothCodecConfig(mCodecType, mCodecPriority,
                    mSampleRate, mBitsPerSample,
                    mChannelMode, mCodecSpecific1,
                    mCodecSpecific2, mCodecSpecific3,
                    mCodecSpecific4);
        }
    }
}<|MERGE_RESOLUTION|>--- conflicted
+++ resolved
@@ -80,6 +80,9 @@
      */
     public static final int SOURCE_CODEC_TYPE_LC3 = 5;
 
+    // This variable is defined separately in frameworks/base/.../A2dpProfile.java
+    // private static final int SOURCE_CODEC_TYPE_OPUS = 6; // TODO remove in U
+
     /**
      * Source codec type Opus.
      */
@@ -94,8 +97,7 @@
     /**
      * Represents the count of valid source codec types.
      */
-<<<<<<< HEAD
-    public static final int SOURCE_CODEC_TYPE_MAX = 6;
+    public static final int SOURCE_CODEC_TYPE_MAX = 7;
 
     public static final int SOURCE_CODEC_TYPE_APTX_ADAPTIVE = SOURCE_CODEC_TYPE_MAX;
 
@@ -106,10 +108,7 @@
     /* CELT is not an A2DP Codec and only used to fetch encoder
     ** format for BA usecase, moving out of a2dp codec value list
     */
-    public static final int SOURCE_CODEC_TYPE_CELT = 8;
-=======
-    private static final int SOURCE_CODEC_TYPE_MAX = 7;
->>>>>>> 9708777a
+    public static final int SOURCE_CODEC_TYPE_CELT = 10;
 
     /** @hide */
     @IntDef(prefix = "CODEC_PRIORITY_", value = {
@@ -495,17 +494,13 @@
             case SOURCE_CODEC_TYPE_LDAC:
                 return "LDAC";
             case SOURCE_CODEC_TYPE_LC3:
-<<<<<<< HEAD
               return "LC3";
+            case SOURCE_CODEC_TYPE_OPUS:
+                return "Opus";
             case SOURCE_CODEC_TYPE_APTX_ADAPTIVE:
                 return "aptX Adaptive";
             case SOURCE_CODEC_TYPE_APTX_TWSP:
                 return "aptX TWS+";
-=======
-                return "LC3";
-            case SOURCE_CODEC_TYPE_OPUS:
-                return "Opus";
->>>>>>> 9708777a
             case SOURCE_CODEC_TYPE_INVALID:
                 return "INVALID CODEC";
             default:
@@ -755,20 +750,14 @@
             case SOURCE_CODEC_TYPE_AAC:
             case SOURCE_CODEC_TYPE_LDAC:
             case SOURCE_CODEC_TYPE_LC3:
-<<<<<<< HEAD
+            case SOURCE_CODEC_TYPE_OPUS:
                 if (mCodecSpecific1 != other.mCodecSpecific1) {
-                    return false;
+                  return false;
                 }
             case SOURCE_CODEC_TYPE_APTX_ADAPTIVE:
                 if (other.mCodecSpecific4 > 0) {
                     return false;
                 }
-=======
-            case SOURCE_CODEC_TYPE_OPUS:
-              if (mCodecSpecific1 != other.mCodecSpecific1) {
-                return false;
-              }
->>>>>>> 9708777a
             default:
                 return true;
         }
