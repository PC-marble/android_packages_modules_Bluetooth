--- conflicted
+++ resolved
@@ -3515,13 +3515,9 @@
                 return null;
             }
             BluetoothGatt gatt = new BluetoothGatt(
-<<<<<<< HEAD
-                    iGatt, this, transport, opportunistic, phy, mAttributionSource);
-            gatt.connect(autoConnect, callback, handler, eattSupport);
-=======
                     iGatt, this, transport, opportunistic, phy,
                     BluetoothGatt.CONNECTION_PRIORITY_DEFAULT, mAttributionSource);
-            gatt.connect(autoConnect, callback, handler);
+            gatt.connect(autoConnect, callback, handler, eattSupport);
             return gatt;
         } catch (RemoteException e) {
             Log.e(TAG, "", e);
@@ -3577,7 +3573,6 @@
                     iGatt, this, transport, opportunistic, phy, connectionPriority,
                     mAttributionSource);
             gatt.connect(autoConnect, callback, handler);
->>>>>>> 1bbd22f4
             return gatt;
         } catch (RemoteException e) {
             Log.e(TAG, "", e);
