--- conflicted
+++ resolved
@@ -458,7 +458,6 @@
     }
 
     /**
-<<<<<<< HEAD
      * @hide
      * Returns the organization id. -1 if the organization id is not set.
      */
@@ -498,16 +497,12 @@
     }
 
     /**
-     * Returns the advertising data type. -1 if the type is not set.
-     */
-=======
      * Returns the advertising data type of this filter.
      * Returns {@link ScanRecord#DATA_TYPE_NONE} if the type is not set.
      * The values of advertising data type are defined in the Bluetooth Generic Access Profile
      * (https://www.bluetooth.com/specifications/assigned-numbers/)
     */
     @AdvertisingDataType
->>>>>>> a555ad50
     public int getAdvertisingDataType() {
         return mAdvertisingDataType;
     }
