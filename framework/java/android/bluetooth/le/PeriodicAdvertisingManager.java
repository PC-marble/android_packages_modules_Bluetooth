/*
 * Copyright (C) 2017 The Android Open Source Project
 *
 * Licensed under the Apache License, Version 2.0 (the "License"); you may not
 * use this file except in compliance with the License. You may obtain a copy of
 * the License at
 *
 * http://www.apache.org/licenses/LICENSE-2.0
 *
 * Unless required by applicable law or agreed to in writing, software
 * distributed under the License is distributed on an "AS IS" BASIS, WITHOUT
 * WARRANTIES OR CONDITIONS OF ANY KIND, either express or implied. See the
 * License for the specific language governing permissions and limitations under
 * the License.
 */

package android.bluetooth.le;

import static android.bluetooth.le.BluetoothLeUtils.getSyncTimeout;

import android.annotation.Nullable;
import android.annotation.RequiresPermission;
import android.annotation.SuppressLint;
import android.bluetooth.Attributable;
import android.bluetooth.BluetoothAdapter;
import android.bluetooth.BluetoothDevice;
import android.bluetooth.IBluetoothGatt;
import android.bluetooth.IBluetoothManager;
import android.bluetooth.annotations.RequiresBluetoothLocationPermission;
import android.bluetooth.annotations.RequiresBluetoothScanPermission;
import android.bluetooth.annotations.RequiresLegacyBluetoothAdminPermission;
import android.content.AttributionSource;
import android.os.Handler;
import android.os.Looper;
import android.os.RemoteException;
import android.util.Log;

import com.android.modules.utils.SynchronousResultReceiver;

import java.util.IdentityHashMap;
import java.util.Map;
import java.util.Objects;
import java.util.concurrent.TimeoutException;

/**
 * This class provides methods to perform periodic advertising related
 * operations. An application can register for periodic advertisements using
 * {@link PeriodicAdvertisingManager#registerSync}.
 * <p>
 * Use {@link BluetoothAdapter#getPeriodicAdvertisingManager()} to get an
 * instance of {@link PeriodicAdvertisingManager}.
 *
 * @hide
 */
public final class PeriodicAdvertisingManager {

    private static final String TAG = "PeriodicAdvertisingManager";

    private static final int SKIP_MIN = 0;
    private static final int SKIP_MAX = 499;
    private static final int TIMEOUT_MIN = 10;
    private static final int TIMEOUT_MAX = 16384;

    private static final int SYNC_STARTING = -1;

    private final BluetoothAdapter mBluetoothAdapter;
    private final IBluetoothManager mBluetoothManager;
    private final AttributionSource mAttributionSource;

    /* maps callback, to callback wrapper and sync handle */
    Map<PeriodicAdvertisingCallback,
            IPeriodicAdvertisingCallback /* callbackWrapper */> mCallbackWrappers;

    /**
     * Use {@link BluetoothAdapter#getBluetoothLeScanner()} instead.
     *
     * @param bluetoothManager BluetoothManager that conducts overall Bluetooth Management.
     * @hide
     */
    public PeriodicAdvertisingManager(BluetoothAdapter bluetoothAdapter) {
        mBluetoothAdapter = Objects.requireNonNull(bluetoothAdapter);
        mBluetoothManager = mBluetoothAdapter.getBluetoothManager();
        mAttributionSource = mBluetoothAdapter.getAttributionSource();
        mCallbackWrappers = new IdentityHashMap<>();
    }

    /**
     * Synchronize with periodic advertising pointed to by the {@code scanResult}.
     * The {@code scanResult} used must contain a valid advertisingSid. First
     * call to registerSync will use the {@code skip} and {@code timeout} provided.
     * Subsequent calls from other apps, trying to sync with same set will reuse
     * existing sync, thus {@code skip} and {@code timeout} values will not take
     * effect. The values in effect will be returned in
     * {@link PeriodicAdvertisingCallback#onSyncEstablished}.
     *
     * @param scanResult Scan result containing advertisingSid.
     * @param skip The number of periodic advertising packets that can be skipped after a successful
     * receive. Must be between 0 and 499.
     * @param timeout Synchronization timeout for the periodic advertising. One unit is 10ms. Must
     * be between 10 (100ms) and 16384 (163.84s).
     * @param callback Callback used to deliver all operations status.
     * @throws IllegalArgumentException if {@code scanResult} is null or {@code skip} is invalid or
     * {@code timeout} is invalid or {@code callback} is null.
     */
    @RequiresLegacyBluetoothAdminPermission
    @RequiresBluetoothScanPermission
    @RequiresBluetoothLocationPermission
    @RequiresPermission(android.Manifest.permission.BLUETOOTH_SCAN)
    public void registerSync(ScanResult scanResult, int skip, int timeout,
            PeriodicAdvertisingCallback callback) {
        registerSync(scanResult, skip, timeout, callback, null);
    }

    /**
     * Synchronize with periodic advertising pointed to by the {@code scanResult}.
     * The {@code scanResult} used must contain a valid advertisingSid. First
     * call to registerSync will use the {@code skip} and {@code timeout} provided.
     * Subsequent calls from other apps, trying to sync with same set will reuse
     * existing sync, thus {@code skip} and {@code timeout} values will not take
     * effect. The values in effect will be returned in
     * {@link PeriodicAdvertisingCallback#onSyncEstablished}.
     *
     * @param scanResult Scan result containing advertisingSid.
     * @param skip The number of periodic advertising packets that can be skipped after a successful
     * receive. Must be between 0 and 499.
     * @param timeout Synchronization timeout for the periodic advertising. One unit is 10ms. Must
     * be between 10 (100ms) and 16384 (163.84s).
     * @param callback Callback used to deliver all operations status.
     * @param handler thread upon which the callbacks will be invoked.
     * @throws IllegalArgumentException if {@code scanResult} is null or {@code skip} is invalid or
     * {@code timeout} is invalid or {@code callback} is null.
     */
    @RequiresLegacyBluetoothAdminPermission
    @RequiresBluetoothScanPermission
    @RequiresBluetoothLocationPermission
    @RequiresPermission(android.Manifest.permission.BLUETOOTH_SCAN)
    public void registerSync(ScanResult scanResult, int skip, int timeout,
            PeriodicAdvertisingCallback callback, Handler handler) {
        if (callback == null) {
            throw new IllegalArgumentException("callback can't be null");
        }

        if (scanResult == null) {
            throw new IllegalArgumentException("scanResult can't be null");
        }

        if (scanResult.getAdvertisingSid() == ScanResult.SID_NOT_PRESENT) {
            throw new IllegalArgumentException("scanResult must contain a valid sid");
        }

        if (skip < SKIP_MIN || skip > SKIP_MAX) {
            throw new IllegalArgumentException(
                    "timeout must be between " + TIMEOUT_MIN + " and " + TIMEOUT_MAX);
        }

        if (timeout < TIMEOUT_MIN || timeout > TIMEOUT_MAX) {
            throw new IllegalArgumentException(
                    "timeout must be between " + TIMEOUT_MIN + " and " + TIMEOUT_MAX);
        }

        IBluetoothGatt gatt;
        try {
            gatt = mBluetoothManager.getBluetoothGatt();
        } catch (RemoteException e) {
            Log.e(TAG, "Failed to get Bluetooth gatt - ", e);
            callback.onSyncEstablished(0, scanResult.getDevice(), scanResult.getAdvertisingSid(),
                    skip, timeout,
                    PeriodicAdvertisingCallback.SYNC_NO_RESOURCES);
            return;
        }

        if (handler == null) {
            handler = new Handler(Looper.getMainLooper());
        }

        IPeriodicAdvertisingCallback wrapped = wrap(callback, handler);
        mCallbackWrappers.put(callback, wrapped);

        try {
            final SynchronousResultReceiver recv = new SynchronousResultReceiver();
            gatt.registerSync(scanResult, skip, timeout, wrapped, mAttributionSource, recv);
            recv.awaitResultNoInterrupt(getSyncTimeout()).getValue(null);
        } catch (TimeoutException | RemoteException e) {
            Log.e(TAG, "Failed to register sync - ", e);
            return;
        }
    }

    /**
     * Cancel pending attempt to create sync, or terminate existing sync.
     *
     * @param callback Callback used to deliver all operations status.
     * @throws IllegalArgumentException if {@code callback} is null, or not a properly registered
     * callback.
     */
    @RequiresLegacyBluetoothAdminPermission
    @RequiresBluetoothScanPermission
    @RequiresPermission(android.Manifest.permission.BLUETOOTH_SCAN)
    public void unregisterSync(PeriodicAdvertisingCallback callback) {
        if (callback == null) {
            throw new IllegalArgumentException("callback can't be null");
        }

        IBluetoothGatt gatt;
        try {
            gatt = mBluetoothManager.getBluetoothGatt();
        } catch (RemoteException e) {
            Log.e(TAG, "Failed to get Bluetooth gatt - ", e);
            return;
        }

        IPeriodicAdvertisingCallback wrapper = mCallbackWrappers.remove(callback);
        if (wrapper == null) {
            throw new IllegalArgumentException("callback was not properly registered");
        }

        try {
            final SynchronousResultReceiver recv = new SynchronousResultReceiver();
            gatt.unregisterSync(wrapper, mAttributionSource, recv);
            recv.awaitResultNoInterrupt(getSyncTimeout()).getValue(null);
        } catch (TimeoutException | RemoteException e) {
            Log.e(TAG, "Failed to cancel sync creation - ", e);
            return;
        }
    }

    /**
     * Transfer periodic sync
     *
     * @hide
     */
    public void transferSync(BluetoothDevice bda, int serviceData, int syncHandle) {
        IBluetoothGatt gatt;
        try {
            gatt = mBluetoothManager.getBluetoothGatt();
        } catch (RemoteException e) {
            Log.e(TAG, "Failed to get Bluetooth gatt - ", e);
            PeriodicAdvertisingCallback callback = null;
            for (PeriodicAdvertisingCallback cb : mCallbackWrappers.keySet()) {
                callback = cb;
            }
            if (callback != null) {
                callback.onSyncTransferred(bda,
                        PeriodicAdvertisingCallback.SYNC_NO_RESOURCES);
            }
            return;
        }
        try {
            final SynchronousResultReceiver recv = new SynchronousResultReceiver();
            gatt.transferSync(bda, serviceData , syncHandle, mAttributionSource, recv);
            recv.awaitResultNoInterrupt(getSyncTimeout()).getValue(null);
        } catch (TimeoutException | RemoteException e) {
            Log.e(TAG, "Failed to register sync - ", e);
            return;
        }
    }

    /**
     * Transfer set info
     *
     * @hide
     */
    public void transferSetInfo(BluetoothDevice bda, int serviceData,
                                int advHandle, PeriodicAdvertisingCallback callback) {
        transferSetInfo(bda, serviceData, advHandle, callback, null);
    }

    /**
     * Transfer set info
     *
     * @hide
     */
    public void transferSetInfo(BluetoothDevice bda, int serviceData,
                                int advHandle, PeriodicAdvertisingCallback callback,
                                @Nullable Handler handler) {
        if (callback == null) {
            throw new IllegalArgumentException("callback can't be null");
        }
        IBluetoothGatt gatt;
        try {
            gatt = mBluetoothManager.getBluetoothGatt();
        } catch (RemoteException e) {
            Log.e(TAG, "Failed to get Bluetooth gatt - ", e);
            return;
        }
        if (handler == null) {
            handler = new Handler(Looper.getMainLooper());
        }
        IPeriodicAdvertisingCallback wrapper = wrap(callback, handler);
        if (wrapper == null) {
            throw new IllegalArgumentException("callback was not properly registered");
        }
        try {
            final SynchronousResultReceiver recv = new SynchronousResultReceiver();
            gatt.transferSetInfo(bda, serviceData , advHandle, wrapper, mAttributionSource, recv);
            recv.awaitResultNoInterrupt(getSyncTimeout()).getValue(null);
        } catch (RemoteException | TimeoutException e) {
            Log.e(TAG, "Failed to register sync - ", e);
            return;
        }

    }

    @SuppressLint("AndroidFrameworkBluetoothPermission")
    private IPeriodicAdvertisingCallback wrap(PeriodicAdvertisingCallback callback,
            Handler handler) {
        return new IPeriodicAdvertisingCallback.Stub() {
            public void onSyncEstablished(int syncHandle, BluetoothDevice device,
                    int advertisingSid, int skip, int timeout, int status) {
                Attributable.setAttributionSource(device, mAttributionSource);
                handler.post(new Runnable() {
                    @Override
                    public void run() {
                        callback.onSyncEstablished(syncHandle, device, advertisingSid, skip,
                                timeout,
                                status);

                        if (status != PeriodicAdvertisingCallback.SYNC_SUCCESS) {
                            // App can still unregister the sync until notified it failed. Remove
                            // callback
                            // after app was notifed.
                            mCallbackWrappers.remove(callback);
                        }
                    }
                });
            }

            public void onPeriodicAdvertisingReport(PeriodicAdvertisingReport report) {
                handler.post(new Runnable() {
                    @Override
                    public void run() {
                        callback.onPeriodicAdvertisingReport(report);
                    }
                });
            }

            public void onSyncLost(int syncHandle) {
                handler.post(new Runnable() {
                    @Override
                    public void run() {
                        callback.onSyncLost(syncHandle);
                        // App can still unregister the sync until notified it's lost.
                        // Remove callback after app was notifed.
                        mCallbackWrappers.remove(callback);
                    }
                });
            }

<<<<<<< HEAD
            public void onSyncTransfered(BluetoothDevice device, int status) {
                handler.post(new Runnable() {
                    @Override
                    public void run() {
                        callback.onSyncTransfered(device, status);
                        // App can still unregister the sync until notified it's lost.
                        // Remove callback after app was notifed.
                        //mCallbackWrappers.remove(callback);
=======
            public void onSyncTransferred(BluetoothDevice device, int status) {
                handler.post(new Runnable() {
                    @Override
                    public void run() {
                        callback.onSyncTransferred(device, status);
>>>>>>> 260f34b9
                    }
                });
            }
        };
    }

    public void transferSync(BluetoothDevice bda, int service_data, int sync_handle) {
        IBluetoothGatt gatt;
        try {
            gatt = mBluetoothManager.getBluetoothGatt();
        } catch (RemoteException e) {
            Log.e(TAG, "Failed to get Bluetooth gatt - ", e);
            PeriodicAdvertisingCallback callback = null;
            for (PeriodicAdvertisingCallback cb : mCallbackWrappers.keySet()) {
                callback = cb;
            }
            if (callback != null) {
                callback.onSyncTransfered(bda,
                        PeriodicAdvertisingCallback.SYNC_NO_RESOURCES);
            }
            return;
        }
        try {
            gatt.transferSync(bda, service_data , sync_handle);
        } catch (RemoteException e) {
            Log.e(TAG, "Failed to register sync - ", e);
            return;
        }
    }

    public void transferSetInfo(BluetoothDevice bda, int service_data,
                      int adv_handle, PeriodicAdvertisingCallback callback) {
        transferSetInfo(bda, service_data, adv_handle, callback, null);
    }

    public void transferSetInfo (BluetoothDevice bda, int service_data,
                        int adv_handle, PeriodicAdvertisingCallback callback, Handler handler) {
        if (callback == null) {
            throw new IllegalArgumentException("callback can't be null");
        }
        IBluetoothGatt gatt;
        try {
            gatt = mBluetoothManager.getBluetoothGatt();
        } catch (RemoteException e) {
            Log.e(TAG, "Failed to get Bluetooth gatt - ", e);
            return;
        }
        if (handler == null) {
            handler = new Handler(Looper.getMainLooper());
        }
        IPeriodicAdvertisingCallback wrapper = wrap(callback, handler);
        if (wrapper == null) {
            throw new IllegalArgumentException("callback was not properly registered");
        }
        try {
            gatt.transferSetInfo(bda, service_data , adv_handle, wrapper);
        } catch (RemoteException e) {
            Log.e(TAG, "Failed to register sync - ", e);
            return;
        }

    }
}<|MERGE_RESOLUTION|>--- conflicted
+++ resolved
@@ -346,82 +346,17 @@
                 });
             }
 
-<<<<<<< HEAD
-            public void onSyncTransfered(BluetoothDevice device, int status) {
-                handler.post(new Runnable() {
-                    @Override
-                    public void run() {
-                        callback.onSyncTransfered(device, status);
-                        // App can still unregister the sync until notified it's lost.
-                        // Remove callback after app was notifed.
-                        //mCallbackWrappers.remove(callback);
-=======
             public void onSyncTransferred(BluetoothDevice device, int status) {
                 handler.post(new Runnable() {
                     @Override
                     public void run() {
                         callback.onSyncTransferred(device, status);
->>>>>>> 260f34b9
+                        // App can still unregister the sync until notified it's lost.
+                        // Remove callback after app was notifed.
+                        //mCallbackWrappers.remove(callback);
                     }
                 });
             }
         };
     }
-
-    public void transferSync(BluetoothDevice bda, int service_data, int sync_handle) {
-        IBluetoothGatt gatt;
-        try {
-            gatt = mBluetoothManager.getBluetoothGatt();
-        } catch (RemoteException e) {
-            Log.e(TAG, "Failed to get Bluetooth gatt - ", e);
-            PeriodicAdvertisingCallback callback = null;
-            for (PeriodicAdvertisingCallback cb : mCallbackWrappers.keySet()) {
-                callback = cb;
-            }
-            if (callback != null) {
-                callback.onSyncTransfered(bda,
-                        PeriodicAdvertisingCallback.SYNC_NO_RESOURCES);
-            }
-            return;
-        }
-        try {
-            gatt.transferSync(bda, service_data , sync_handle);
-        } catch (RemoteException e) {
-            Log.e(TAG, "Failed to register sync - ", e);
-            return;
-        }
-    }
-
-    public void transferSetInfo(BluetoothDevice bda, int service_data,
-                      int adv_handle, PeriodicAdvertisingCallback callback) {
-        transferSetInfo(bda, service_data, adv_handle, callback, null);
-    }
-
-    public void transferSetInfo (BluetoothDevice bda, int service_data,
-                        int adv_handle, PeriodicAdvertisingCallback callback, Handler handler) {
-        if (callback == null) {
-            throw new IllegalArgumentException("callback can't be null");
-        }
-        IBluetoothGatt gatt;
-        try {
-            gatt = mBluetoothManager.getBluetoothGatt();
-        } catch (RemoteException e) {
-            Log.e(TAG, "Failed to get Bluetooth gatt - ", e);
-            return;
-        }
-        if (handler == null) {
-            handler = new Handler(Looper.getMainLooper());
-        }
-        IPeriodicAdvertisingCallback wrapper = wrap(callback, handler);
-        if (wrapper == null) {
-            throw new IllegalArgumentException("callback was not properly registered");
-        }
-        try {
-            gatt.transferSetInfo(bda, service_data , adv_handle, wrapper);
-        } catch (RemoteException e) {
-            Log.e(TAG, "Failed to register sync - ", e);
-            return;
-        }
-
-    }
 }