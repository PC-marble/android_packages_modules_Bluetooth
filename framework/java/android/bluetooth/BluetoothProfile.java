--- conflicted
+++ resolved
@@ -1,4 +1,4 @@
-/*
+ /*
  * Copyright (C) 2010-2016 The Android Open Source Project
  *
  * Licensed under the Apache License, Version 2.0 (the "License");
@@ -302,11 +302,7 @@
      *
      * @hide
      */
-<<<<<<< HEAD
     int MAX_PROFILE_ID = 34;
-=======
-    int MAX_PROFILE_ID = 28;
->>>>>>> 6a788abf
 
     /**
      * Default priority for devices that we try to auto-connect to and
@@ -506,15 +502,12 @@
                 return "HEARING_AID";
             case LE_AUDIO:
                 return "LE_AUDIO";
-<<<<<<< HEAD
             case BROADCAST:
                 return "BROADCAST";
             case VCP:
                 return "VCP";
-=======
             case HAP_CLIENT:
                 return "HAP_CLIENT";
->>>>>>> 6a788abf
             default:
                 return "UNKNOWN_PROFILE";
         }
