--- conflicted
+++ resolved
@@ -3630,7 +3630,6 @@
             return service.allowLowLatencyAudio(allowed, device);
         }
 
-<<<<<<< HEAD
         // Either implement these custom methods, or remove them from IBluetooth.
         @Override
         public void setBondingInitiatedLocally(BluetoothDevice device, boolean localInitiated,
@@ -3665,7 +3664,6 @@
             return true;
         }
 
-=======
         @Override
         public void startRfcommListener(String name, ParcelUuid uuid, PendingIntent pendingIntent,
                 AttributionSource attributionSource, SynchronousResultReceiver receiver) {
@@ -3709,7 +3707,6 @@
                 ParcelUuid uuid, AttributionSource attributionSource) {
             return mService.retrievePendingSocketForServiceRecord(uuid, attributionSource);
         }
->>>>>>> 260f34b9
     }
 
     // ----API Methods--------
