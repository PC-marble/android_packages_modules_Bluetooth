/*
 * Copyright (C) 2012 The Android Open Source Project
 *
 * Licensed under the Apache License, Version 2.0 (the "License");
 * you may not use this file except in compliance with the License.
 * You may obtain a copy of the License at
 *
 *      http://www.apache.org/licenses/LICENSE-2.0
 *
 * Unless required by applicable law or agreed to in writing, software
 * distributed under the License is distributed on an "AS IS" BASIS,
 * WITHOUT WARRANTIES OR CONDITIONS OF ANY KIND, either express or implied.
 * See the License for the specific language governing permissions and
 * limitations under the License.
 */

package com.android.bluetooth.btservice;

import android.bluetooth.BluetoothAdapter;
import android.bluetooth.BluetoothClass;
import android.bluetooth.BluetoothDevice;
import android.bluetooth.BluetoothProfile;
import android.bluetooth.BluetoothProtoEnums;
import android.bluetooth.OobData;
import android.content.Intent;
import android.os.Message;
import android.os.UserHandle;
import android.util.Log;
import android.util.StatsLog;

import com.android.bluetooth.Utils;
import com.android.bluetooth.a2dp.A2dpService;
import com.android.bluetooth.a2dpsink.A2dpSinkService;
import com.android.bluetooth.btservice.RemoteDevices.DeviceProperties;
import com.android.bluetooth.hfp.HeadsetService;
import com.android.bluetooth.hfpclient.HeadsetClientService;
import com.android.bluetooth.hid.HidHostService;
import com.android.bluetooth.pbapclient.PbapClientService;
import com.android.internal.util.State;
import com.android.internal.util.StateMachine;

import java.util.ArrayList;
<<<<<<< HEAD
import java.util.Objects;
import java.util.HashSet;
import java.util.Set;
=======
>>>>>>> 74bfd4f0

/**
 * This state machine handles Bluetooth Adapter State.
 * States:
 *      {@link StableState} :  No device is in bonding / unbonding state.
 *      {@link PendingCommandState} : Some device is in bonding / unbonding state.
 * TODO(BT) This class can be removed and this logic moved to the stack.
 */

final class BondStateMachine extends StateMachine {
    private static final boolean DBG = false;
    private static final String TAG = "BluetoothBondStateMachine";

    static final int CREATE_BOND = 1;
    static final int CANCEL_BOND = 2;
    static final int REMOVE_BOND = 3;
    static final int BONDING_STATE_CHANGE = 4;
    static final int SSP_REQUEST = 5;
    static final int PIN_REQUEST = 6;
    static final int BOND_STATE_NONE = 0;
    static final int BOND_STATE_BONDING = 1;
    static final int BOND_STATE_BONDED = 2;

    private AdapterService mAdapterService;
    private AdapterProperties mAdapterProperties;
    private RemoteDevices mRemoteDevices;
    private BluetoothAdapter mAdapter;

    private PendingCommandState mPendingCommandState = new PendingCommandState();
    private StableState mStableState = new StableState();

    public static final String OOBDATA = "oobdata";

    private BondStateMachine(AdapterService service, AdapterProperties prop,
            RemoteDevices remoteDevices) {
        super("BondStateMachine:");
        addState(mStableState);
        addState(mPendingCommandState);
        mRemoteDevices = remoteDevices;
        mAdapterService = service;
        mAdapterProperties = prop;
        mAdapter = BluetoothAdapter.getDefaultAdapter();
        setInitialState(mStableState);
    }

    public static BondStateMachine make(AdapterService service, AdapterProperties prop,
            RemoteDevices remoteDevices) {
        Log.d(TAG, "make");
        BondStateMachine bsm = new BondStateMachine(service, prop, remoteDevices);
        bsm.start();
        return bsm;
    }

    public void doQuit() {
        quitNow();
    }

    private void cleanup() {
        mAdapterService = null;
        mRemoteDevices = null;
        mAdapterProperties = null;
    }

    @Override
    protected void onQuitting() {
        cleanup();
    }

    private class StableState extends State {
        @Override
        public void enter() {
            infoLog("StableState(): Entering Off State");
        }

        @Override
        public boolean processMessage(Message msg) {

            BluetoothDevice dev = (BluetoothDevice) msg.obj;

            switch (msg.what) {

                case CREATE_BOND:
                    OobData oobData = null;
                    if (msg.getData() != null) {
                        oobData = msg.getData().getParcelable(OOBDATA);
                    }

                    createBond(dev, msg.arg1, oobData, true);
                    break;
                case REMOVE_BOND:
                    removeBond(dev, true);
                    break;
                case BONDING_STATE_CHANGE:
                    int newState = msg.arg1;
                /* if incoming pairing, transition to pending state */
                    if (newState == BluetoothDevice.BOND_BONDING) {
                        sendIntent(dev, newState, 0);
                        transitionTo(mPendingCommandState);
                    } else if (newState == BluetoothDevice.BOND_NONE) {
                    /* if the link key was deleted by the stack */
                        sendIntent(dev, newState, 0);
                    } else {
                        Log.e(TAG, "In stable state, received invalid newState: "
                                + state2str(newState));
                    }
                    break;

                case CANCEL_BOND:
                default:
                    Log.e(TAG, "Received unhandled state: " + msg.what);
                    return false;
            }
            return true;
        }
    }


    private class PendingCommandState extends State {
        private final ArrayList<BluetoothDevice> mDevices = new ArrayList<BluetoothDevice>();

        @Override
        public void enter() {
            infoLog("Entering PendingCommandState State");
            BluetoothDevice dev = (BluetoothDevice) getCurrentMessage().obj;
        }

        @Override
        public boolean processMessage(Message msg) {
            BluetoothDevice dev = (BluetoothDevice) msg.obj;
            DeviceProperties devProp = mRemoteDevices.getDeviceProperties(dev);
            boolean result = false;
            if (mDevices.contains(dev) && msg.what != CANCEL_BOND
                    && msg.what != BONDING_STATE_CHANGE && msg.what != SSP_REQUEST
                    && msg.what != PIN_REQUEST) {
                deferMessage(msg);
                return true;
            }

            switch (msg.what) {
                case CREATE_BOND:
                    OobData oobData = null;
                    if (msg.getData() != null) {
                        oobData = msg.getData().getParcelable(OOBDATA);
                    }

                    result = createBond(dev, msg.arg1, oobData, false);
                    break;
                case REMOVE_BOND:
                    result = removeBond(dev, false);
                    break;
                case CANCEL_BOND:
                    result = cancelBond(dev);
                    break;
                case BONDING_STATE_CHANGE:
                    int newState = msg.arg1;
                    int reason = getUnbondReasonFromHALCode(msg.arg2);
                    // Bond is explicitly removed if we are in pending command state
                    if (newState == BluetoothDevice.BOND_NONE
                            && reason == BluetoothDevice.BOND_SUCCESS) {
                        reason = BluetoothDevice.UNBOND_REASON_REMOVED;
                    }
                    sendIntent(dev, newState, reason);
                    if (newState != BluetoothDevice.BOND_BONDING) {
                        /* this is either none/bonded, remove and transition */
                        result = !mDevices.remove(dev);
                        if (mDevices.isEmpty()) {
                            // Whenever mDevices is empty, then we need to
                            // set result=false. Else, we will end up adding
                            // the device to the list again. This prevents us
                            // from pairing with a device that we just unpaired
                            result = false;
                            transitionTo(mStableState);
                        }
                        if (newState == BluetoothDevice.BOND_NONE) {
                            mAdapterService.setPhonebookAccessPermission(dev,
                                    BluetoothDevice.ACCESS_UNKNOWN);
                            mAdapterService.setMessageAccessPermission(dev,
                                    BluetoothDevice.ACCESS_UNKNOWN);
                            mAdapterService.setSimAccessPermission(dev,
                                    BluetoothDevice.ACCESS_UNKNOWN);
                            // Set the profile Priorities to undefined
                            clearProfilePriority(dev);
                        }
                    } else if (!mDevices.contains(dev)) {
                        result = true;
                    }
                    break;
                case SSP_REQUEST:
                    int passkey = msg.arg1;
                    int variant = msg.arg2;
                    sendDisplayPinIntent(devProp.getAddress(), passkey, variant);
                    break;
                case PIN_REQUEST:
                    BluetoothClass btClass = dev.getBluetoothClass();
                    int btDeviceClass = btClass.getDeviceClass();
                    if (btDeviceClass == BluetoothClass.Device.PERIPHERAL_KEYBOARD || btDeviceClass
                            == BluetoothClass.Device.PERIPHERAL_KEYBOARD_POINTING) {
                        // Its a keyboard. Follow the HID spec recommendation of creating the
                        // passkey and displaying it to the user. If the keyboard doesn't follow
                        // the spec recommendation, check if the keyboard has a fixed PIN zero
                        // and pair.
                        //TODO: Maintain list of devices that have fixed pin
                        // Generate a variable 6-digit PIN in range of 100000-999999
                        // This is not truly random but good enough.
                        int pin = 100000 + (int) Math.floor((Math.random() * (999999 - 100000)));
                        sendDisplayPinIntent(devProp.getAddress(), pin,
                                BluetoothDevice.PAIRING_VARIANT_DISPLAY_PIN);
                        break;
                    }

                    if (msg.arg2 == 1) { // Minimum 16 digit pin required here
                        sendDisplayPinIntent(devProp.getAddress(), 0,
                                BluetoothDevice.PAIRING_VARIANT_PIN_16_DIGITS);
                    } else {
                        // In PIN_REQUEST, there is no passkey to display.So do not send the
                        // EXTRA_PAIRING_KEY type in the intent( 0 in SendDisplayPinIntent() )
                        sendDisplayPinIntent(devProp.getAddress(), 0,
                                BluetoothDevice.PAIRING_VARIANT_PIN);
                    }

                    break;
                default:
                    Log.e(TAG, "Received unhandled event:" + msg.what);
                    return false;
            }
            if (result) {
                mDevices.add(dev);
            }

            return true;
        }
    }

    private boolean cancelBond(BluetoothDevice dev) {
        if (dev.getBondState() == BluetoothDevice.BOND_BONDING) {
            byte[] addr = Utils.getBytesFromAddress(dev.getAddress());
            if (!mAdapterService.cancelBondNative(addr)) {
                Log.e(TAG, "Unexpected error while cancelling bond:");
            } else {
                return true;
            }
        }
        return false;
    }

    private boolean removeBond(BluetoothDevice dev, boolean transition) {
        if (dev.getBondState() == BluetoothDevice.BOND_BONDED) {
            byte[] addr = Utils.getBytesFromAddress(dev.getAddress());
            if (!mAdapterService.removeBondNative(addr)) {
                Log.e(TAG, "Unexpected error while removing bond:");
            } else {
                if (transition) {
                    transitionTo(mPendingCommandState);
                }
                return true;
            }

        }
        return false;
    }

    private boolean createBond(BluetoothDevice dev, int transport, OobData oobData,
            boolean transition) {
        if (dev.getBondState() == BluetoothDevice.BOND_NONE) {
            infoLog("Bond address is:" + dev);
            byte[] addr = Utils.getBytesFromAddress(dev.getAddress());
            boolean result;
            if (oobData != null) {
                result = mAdapterService.createBondOutOfBandNative(addr, transport, oobData);
            } else {
                result = mAdapterService.createBondNative(addr, transport);
            }
            StatsLog.write(StatsLog.BLUETOOTH_BOND_STATE_CHANGED,
                    mAdapterService.obfuscateAddress(dev), transport, dev.getType(),
                    BluetoothDevice.BOND_BONDING,
                    oobData == null ? BluetoothProtoEnums.BOND_SUB_STATE_UNKNOWN
                            : BluetoothProtoEnums.BOND_SUB_STATE_LOCAL_OOB_DATA_PROVIDED,
                    BluetoothProtoEnums.UNBOND_REASON_UNKNOWN);
            if (!result) {
                StatsLog.write(StatsLog.BLUETOOTH_BOND_STATE_CHANGED,
                        mAdapterService.obfuscateAddress(dev), transport, dev.getType(),
                        BluetoothDevice.BOND_NONE, BluetoothProtoEnums.BOND_SUB_STATE_UNKNOWN,
                        BluetoothDevice.UNBOND_REASON_REPEATED_ATTEMPTS);
                // Using UNBOND_REASON_REMOVED for legacy reason
                sendIntent(dev, BluetoothDevice.BOND_NONE, BluetoothDevice.UNBOND_REASON_REMOVED);
                return false;
            } else if (transition) {
                transitionTo(mPendingCommandState);
            }
            return true;
        }
        return false;
    }

    private void sendDisplayPinIntent(byte[] address, int pin, int variant) {
        Intent intent = new Intent(BluetoothDevice.ACTION_PAIRING_REQUEST);
        intent.putExtra(BluetoothDevice.EXTRA_DEVICE, mRemoteDevices.getDevice(address));
        if (pin != 0) {
            intent.putExtra(BluetoothDevice.EXTRA_PAIRING_KEY, pin);
        }
        intent.putExtra(BluetoothDevice.EXTRA_PAIRING_VARIANT, variant);
        intent.setFlags(Intent.FLAG_RECEIVER_FOREGROUND);
        // Workaround for Android Auto until pre-accepting pairing requests is added.
        intent.addFlags(Intent.FLAG_RECEIVER_INCLUDE_BACKGROUND);
        mAdapterService.sendOrderedBroadcast(intent, mAdapterService.BLUETOOTH_ADMIN_PERM);
    }

    private void sendIntent(BluetoothDevice device, int newState, int reason) {
        DeviceProperties devProp = mRemoteDevices.getDeviceProperties(device);
        int oldState = BluetoothDevice.BOND_NONE;
        if (devProp != null) {
            oldState = devProp.getBondState();
        }
        if (oldState == newState) {
            return;
        }
<<<<<<< HEAD
        StatsLog.write(StatsLog.BLUETOOTH_BOND_STATE_CHANGED,
                mAdapterService.obfuscateAddress(device), 0, device.getType(),
                newState, BluetoothProtoEnums.BOND_SUB_STATE_UNKNOWN, reason);
=======
>>>>>>> 74bfd4f0
        mAdapterProperties.onBondStateChanged(device, newState);

        Intent intent = new Intent(BluetoothDevice.ACTION_BOND_STATE_CHANGED);
        intent.putExtra(BluetoothDevice.EXTRA_DEVICE, device);
        intent.putExtra(BluetoothDevice.EXTRA_BOND_STATE, newState);
        intent.putExtra(BluetoothDevice.EXTRA_PREVIOUS_BOND_STATE, oldState);
        if (newState == BluetoothDevice.BOND_NONE) {
            intent.putExtra(BluetoothDevice.EXTRA_REASON, reason);
        }
        mAdapterService.sendBroadcastAsUser(intent, UserHandle.ALL, AdapterService.BLUETOOTH_PERM);
        infoLog("Bond State Change Intent:" + device + " " + state2str(oldState) + " => "
                + state2str(newState));
    }

    void bondStateChangeCallback(int status, byte[] address, int newState) {
        BluetoothDevice device = mRemoteDevices.getDevice(address);

        if (device == null) {
            infoLog("No record of the device:" + device);
            // This device will be added as part of the BONDING_STATE_CHANGE intent processing
            // in sendIntent above
            device = mAdapter.getRemoteDevice(Utils.getAddressStringFromByte(address));
        }

        infoLog("bondStateChangeCallback: Status: " + status + " Address: " + device + " newState: "
                + newState);

        Message msg = obtainMessage(BONDING_STATE_CHANGE);
        msg.obj = device;

        if (newState == BOND_STATE_BONDED) {
            msg.arg1 = BluetoothDevice.BOND_BONDED;
        } else if (newState == BOND_STATE_BONDING) {
            msg.arg1 = BluetoothDevice.BOND_BONDING;
        } else {
            msg.arg1 = BluetoothDevice.BOND_NONE;
        }
        msg.arg2 = status;

        sendMessage(msg);
    }

    void sspRequestCallback(byte[] address, byte[] name, int cod, int pairingVariant, int passkey) {
        //TODO(BT): Get wakelock and update name and cod
        BluetoothDevice bdDevice = mRemoteDevices.getDevice(address);
        if (bdDevice == null) {
            mRemoteDevices.addDeviceProperties(address);
        }
        infoLog("sspRequestCallback: " + address + " name: " + name + " cod: " + cod
                + " pairingVariant " + pairingVariant + " passkey: " + passkey);
        int variant;
        boolean displayPasskey = false;
        switch (pairingVariant) {

            case AbstractionLayer.BT_SSP_VARIANT_PASSKEY_CONFIRMATION:
                variant = BluetoothDevice.PAIRING_VARIANT_PASSKEY_CONFIRMATION;
                displayPasskey = true;
                break;

            case AbstractionLayer.BT_SSP_VARIANT_CONSENT:
                variant = BluetoothDevice.PAIRING_VARIANT_CONSENT;
                break;

            case AbstractionLayer.BT_SSP_VARIANT_PASSKEY_ENTRY:
                variant = BluetoothDevice.PAIRING_VARIANT_PASSKEY;
                break;

            case AbstractionLayer.BT_SSP_VARIANT_PASSKEY_NOTIFICATION:
                variant = BluetoothDevice.PAIRING_VARIANT_DISPLAY_PASSKEY;
                displayPasskey = true;
                break;

            default:
                errorLog("SSP Pairing variant not present");
                return;
        }
        BluetoothDevice device = mRemoteDevices.getDevice(address);
        if (device == null) {
            warnLog("Device is not known for:" + Utils.getAddressStringFromByte(address));
            mRemoteDevices.addDeviceProperties(address);
            device = Objects.requireNonNull(mRemoteDevices.getDevice(address));
        }

        StatsLog.write(StatsLog.BLUETOOTH_BOND_STATE_CHANGED,
                mAdapterService.obfuscateAddress(device), 0, device.getType(),
                BluetoothDevice.BOND_BONDING,
                BluetoothProtoEnums.BOND_SUB_STATE_LOCAL_SSP_REQUESTED, 0);

        Message msg = obtainMessage(SSP_REQUEST);
        msg.obj = device;
        if (displayPasskey) {
            msg.arg1 = passkey;
        }
        msg.arg2 = variant;
        sendMessage(msg);
    }

    void pinRequestCallback(byte[] address, byte[] name, int cod, boolean min16Digits) {
        //TODO(BT): Get wakelock and update name and cod

        BluetoothDevice bdDevice = mRemoteDevices.getDevice(address);
        if (bdDevice == null) {
            mRemoteDevices.addDeviceProperties(address);
            bdDevice = Objects.requireNonNull(mRemoteDevices.getDevice(address));
        }

        StatsLog.write(StatsLog.BLUETOOTH_BOND_STATE_CHANGED,
                mAdapterService.obfuscateAddress(bdDevice), 0, bdDevice.getType(),
                BluetoothDevice.BOND_BONDING,
                BluetoothProtoEnums.BOND_SUB_STATE_LOCAL_PIN_REQUESTED, 0);

        infoLog("pinRequestCallback: " + address + " name:" + name + " cod:" + cod);

        Message msg = obtainMessage(PIN_REQUEST);
        msg.obj = bdDevice;
        msg.arg2 = min16Digits ? 1 : 0; // Use arg2 to pass the min16Digit boolean

        sendMessage(msg);
    }

    private void clearProfilePriority(BluetoothDevice device) {
        HidHostService hidService = HidHostService.getHidHostService();
        A2dpService a2dpService = A2dpService.getA2dpService();
        HeadsetService headsetService = HeadsetService.getHeadsetService();
        HeadsetClientService headsetClientService = HeadsetClientService.getHeadsetClientService();
        A2dpSinkService a2dpSinkService = A2dpSinkService.getA2dpSinkService();
        PbapClientService pbapClientService = PbapClientService.getPbapClientService();

        if (hidService != null) {
            hidService.setPriority(device, BluetoothProfile.PRIORITY_UNDEFINED);
        }
        if (a2dpService != null) {
            a2dpService.setPriority(device, BluetoothProfile.PRIORITY_UNDEFINED);
        }
        if (headsetService != null) {
            headsetService.setPriority(device, BluetoothProfile.PRIORITY_UNDEFINED);
        }
        if (headsetClientService != null) {
            headsetClientService.setPriority(device, BluetoothProfile.PRIORITY_UNDEFINED);
        }
        if (a2dpSinkService != null) {
            a2dpSinkService.setPriority(device, BluetoothProfile.PRIORITY_UNDEFINED);
        }
        if (pbapClientService != null) {
            pbapClientService.setPriority(device, BluetoothProfile.PRIORITY_UNDEFINED);
        }
    }

    private String state2str(int state) {
        if (state == BluetoothDevice.BOND_NONE) {
            return "BOND_NONE";
        } else if (state == BluetoothDevice.BOND_BONDING) {
            return "BOND_BONDING";
        } else if (state == BluetoothDevice.BOND_BONDED) {
            return "BOND_BONDED";
        } else return "UNKNOWN(" + state + ")";
    }

    private void infoLog(String msg) {
        Log.i(TAG, msg);
    }

    private void errorLog(String msg) {
        Log.e(TAG, msg);
    }

    private void warnLog(String msg) {
        Log.w(TAG, msg);
    }

    private int getUnbondReasonFromHALCode(int reason) {
        if (reason == AbstractionLayer.BT_STATUS_SUCCESS) {
            return BluetoothDevice.BOND_SUCCESS;
        } else if (reason == AbstractionLayer.BT_STATUS_RMT_DEV_DOWN) {
            return BluetoothDevice.UNBOND_REASON_REMOTE_DEVICE_DOWN;
        } else if (reason == AbstractionLayer.BT_STATUS_AUTH_FAILURE) {
            return BluetoothDevice.UNBOND_REASON_AUTH_FAILED;
        } else if (reason == AbstractionLayer.BT_STATUS_AUTH_REJECTED) {
            return BluetoothDevice.UNBOND_REASON_AUTH_REJECTED;
        } else if (reason == AbstractionLayer.BT_STATUS_AUTH_TIMEOUT) {
            return BluetoothDevice.UNBOND_REASON_AUTH_TIMEOUT;
        }

        /* default */
        return BluetoothDevice.UNBOND_REASON_REMOVED;
    }
}<|MERGE_RESOLUTION|>--- conflicted
+++ resolved
@@ -40,12 +40,9 @@
 import com.android.internal.util.StateMachine;
 
 import java.util.ArrayList;
-<<<<<<< HEAD
 import java.util.Objects;
 import java.util.HashSet;
 import java.util.Set;
-=======
->>>>>>> 74bfd4f0
 
 /**
  * This state machine handles Bluetooth Adapter State.
@@ -362,12 +359,9 @@
         if (oldState == newState) {
             return;
         }
-<<<<<<< HEAD
         StatsLog.write(StatsLog.BLUETOOTH_BOND_STATE_CHANGED,
                 mAdapterService.obfuscateAddress(device), 0, device.getType(),
                 newState, BluetoothProtoEnums.BOND_SUB_STATE_UNKNOWN, reason);
-=======
->>>>>>> 74bfd4f0
         mAdapterProperties.onBondStateChanged(device, newState);
 
         Intent intent = new Intent(BluetoothDevice.ACTION_BOND_STATE_CHANGED);
