--- conflicted
+++ resolved
@@ -50,10 +50,7 @@
 import android.content.Intent;
 import android.net.MacAddress;
 import android.os.Binder;
-<<<<<<< HEAD
-=======
 import android.os.Handler;
->>>>>>> 6bf6ab46
 import android.os.IBinder;
 import android.os.Message;
 import android.os.ParcelUuid;
@@ -74,11 +71,8 @@
 import com.android.bluetooth.btservice.ProfileService;
 import com.android.bluetooth.util.NumberUtils;
 import com.android.internal.annotations.VisibleForTesting;
-<<<<<<< HEAD
-=======
 import com.android.internal.os.BackgroundThread;
 import com.android.internal.util.HexDump;
->>>>>>> 6bf6ab46
 
 import java.util.ArrayDeque;
 import java.util.ArrayList;
@@ -213,10 +207,7 @@
     private AppOpsManager mAppOps;
     private ICompanionDeviceManager mCompanionManager;
     private String mExposureNotificationPackage;
-<<<<<<< HEAD
-=======
     private Handler mTestModeHandler;
->>>>>>> 6bf6ab46
 
     /**
      */
