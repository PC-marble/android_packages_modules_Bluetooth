/*
 * Copyright (C) 2017 The Android Open Source Project
 *
 * Licensed under the Apache License, Version 2.0 (the "License");
 * you may not use this file except in compliance with the License.
 * You may obtain a copy of the License at
 *
 *      http://www.apache.org/licenses/LICENSE-2.0
 *
 * Unless required by applicable law or agreed to in writing, software
 * distributed under the License is distributed on an "AS IS" BASIS,
 * WITHOUT WARRANTIES OR CONDITIONS OF ANY KIND, either express or implied.
 * See the License for the specific language governing permissions and
 * limitations under the License.
 *
 * Changes from Qualcomm Innovation Center are provided under the following license:
 *
 * Copyright (c) 2022 Qualcomm Innovation Center, Inc. All rights reserved.
 *
 * Redistribution and use in source and binary forms, with or without
 * modification, are permitted (subject to the limitations in the
 * disclaimer below) provided that the following conditions are met:
 *
 * Redistributions of source code must retain the above copyright
 * notice, this list of conditions and the following disclaimer.
 *
 * Redistributions in binary form must reproduce the above
 * copyright notice, this list of conditions and the following
 * disclaimer in the documentation and/or other materials provided
 * with the distribution.
 *
 * Neither the name of Qualcomm Innovation Center, Inc. nor the names of its
 * contributors may be used to endorse or promote products derived
 * from this software without specific prior written permission.
 *
 * NO EXPRESS OR IMPLIED LICENSES TO ANY PARTY'S PATENT RIGHTS ARE
 * GRANTED BY THIS LICENSE. THIS SOFTWARE IS PROVIDED BY THE COPYRIGHT
 * HOLDERS AND CONTRIBUTORS "AS IS" AND ANY EXPRESS OR IMPLIED
 * WARRANTIES, INCLUDING, BUT NOT LIMITED TO, THE IMPLIED WARRANTIES OF
 * MERCHANTABILITY AND FITNESS FOR A PARTICULAR PURPOSE ARE DISCLAIMED.
 * IN NO EVENT SHALL THE COPYRIGHT HOLDER OR CONTRIBUTORS BE LIABLE FOR
 * ANY DIRECT, INDIRECT, INCIDENTAL, SPECIAL, EXEMPLARY, OR CONSEQUENTIAL
 * DAMAGES (INCLUDING, BUT NOT LIMITED TO, PROCUREMENT OF SUBSTITUTE
 * GOODS OR SERVICES; LOSS OF USE, DATA, OR PROFITS; OR BUSINESS
 * INTERRUPTION) HOWEVER CAUSED AND ON ANY THEORY OF LIABILITY, WHETHER
 * IN CONTRACT, STRICT LIABILITY, OR TORT (INCLUDING NEGLIGENCE OR
 * OTHERWISE) ARISING IN ANY WAY OUT OF THE USE OF THIS SOFTWARE, EVEN
 * IF ADVISED OF THE POSSIBILITY OF SUCH DAMAGE
 *
 */

package com.android.bluetooth.gatt;

import static com.android.bluetooth.Utils.checkCallerTargetSdk;
import static com.android.bluetooth.Utils.enforceBluetoothPrivilegedPermission;

import android.annotation.RequiresPermission;
import android.annotation.SuppressLint;
import android.app.AppOpsManager;
import android.app.PendingIntent;
import android.app.Service;
import android.bluetooth.BluetoothAdapter;
import android.bluetooth.BluetoothDevice;
import android.bluetooth.BluetoothGatt;
import android.bluetooth.BluetoothGattCharacteristic;
import android.bluetooth.BluetoothGattDescriptor;
import android.bluetooth.BluetoothGattService;
import android.bluetooth.BluetoothProfile;
import android.bluetooth.BluetoothProtoEnums;
import android.bluetooth.BluetoothStatusCodes;
import android.bluetooth.IBluetoothGatt;
import android.bluetooth.IBluetoothGattCallback;
import android.bluetooth.IBluetoothGattServerCallback;
import android.bluetooth.le.AdvertiseData;
import android.bluetooth.le.AdvertisingSetParameters;
import android.bluetooth.le.BluetoothLeScanner;
import android.bluetooth.le.IAdvertisingSetCallback;
import android.bluetooth.le.IPeriodicAdvertisingCallback;
import android.bluetooth.le.IScannerCallback;
import android.bluetooth.le.PeriodicAdvertisingParameters;
import android.bluetooth.le.ScanCallback;
import android.bluetooth.le.ScanFilter;
import android.bluetooth.le.ScanRecord;
import android.bluetooth.le.ScanResult;
import android.bluetooth.le.ScanSettings;
import android.companion.AssociationInfo;
import android.companion.CompanionDeviceManager;
import android.content.AttributionSource;
import android.content.Intent;
import android.net.MacAddress;
import android.os.Binder;
import android.os.Build;
import android.os.Handler;
import android.os.IBinder;
import android.os.Message;
import android.os.ParcelUuid;
import android.os.RemoteException;
import android.os.SystemClock;
import android.os.UserHandle;
import android.os.WorkSource;
import android.provider.DeviceConfig;
import android.provider.Settings;
import android.sysprop.BluetoothProperties;
import android.text.format.DateUtils;
import android.util.Log;

import com.android.bluetooth.BluetoothMetricsProto;
import com.android.bluetooth.BluetoothStatsLog;
import com.android.bluetooth.R;
import com.android.bluetooth.Utils;
import com.android.bluetooth.btservice.AbstractionLayer;
import com.android.bluetooth.btservice.AdapterService;
import com.android.bluetooth.btservice.BluetoothAdapterProxy;
import com.android.bluetooth.btservice.ProfileService;
import com.android.bluetooth.util.NumberUtils;
import com.android.internal.annotations.VisibleForTesting;
import com.android.modules.utils.SynchronousResultReceiver;

import libcore.util.HexEncoding;

import java.util.ArrayDeque;
import java.util.ArrayList;
import java.util.Arrays;
import java.util.Collections;
import java.util.HashMap;
import java.util.HashSet;
import java.util.List;
import java.util.Map;
import java.util.Set;
import java.util.UUID;
import java.util.concurrent.TimeUnit;
import java.util.concurrent.atomic.AtomicBoolean;
import java.util.function.Predicate;

/**
 * Provides Bluetooth Gatt profile, as a service in
 * the Bluetooth application.
 * @hide
 */
public class GattService extends ProfileService {
    private static final boolean DBG = GattServiceConfig.DBG;
    private static final boolean VDBG = GattServiceConfig.VDBG;
    private static final String TAG = GattServiceConfig.TAG_PREFIX + "GattService";
    private static final String UUID_SUFFIX = "-0000-1000-8000-00805f9b34fb";
    private static final String UUID_ZERO_PAD = "00000000";

    static final int SCAN_FILTER_ENABLED = 1;
    static final int SCAN_FILTER_MODIFIED = 2;

    private static final int MAC_ADDRESS_LENGTH = 6;
    // Batch scan related constants.
    private static final int TRUNCATED_RESULT_SIZE = 11;
    private static final int TIME_STAMP_LENGTH = 2;

    private enum MatchOrigin {
        PSEUDO_ADDRESS,
        ORIGINAL_ADDRESS
    }

    private static class MatchResult {
        private final boolean mMatches;
        private final MatchOrigin mOrigin;
        private MatchResult(boolean matches, MatchOrigin origin) {
            this.mMatches = matches;
            this.mOrigin = origin;
        }

        public boolean getMatches() {
            return mMatches;
        }

        public MatchOrigin getMatchOrigin() {
            return mOrigin;
        }
    }

    /**
     * The default floor value for LE batch scan report delays greater than 0
     */
    private static final long DEFAULT_REPORT_DELAY_FLOOR = 5000;

    // onFoundLost related constants
    private static final int ADVT_STATE_ONFOUND = 0;
    private static final int ADVT_STATE_ONLOST = 1;

    private static final int ET_LEGACY_MASK = 0x10;

    private static final UUID HID_SERVICE_UUID =
            UUID.fromString("00001812-0000-1000-8000-00805F9B34FB");

    private static final UUID[] HID_UUIDS = {
            UUID.fromString("00002A4A-0000-1000-8000-00805F9B34FB"),
            UUID.fromString("00002A4B-0000-1000-8000-00805F9B34FB"),
            UUID.fromString("00002A4C-0000-1000-8000-00805F9B34FB"),
            UUID.fromString("00002A4D-0000-1000-8000-00805F9B34FB")
    };

    private static final UUID ANDROID_TV_REMOTE_SERVICE_UUID =
            UUID.fromString("AB5E0001-5A21-4F05-BC7D-AF01F617B664");

    private static final UUID FIDO_SERVICE_UUID =
            UUID.fromString("0000FFFD-0000-1000-8000-00805F9B34FB"); // U2F

    private static final UUID[] LE_AUDIO_SERVICE_UUIDS = {
            UUID.fromString("00001844-0000-1000-8000-00805F9B34FB"), // VCS
            UUID.fromString("00001845-0000-1000-8000-00805F9B34FB"), // VOCS
            UUID.fromString("00001843-0000-1000-8000-00805F9B34FB"), // AICS
            UUID.fromString("00001850-0000-1000-8000-00805F9B34FB"), // PACS
            UUID.fromString("0000184E-0000-1000-8000-00805F9B34FB"), // ASCS
            UUID.fromString("0000184F-0000-1000-8000-00805F9B34FB"), // BASS
            UUID.fromString("00001854-0000-1000-8000-00805F9B34FB"), // HAP
            UUID.fromString("00001846-0000-1000-8000-00805F9B34FB"), // CSIS
    };

    /**
     * Example raw beacons captured from a Blue Charm BC011
     */
    private static final String[] TEST_MODE_BEACONS = new String[] {
            "020106",
            "0201060303AAFE1716AAFE10EE01626C7565636861726D626561636F6E730009168020691E0EFE13551109426C7565436861726D5F313639363835000000",
            "0201060303AAFE1716AAFE00EE626C7565636861726D31000000000001000009168020691E0EFE13551109426C7565436861726D5F313639363835000000",
            "0201060303AAFE1116AAFE20000BF017000008874803FB93540916802069080EFE13551109426C7565436861726D5F313639363835000000000000000000",
            "0201061AFF4C000215426C7565436861726D426561636F6E730EFE1355C509168020691E0EFE13551109426C7565436861726D5F31363936383500000000",
    };

    /**
     * Keep the arguments passed in for the PendingIntent.
     */
    class PendingIntentInfo {
        public PendingIntent intent;
        public ScanSettings settings;
        public List<ScanFilter> filters;
        public String callingPackage;

        @Override
        public boolean equals(Object other) {
            if (!(other instanceof PendingIntentInfo)) {
                return false;
            }
            return intent.equals(((PendingIntentInfo) other).intent);
        }
    }

    private final PendingIntent.CancelListener mScanIntentCancelListener =
            new PendingIntent.CancelListener(){
                public void onCanceled(PendingIntent intent) {
                    Log.d(TAG, "scanning PendingIntent canceled");
                    stopScan(intent, getAttributionSource());
                }
            };

    /**
     * List of our registered scanners.
     */
    class ScannerMap extends ContextMap<IScannerCallback, PendingIntentInfo> {}

    ScannerMap mScannerMap = new ScannerMap();

    /**
     * List of our registered clients.
     */
    class ClientMap extends ContextMap<IBluetoothGattCallback, Void> {}

    ClientMap mClientMap = new ClientMap();

    /**
     * List of our registered server apps.
     */
    class ServerMap extends ContextMap<IBluetoothGattServerCallback, Void> {}

    ServerMap mServerMap = new ServerMap();

    /**
     * Server handle map.
     */
    HandleMap mHandleMap = new HandleMap();
    private List<UUID> mAdvertisingServiceUuids = new ArrayList<UUID>();

    private int mMaxScanFilters;

    private static final int NUM_SCAN_EVENTS_KEPT = 20;

    /**
     * Internal list of scan events to use with the proto
     */
    private final ArrayDeque<BluetoothMetricsProto.ScanEvent> mScanEvents =
            new ArrayDeque<>(NUM_SCAN_EVENTS_KEPT);

    /**
     * Set of restricted (which require a BLUETOOTH_PRIVILEGED permission) handles per connectionId.
     */
    private final Map<Integer, Set<Integer>> mRestrictedHandles = new HashMap<>();

    /**
     * HashMap used to synchronize writeCharacteristic calls mapping remote device address to
     * available permit (either 1 or 0).
     */
    private final HashMap<String, AtomicBoolean> mPermits = new HashMap<>();

    private AdapterService mAdapterService;
    private BluetoothAdapterProxy mBluetoothAdapterProxy;
    private AdvertiseManager mAdvertiseManager;
    private PeriodicScanManager mPeriodicScanManager;
    private ScanManager mScanManager;
    private AppOpsManager mAppOps;
    private CompanionDeviceManager mCompanionManager;
    private String mExposureNotificationPackage;
    private Handler mTestModeHandler;
    private final Object mTestModeLock = new Object();

    public static boolean isEnabled() {
        return BluetoothProperties.isProfileGattEnabled().orElse(true);
    }

    /**
     */
    private final Predicate<ScanResult> mLocationDenylistPredicate = (scanResult) -> {
        final MacAddress parsedAddress = MacAddress
                .fromString(scanResult.getDevice().getAddress());
        if (mAdapterService.getLocationDenylistMac().test(parsedAddress.toByteArray())) {
            Log.v(TAG, "Skipping device matching denylist: " + parsedAddress);
            return true;
        }
        final ScanRecord scanRecord = scanResult.getScanRecord();
        if (scanRecord.matchesAnyField(mAdapterService.getLocationDenylistAdvertisingData())) {
            Log.v(TAG, "Skipping data matching denylist: " + scanRecord);
            return true;
        }
        return false;
    };

    private static GattService sGattService;

    /**
     * Reliable write queue
     */
    private Set<String> mReliableQueue = new HashSet<String>();

    private GattNativeInterface mNativeInterface;

    @Override
    protected IProfileServiceBinder initBinder() {
        return new BluetoothGattBinder(this);
    }

    @Override
    protected boolean start() {
        if (DBG) {
            Log.d(TAG, "start()");
        }
        mExposureNotificationPackage = getString(R.string.exposure_notification_package);
        Settings.Global.putInt(
                getContentResolver(), "bluetooth_sanitized_exposure_notification_supported", 1);

        mNativeInterface = GattObjectsFactory.getInstance().getNativeInterface();
        mNativeInterface.init(this);
        mAdapterService = AdapterService.getAdapterService();
        mBluetoothAdapterProxy = BluetoothAdapterProxy.getInstance();
        mCompanionManager = getSystemService(CompanionDeviceManager.class);
        mAppOps = getSystemService(AppOpsManager.class);
        mAdvertiseManager = new AdvertiseManager(this, mAdapterService);
        mAdvertiseManager.start();

        mScanManager = new ScanManager(this, mAdapterService, mBluetoothAdapterProxy);
        mScanManager.start();

        mPeriodicScanManager = new PeriodicScanManager(mAdapterService);
        mPeriodicScanManager.start();

        setGattService(this);
        return true;
    }

    @Override
    protected boolean stop() {
        if (DBG) {
            Log.d(TAG, "stop()");
        }
        setGattService(null);
        mScannerMap.clear();
        mClientMap.clear();
        mServerMap.clear();
        mHandleMap.clear();
        mReliableQueue.clear();
        cleanup();

        return true;
    }

    @Override
    protected void cleanup() {
        if (DBG) {
            Log.d(TAG, "cleanup()");
        }
        if (mNativeInterface != null) {
            mNativeInterface.cleanup();
            mNativeInterface = null;
        }
        if (mAdvertiseManager != null) {
            mAdvertiseManager.cleanup();
        }
        if (mScanManager != null) {
            mScanManager.cleanup();
        }
        if (mPeriodicScanManager != null) {
            mPeriodicScanManager.cleanup();
        }
    }

    // While test mode is enabled, pretend as if the underlying stack
    // discovered a specific set of well-known beacons every second
    @Override
    protected void setTestModeEnabled(boolean enableTestMode) {
        synchronized (mTestModeLock) {
            if (mTestModeHandler == null) {
                mTestModeHandler = new Handler(getMainLooper()) {
                    public void handleMessage(Message msg) {
                        synchronized (mTestModeLock) {
                            if (!GattService.this.isTestModeEnabled()) {
                                return;
                            }
                            for (String test : TEST_MODE_BEACONS) {
                                onScanResultInternal(0x1b, 0x1, "DD:34:02:05:5C:4D", 1, 0, 0xff,
                                        127, -54, 0x0, HexEncoding.decode(test),
                                        "DD:34:02:05:5C:4E");
                            }
                            sendEmptyMessageDelayed(0, DateUtils.SECOND_IN_MILLIS);
                        }
                    }
                };
            }
            if (enableTestMode && !isTestModeEnabled()) {
                super.setTestModeEnabled(true);
                mTestModeHandler.removeMessages(0);
                mTestModeHandler.sendEmptyMessageDelayed(0, DateUtils.SECOND_IN_MILLIS);
            } else if (!enableTestMode && isTestModeEnabled()) {
                super.setTestModeEnabled(false);
                mTestModeHandler.removeMessages(0);
                mTestModeHandler.sendEmptyMessage(0);
            }
        }
    }

    /**
     * Get the current instance of {@link GattService}
     *
     * @return current instance of {@link GattService}
     */
    @VisibleForTesting
    public static synchronized GattService getGattService() {
        if (sGattService == null) {
            Log.w(TAG, "getGattService(): service is null");
            return null;
        }
        if (!sGattService.isAvailable()) {
            Log.w(TAG, "getGattService(): service is not available");
            return null;
        }
        return sGattService;
    }

    @VisibleForTesting
    ScanManager getScanManager() {
        if (mScanManager == null) {
            Log.w(TAG, "getScanManager(): scan manager is null");
            return null;
        }
        return mScanManager;
    }

    private static synchronized void setGattService(GattService instance) {
        if (DBG) {
            Log.d(TAG, "setGattService(): set to: " + instance);
        }
        sGattService = instance;
    }

    // Suppressed because we are conditionally enforcing
    @SuppressLint("AndroidFrameworkRequiresPermission")
    private void permissionCheck(UUID characteristicUuid) {
        if (!isHidCharUuid(characteristicUuid)) {
            return;
        }
        enforceBluetoothPrivilegedPermission(this);
    }

    // Suppressed because we are conditionally enforcing
    @SuppressLint("AndroidFrameworkRequiresPermission")
    private void permissionCheck(int connId, int handle) {
        if (!isHandleRestricted(connId, handle)) {
            return;
        }
        enforceBluetoothPrivilegedPermission(this);
    }

    // Suppressed because we are conditionally enforcing
    @SuppressLint("AndroidFrameworkRequiresPermission")
    private void permissionCheck(ClientMap.App app, int connId, int handle) {
        if (!isHandleRestricted(connId, handle) || app.hasBluetoothPrivilegedPermission) {
            return;
        }
        enforceBluetoothPrivilegedPermission(this);
        app.hasBluetoothPrivilegedPermission = true;
    }

    private boolean isHandleRestricted(int connId, int handle) {
        Set<Integer> restrictedHandles = mRestrictedHandles.get(connId);
        return restrictedHandles != null && restrictedHandles.contains(handle);
    }

    @Override
    public int onStartCommand(Intent intent, int flags, int startId) {
        if (GattDebugUtils.handleDebugAction(this, intent)) {
            return Service.START_NOT_STICKY;
        }
        return super.onStartCommand(intent, flags, startId);
    }

    /**
     * DeathReceipient handlers used to unregister applications that
     * disconnect ungracefully (ie. crash or forced close).
     */

    class ScannerDeathRecipient implements IBinder.DeathRecipient {
        int mScannerId;

        ScannerDeathRecipient(int scannerId) {
            mScannerId = scannerId;
        }

        @Override
        public void binderDied() {
            if (DBG) {
                Log.d(TAG, "Binder is dead - unregistering scanner (" + mScannerId + ")!");
            }

            ScanClient client = getScanClient(mScannerId);
            if (client != null) {
                client.appDied = true;
                stopScan(client.scannerId, getAttributionSource());
            }
        }

        private ScanClient getScanClient(int clientIf) {
            for (ScanClient client : mScanManager.getRegularScanQueue()) {
                if (client.scannerId == clientIf) {
                    return client;
                }
            }
            for (ScanClient client : mScanManager.getBatchScanQueue()) {
                if (client.scannerId == clientIf) {
                    return client;
                }
            }
            return null;
        }
    }

    class ServerDeathRecipient implements IBinder.DeathRecipient {
        int mAppIf;

        ServerDeathRecipient(int appIf) {
            mAppIf = appIf;
        }

        @Override
        public void binderDied() {
            if (DBG) {
                Log.d(TAG, "Binder is dead - unregistering server (" + mAppIf + ")!");
            }
            unregisterServer(mAppIf, getAttributionSource());
        }
    }

    class ClientDeathRecipient implements IBinder.DeathRecipient {
        int mAppIf;

        ClientDeathRecipient(int appIf) {
            mAppIf = appIf;
        }

        @Override
        public void binderDied() {
            if (DBG) {
                Log.d(TAG, "Binder is dead - unregistering client (" + mAppIf + ")!");
            }
            unregisterClient(mAppIf, getAttributionSource());
        }
    }

    /**
     * Handlers for incoming service calls
     */
    private static class BluetoothGattBinder extends IBluetoothGatt.Stub
            implements IProfileServiceBinder {
        private GattService mService;

        BluetoothGattBinder(GattService svc) {
            mService = svc;
        }

        @Override
        public void cleanup() {
            mService = null;
        }

        private GattService getService() {
            if (mService != null && mService.isAvailable()) {
                return mService;
            }
            Log.e(TAG, "getService() - Service requested, but not available!");
            return null;
        }

        @Override
        public void getDevicesMatchingConnectionStates(int[] states,
                AttributionSource attributionSource, SynchronousResultReceiver receiver) {
            try {
                receiver.send(getDevicesMatchingConnectionStates(states, attributionSource));
            } catch (RuntimeException e) {
                receiver.propagateException(e);
            }
        }
        private List<BluetoothDevice> getDevicesMatchingConnectionStates(int[] states,
                AttributionSource attributionSource) {
            GattService service = getService();
            if (service == null) {
                return new ArrayList<BluetoothDevice>();
            }
            return service.getDevicesMatchingConnectionStates(states, attributionSource);
        }

        @Override
        public void registerClient(ParcelUuid uuid, IBluetoothGattCallback callback,
                boolean eattSupport, AttributionSource attributionSource,
                SynchronousResultReceiver receiver) {
            try {
                registerClient(uuid, callback, eattSupport, attributionSource);
                receiver.send(null);
            } catch (RuntimeException e) {
                receiver.propagateException(e);
            }
        }
        private void registerClient(ParcelUuid uuid, IBluetoothGattCallback callback,
                boolean eatt_support, AttributionSource attributionSource) {
            GattService service = getService();
            if (service == null) {
                return;
            }
            service.registerClient(uuid.getUuid(), callback, eatt_support, attributionSource);
        }

        @Override
        public void unregisterClient(int clientIf, AttributionSource attributionSource,
                SynchronousResultReceiver receiver) {
            try {
                unregisterClient(clientIf, attributionSource);
                receiver.send(null);
            } catch (RuntimeException e) {
                receiver.propagateException(e);
            }
        }
        private void unregisterClient(int clientIf, AttributionSource attributionSource) {
            GattService service = getService();
            if (service == null) {
                return;
            }
            service.unregisterClient(clientIf, attributionSource);
        }

        @Override
        public void registerScanner(IScannerCallback callback, WorkSource workSource,
                AttributionSource attributionSource, SynchronousResultReceiver receiver)
                throws RemoteException {
            try {
                registerScanner(callback, workSource, attributionSource);
                receiver.send(null);
            } catch (RuntimeException e) {
                receiver.propagateException(e);
            }
        }
        private void registerScanner(IScannerCallback callback, WorkSource workSource,
                AttributionSource attributionSource) throws RemoteException {
            GattService service = getService();
            if (service == null) {
                return;
            }
            service.registerScanner(callback, workSource, attributionSource);
        }

        @Override
        public void unregisterScanner(int scannerId, AttributionSource attributionSource,
                SynchronousResultReceiver receiver) {
            try {
                unregisterScanner(scannerId, attributionSource);
                receiver.send(null);
            } catch (RuntimeException e) {
                receiver.propagateException(e);
            }
        }
        private void unregisterScanner(int scannerId, AttributionSource attributionSource) {
            GattService service = getService();
            if (service == null) {
                return;
            }
            service.unregisterScanner(scannerId, attributionSource);
        }

        @Override
        public void startScan(int scannerId, ScanSettings settings, List<ScanFilter> filters,
                AttributionSource attributionSource, SynchronousResultReceiver receiver) {
            try {
                startScan(scannerId, settings, filters,
                        attributionSource);
                receiver.send(null);
            } catch (RuntimeException e) {
                receiver.propagateException(e);
            }
        }
        private void startScan(int scannerId, ScanSettings settings, List<ScanFilter> filters,
                AttributionSource attributionSource) {
            GattService service = getService();
            if (service == null) {
                return;
            }
            service.startScan(scannerId, settings, filters, attributionSource);
        }

        @Override
        public void startScanForIntent(PendingIntent intent, ScanSettings settings,
                List<ScanFilter> filters, AttributionSource attributionSource,
                SynchronousResultReceiver receiver)
                throws RemoteException {
            try {
                startScanForIntent(intent, settings,
                        filters, attributionSource);
                receiver.send(null);
            } catch (RuntimeException e) {
                receiver.propagateException(e);
            }
        }
        private void startScanForIntent(PendingIntent intent, ScanSettings settings,
                List<ScanFilter> filters, AttributionSource attributionSource)
                throws RemoteException {
            GattService service = getService();
            if (service == null) {
                return;
            }
            service.registerPiAndStartScan(intent, settings, filters, attributionSource);
        }

        @Override
        public void stopScanForIntent(PendingIntent intent, AttributionSource attributionSource,
                SynchronousResultReceiver receiver) throws RemoteException {
            try {
                stopScanForIntent(intent, attributionSource);
                receiver.send(null);
            } catch (RuntimeException e) {
                receiver.propagateException(e);
            }
        }
        private void stopScanForIntent(PendingIntent intent, AttributionSource attributionSource)
                throws RemoteException {
            GattService service = getService();
            if (service == null) {
                return;
            }
            service.stopScan(intent, attributionSource);
        }

        @Override
        public void stopScan(int scannerId, AttributionSource attributionSource,
                SynchronousResultReceiver receiver) {
            try {
                stopScan(scannerId, attributionSource);
                receiver.send(null);
            } catch (RuntimeException e) {
                receiver.propagateException(e);
            }
        }
        private void stopScan(int scannerId, AttributionSource attributionSource) {
            GattService service = getService();
            if (service == null) {
                return;
            }
            service.stopScan(scannerId, attributionSource);
        }

        @Override
        public void flushPendingBatchResults(int scannerId, AttributionSource attributionSource,
                SynchronousResultReceiver receiver) {
            try {
                flushPendingBatchResults(scannerId, attributionSource);
                receiver.send(null);
            } catch (RuntimeException e) {
                receiver.propagateException(e);
            }
        }
        private void flushPendingBatchResults(int scannerId, AttributionSource attributionSource) {
            GattService service = getService();
            if (service == null) {
                return;
            }
            service.flushPendingBatchResults(scannerId, attributionSource);
        }

        @Override
        public void clientConnect(int clientIf, String address, boolean isDirect, int transport,
                boolean opportunistic, int phy, AttributionSource attributionSource,
                SynchronousResultReceiver receiver) {
            try {
                clientConnect(clientIf, address, isDirect, transport, opportunistic, phy,
                        attributionSource);
                receiver.send(null);
            } catch (RuntimeException e) {
                receiver.propagateException(e);
            }
        }
        private void clientConnect(int clientIf, String address, boolean isDirect, int transport,
                boolean opportunistic, int phy, AttributionSource attributionSource) {
            GattService service = getService();
            if (service == null) {
                return;
            }
            service.clientConnect(clientIf, address, isDirect, transport, opportunistic, phy,
                    attributionSource);
        }

        @Override
        public void clientDisconnect(int clientIf, String address,
                AttributionSource attributionSource, SynchronousResultReceiver receiver) {
            try {
                clientDisconnect(clientIf, address, attributionSource);
                receiver.send(null);
            } catch (RuntimeException e) {
                receiver.propagateException(e);
            }
        }
        private void clientDisconnect(int clientIf, String address,
                AttributionSource attributionSource) {
            GattService service = getService();
            if (service == null) {
                return;
            }
            service.clientDisconnect(clientIf, address, attributionSource);
        }

        @Override
        public void clientSetPreferredPhy(int clientIf, String address, int txPhy, int rxPhy,
                int phyOptions, AttributionSource attributionSource,
                SynchronousResultReceiver receiver) {
            try {
                clientSetPreferredPhy(clientIf, address, txPhy, rxPhy, phyOptions,
                        attributionSource);
                receiver.send(null);
            } catch (RuntimeException e) {
                receiver.propagateException(e);
            }
        }
        private void clientSetPreferredPhy(int clientIf, String address, int txPhy, int rxPhy,
                int phyOptions, AttributionSource attributionSource) {
            GattService service = getService();
            if (service == null) {
                return;
            }
            service.clientSetPreferredPhy(clientIf, address, txPhy, rxPhy, phyOptions,
                    attributionSource);
        }

        @Override
        public void clientReadPhy(int clientIf, String address,
                AttributionSource attributionSource, SynchronousResultReceiver receiver) {
            try {
                clientReadPhy(clientIf, address, attributionSource);
                receiver.send(null);
            } catch (RuntimeException e) {
                receiver.propagateException(e);
            }
        }
        private void clientReadPhy(int clientIf, String address,
                AttributionSource attributionSource) {
            GattService service = getService();
            if (service == null) {
                return;
            }
            service.clientReadPhy(clientIf, address, attributionSource);
        }

        @Override
        public void refreshDevice(int clientIf, String address,
                AttributionSource attributionSource, SynchronousResultReceiver receiver) {
            try {
                refreshDevice(clientIf, address, attributionSource);
                receiver.send(null);
            } catch (RuntimeException e) {
                receiver.propagateException(e);
            }
        }
        private void refreshDevice(int clientIf, String address,
                AttributionSource attributionSource) {
            GattService service = getService();
            if (service == null) {
                return;
            }
            service.refreshDevice(clientIf, address, attributionSource);
        }

        @Override
        public void discoverServices(int clientIf, String address,
                AttributionSource attributionSource, SynchronousResultReceiver receiver) {
            try {
                discoverServices(clientIf, address, attributionSource);
                receiver.send(null);
            } catch (RuntimeException e) {
                receiver.propagateException(e);
            }
        }
        private void discoverServices(int clientIf, String address,
                AttributionSource attributionSource) {
            GattService service = getService();
            if (service == null) {
                return;
            }
            service.discoverServices(clientIf, address, attributionSource);
        }

        @Override
        public void discoverServiceByUuid(int clientIf, String address, ParcelUuid uuid,
                AttributionSource attributionSource, SynchronousResultReceiver receiver) {
            try {
                discoverServiceByUuid(clientIf, address, uuid, attributionSource);
                receiver.send(null);
            } catch (RuntimeException e) {
                receiver.propagateException(e);
            }
        }
        private void discoverServiceByUuid(int clientIf, String address, ParcelUuid uuid,
                AttributionSource attributionSource) {
            GattService service = getService();
            if (service == null) {
                return;
            }
            service.discoverServiceByUuid(clientIf, address, uuid.getUuid(), attributionSource);
        }

        @Override
        public void readCharacteristic(int clientIf, String address, int handle, int authReq,
                AttributionSource attributionSource, SynchronousResultReceiver receiver) {
            try {
                readCharacteristic(clientIf, address, handle, authReq, attributionSource);
                receiver.send(null);
            } catch (RuntimeException e) {
                receiver.propagateException(e);
            }
        }
        private void readCharacteristic(int clientIf, String address, int handle, int authReq,
                AttributionSource attributionSource) {
            GattService service = getService();
            if (service == null) {
                return;
            }
            service.readCharacteristic(clientIf, address, handle, authReq, attributionSource);
        }

        @Override
        public void readUsingCharacteristicUuid(int clientIf, String address, ParcelUuid uuid,
                int startHandle, int endHandle, int authReq, AttributionSource attributionSource,
                SynchronousResultReceiver receiver) {
            try {
                readUsingCharacteristicUuid(clientIf, address, uuid, startHandle, endHandle,
                        authReq, attributionSource);
                receiver.send(null);
            } catch (RuntimeException e) {
                receiver.propagateException(e);
            }
        }
        private void readUsingCharacteristicUuid(int clientIf, String address, ParcelUuid uuid,
                int startHandle, int endHandle, int authReq, AttributionSource attributionSource) {
            GattService service = getService();
            if (service == null) {
                return;
            }
            service.readUsingCharacteristicUuid(clientIf, address, uuid.getUuid(), startHandle,
                    endHandle, authReq, attributionSource);
        }

        @Override
        public void writeCharacteristic(int clientIf, String address, int handle, int writeType,
                int authReq, byte[] value, AttributionSource attributionSource,
                SynchronousResultReceiver receiver) {
            try {
                receiver.send(writeCharacteristic(clientIf, address, handle, writeType, authReq,
                            value, attributionSource));
            } catch (RuntimeException e) {
                receiver.propagateException(e);
            }
        }
        private int writeCharacteristic(int clientIf, String address, int handle, int writeType,
                int authReq, byte[] value, AttributionSource attributionSource) {
            GattService service = getService();
            if (service == null) {
                return BluetoothStatusCodes.ERROR_PROFILE_SERVICE_NOT_BOUND;
            }
            return service.writeCharacteristic(clientIf, address, handle, writeType, authReq, value,
                    attributionSource);
        }

        @Override
        public void readDescriptor(int clientIf, String address, int handle, int authReq,
                AttributionSource attributionSource, SynchronousResultReceiver receiver) {
            try {
                readDescriptor(clientIf, address, handle, authReq, attributionSource);
                receiver.send(null);
            } catch (RuntimeException e) {
                receiver.propagateException(e);
            }
        }
        private void readDescriptor(int clientIf, String address, int handle, int authReq,
                AttributionSource attributionSource) {
            GattService service = getService();
            if (service == null) {
                return;
            }
            service.readDescriptor(clientIf, address, handle, authReq, attributionSource);
        }

        @Override
        public void writeDescriptor(int clientIf, String address, int handle, int authReq,
                byte[] value, AttributionSource attributionSource,
                SynchronousResultReceiver receiver) {
            try {
                receiver.send(writeDescriptor(clientIf, address, handle, authReq, value,
                            attributionSource));
            } catch (RuntimeException e) {
                receiver.propagateException(e);
            }
        }
        private int writeDescriptor(int clientIf, String address, int handle, int authReq,
                byte[] value, AttributionSource attributionSource) {
            GattService service = getService();
            if (service == null) {
                return BluetoothStatusCodes.ERROR_PROFILE_SERVICE_NOT_BOUND;
            }
            return service.writeDescriptor(clientIf, address, handle, authReq, value,
                    attributionSource);
        }

        @Override
        public void beginReliableWrite(int clientIf, String address,
                AttributionSource attributionSource, SynchronousResultReceiver receiver) {
            try {
                beginReliableWrite(clientIf, address, attributionSource);
                receiver.send(null);
            } catch (RuntimeException e) {
                receiver.propagateException(e);
            }
        }
        private void beginReliableWrite(int clientIf, String address,
                AttributionSource attributionSource) {
            GattService service = getService();
            if (service == null) {
                return;
            }
            service.beginReliableWrite(clientIf, address, attributionSource);
        }

        @Override
        public void endReliableWrite(int clientIf, String address, boolean execute,
                AttributionSource attributionSource, SynchronousResultReceiver receiver) {
            try {
                endReliableWrite(clientIf, address, execute, attributionSource);
                receiver.send(null);
            } catch (RuntimeException e) {
                receiver.propagateException(e);
            }
        }
        private void endReliableWrite(int clientIf, String address, boolean execute,
                AttributionSource attributionSource) {
            GattService service = getService();
            if (service == null) {
                return;
            }
            service.endReliableWrite(clientIf, address, execute, attributionSource);
        }

        @Override
        public void registerForNotification(int clientIf, String address, int handle,
                boolean enable, AttributionSource attributionSource,
                SynchronousResultReceiver receiver) {
            try {
                registerForNotification(clientIf, address, handle, enable, attributionSource);
                receiver.send(null);
            } catch (RuntimeException e) {
                receiver.propagateException(e);
            }
        }
        private void registerForNotification(int clientIf, String address, int handle,
                boolean enable, AttributionSource attributionSource) {
            GattService service = getService();
            if (service == null) {
                return;
            }
            service.registerForNotification(clientIf, address, handle, enable, attributionSource);
        }

        @Override
        public void readRemoteRssi(int clientIf, String address,
                AttributionSource attributionSource, SynchronousResultReceiver receiver) {
            try {
                readRemoteRssi(clientIf, address, attributionSource);
                receiver.send(null);
            } catch (RuntimeException e) {
                receiver.propagateException(e);
            }
        }
        private void readRemoteRssi(int clientIf, String address,
                AttributionSource attributionSource) {
            GattService service = getService();
            if (service == null) {
                return;
            }
            service.readRemoteRssi(clientIf, address, attributionSource);
        }

        @Override
        public void configureMTU(int clientIf, String address, int mtu,
                AttributionSource attributionSource, SynchronousResultReceiver receiver) {
            try {
                configureMTU(clientIf, address, mtu, attributionSource);
                receiver.send(null);
            } catch (RuntimeException e) {
                receiver.propagateException(e);
            }
        }
        private void configureMTU(int clientIf, String address, int mtu,
                AttributionSource attributionSource) {
            GattService service = getService();
            if (service == null) {
                return;
            }
            service.configureMTU(clientIf, address, mtu, attributionSource);
        }

        @Override
        public void connectionParameterUpdate(int clientIf, String address,
                int connectionPriority, AttributionSource attributionSource,
                SynchronousResultReceiver receiver) {
            try {
                connectionParameterUpdate(clientIf, address, connectionPriority, attributionSource);
                receiver.send(null);
            } catch (RuntimeException e) {
                receiver.propagateException(e);
            }
        }
        private void connectionParameterUpdate(int clientIf, String address,
                int connectionPriority, AttributionSource attributionSource) {
            GattService service = getService();
            if (service == null) {
                return;
            }
            service.connectionParameterUpdate(
                    clientIf, address, connectionPriority, attributionSource);
        }

        @Override
        public void leConnectionUpdate(int clientIf, String address,
                int minConnectionInterval, int maxConnectionInterval,
                int peripheralLatency, int supervisionTimeout,
                int minConnectionEventLen, int maxConnectionEventLen,
                AttributionSource attributionSource, SynchronousResultReceiver receiver) {
            try {
                leConnectionUpdate(clientIf, address, minConnectionInterval, maxConnectionInterval,
                        peripheralLatency, supervisionTimeout, minConnectionEventLen,
                        maxConnectionEventLen, attributionSource);
                receiver.send(null);
            } catch (RuntimeException e) {
                receiver.propagateException(e);
            }
        }
        private void leConnectionUpdate(int clientIf, String address,
                int minConnectionInterval, int maxConnectionInterval,
                int peripheralLatency, int supervisionTimeout,
                int minConnectionEventLen, int maxConnectionEventLen,
                AttributionSource attributionSource) {
            GattService service = getService();
            if (service == null) {
                return;
            }
            service.leConnectionUpdate(clientIf, address, minConnectionInterval,
                                       maxConnectionInterval, peripheralLatency,
                                       supervisionTimeout, minConnectionEventLen,
                                       maxConnectionEventLen, attributionSource);
        }

        @Override
        public void subrateModeRequest(int clientIf, String address,
                int subrateMode, AttributionSource attributionSource) {
            GattService service = getService();
            if (service == null) {
                return;
            }
            service.subrateModeRequest(clientIf, address, subrateMode,
                                       attributionSource);
        }

        @Override
        public void leSubrateRequest(int clientIf, String address,
                int subrateMin, int subrateMax, int maxLatency,
                int contNumber, int supervisionTimeout,
                AttributionSource attributionSource) {
            GattService service = getService();
            if (service == null) {
                return;
            }
            service.leSubrateRequest(clientIf, address, subrateMin, subrateMax, maxLatency,
                                     contNumber, supervisionTimeout, attributionSource);
        }

        @Override
        public void registerServer(ParcelUuid uuid, IBluetoothGattServerCallback callback,
                boolean eattSupport, AttributionSource attributionSource,
                SynchronousResultReceiver receiver) {
            try {
                registerServer(uuid, callback, eattSupport, attributionSource);
                receiver.send(null);
            } catch (RuntimeException e) {
                receiver.propagateException(e);
            }
        }
        private void registerServer(ParcelUuid uuid, IBluetoothGattServerCallback callback,
                boolean eatt_support, AttributionSource attributionSource) {
            GattService service = getService();
            if (service == null) {
                return;
            }
            service.registerServer(uuid.getUuid(), callback, eatt_support, attributionSource);
        }

        @Override
        public void unregisterServer(int serverIf, AttributionSource attributionSource,
                SynchronousResultReceiver receiver) {
            try {
                unregisterServer(serverIf, attributionSource);
                receiver.send(null);
            } catch (RuntimeException e) {
                receiver.propagateException(e);
            }
        }
        private void unregisterServer(int serverIf, AttributionSource attributionSource) {
            GattService service = getService();
            if (service == null) {
                return;
            }
            service.unregisterServer(serverIf, attributionSource);
        }

        @Override
        public void serverConnect(int serverIf, String address, boolean isDirect, int transport,
                AttributionSource attributionSource, SynchronousResultReceiver receiver) {
            try {
                serverConnect(serverIf, address, isDirect, transport, attributionSource);
                receiver.send(null);
            } catch (RuntimeException e) {
                receiver.propagateException(e);
            }
        }
        private void serverConnect(int serverIf, String address, boolean isDirect, int transport,
                AttributionSource attributionSource) {
            GattService service = getService();
            if (service == null) {
                return;
            }
            service.serverConnect(serverIf, address, isDirect, transport, attributionSource);
        }

        @Override
        public void serverDisconnect(int serverIf, String address,
                AttributionSource attributionSource, SynchronousResultReceiver receiver) {
            try {
                serverDisconnect(serverIf, address, attributionSource);
                receiver.send(null);
            } catch (RuntimeException e) {
                receiver.propagateException(e);
            }
        }
        private void serverDisconnect(int serverIf, String address,
                AttributionSource attributionSource) {
            GattService service = getService();
            if (service == null) {
                return;
            }
            service.serverDisconnect(serverIf, address, attributionSource);
        }

        @Override
        public void serverSetPreferredPhy(int serverIf, String address, int txPhy, int rxPhy,
                int phyOptions, AttributionSource attributionSource,
                SynchronousResultReceiver receiver) {
            try {
                serverSetPreferredPhy(serverIf, address, txPhy, rxPhy, phyOptions,
                        attributionSource);
                receiver.send(null);
            } catch (RuntimeException e) {
                receiver.propagateException(e);
            }
        }
        private void serverSetPreferredPhy(int serverIf, String address, int txPhy, int rxPhy,
                int phyOptions, AttributionSource attributionSource) {
            GattService service = getService();
            if (service == null) {
                return;
            }
            service.serverSetPreferredPhy(
                    serverIf, address, txPhy, rxPhy, phyOptions, attributionSource);
        }

        @Override
        public void serverReadPhy(int clientIf, String address, AttributionSource attributionSource,
                SynchronousResultReceiver receiver) {
            try {
                serverReadPhy(clientIf, address, attributionSource);
                receiver.send(null);
            } catch (RuntimeException e) {
                receiver.propagateException(e);
            }
        }
        private void serverReadPhy(int clientIf, String address,
                AttributionSource attributionSource) {
            GattService service = getService();
            if (service == null) {
                return;
            }
            service.serverReadPhy(clientIf, address, attributionSource);
        }

        @Override
        public void addService(int serverIf, BluetoothGattService svc,
                AttributionSource attributionSource, SynchronousResultReceiver receiver) {
            try {
                addService(serverIf, svc, attributionSource);
                receiver.send(null);
            } catch (RuntimeException e) {
                receiver.propagateException(e);
            }
        }
        private void addService(int serverIf, BluetoothGattService svc,
                AttributionSource attributionSource) {
            GattService service = getService();
            if (service == null) {
                return;
            }

            service.addService(serverIf, svc, attributionSource);
        }

        @Override
        public void removeService(int serverIf, int handle, AttributionSource attributionSource,
                SynchronousResultReceiver receiver) {
            try {
                removeService(serverIf, handle, attributionSource);
                receiver.send(null);
            } catch (RuntimeException e) {
                receiver.propagateException(e);
            }
        }
        private void removeService(int serverIf, int handle, AttributionSource attributionSource) {
            GattService service = getService();
            if (service == null) {
                return;
            }
            service.removeService(serverIf, handle, attributionSource);
        }

        @Override
        public void clearServices(int serverIf, AttributionSource attributionSource,
                SynchronousResultReceiver receiver) {
            try {
                clearServices(serverIf, attributionSource);
                receiver.send(null);
            } catch (RuntimeException e) {
                receiver.propagateException(e);
            }
        }
        private void clearServices(int serverIf, AttributionSource attributionSource) {
            GattService service = getService();
            if (service == null) {
                return;
            }
            service.clearServices(serverIf, attributionSource);
        }

        @Override
        public void sendResponse(int serverIf, String address, int requestId, int status,
                int offset, byte[] value, AttributionSource attributionSource,
                SynchronousResultReceiver receiver) {
            try {
                sendResponse(serverIf, address, requestId, status, offset, value,
                        attributionSource);
                receiver.send(null);
            } catch (RuntimeException e) {
                receiver.propagateException(e);
            }
        }
        private void sendResponse(int serverIf, String address, int requestId, int status,
                int offset, byte[] value, AttributionSource attributionSource) {
            GattService service = getService();
            if (service == null) {
                return;
            }
            service.sendResponse(
                    serverIf, address, requestId, status, offset, value, attributionSource);
        }

        @Override
        public void sendNotification(int serverIf, String address, int handle, boolean confirm,
                byte[] value, AttributionSource attributionSource,
                SynchronousResultReceiver receiver) {
            try {
                receiver.send(sendNotification(serverIf, address, handle, confirm, value,
                            attributionSource));
            } catch (RuntimeException e) {
                receiver.propagateException(e);
            }
        }
        private int sendNotification(int serverIf, String address, int handle, boolean confirm,
                byte[] value, AttributionSource attributionSource) {
            GattService service = getService();
            if (service == null) {
                return BluetoothStatusCodes.ERROR_PROFILE_SERVICE_NOT_BOUND;
            }
            return service.sendNotification(serverIf, address, handle, confirm, value,
                attributionSource);
        }

        @Override
        public void startAdvertisingSet(AdvertisingSetParameters parameters,
                AdvertiseData advertiseData, AdvertiseData scanResponse,
                PeriodicAdvertisingParameters periodicParameters, AdvertiseData periodicData,
                int duration, int maxExtAdvEvents, IAdvertisingSetCallback callback,
                AttributionSource attributionSource, SynchronousResultReceiver receiver) {
            try {
                startAdvertisingSet(parameters, advertiseData, scanResponse, periodicParameters,
                        periodicData, duration, maxExtAdvEvents, callback, attributionSource);
                receiver.send(null);
            } catch (RuntimeException e) {
                receiver.propagateException(e);
            }
        }
        private void startAdvertisingSet(AdvertisingSetParameters parameters,
                AdvertiseData advertiseData, AdvertiseData scanResponse,
                PeriodicAdvertisingParameters periodicParameters, AdvertiseData periodicData,
                int duration, int maxExtAdvEvents, IAdvertisingSetCallback callback,
                AttributionSource attributionSource) {
            GattService service = getService();
            if (service == null) {
                return;
            }
            service.startAdvertisingSet(parameters, advertiseData, scanResponse, periodicParameters,
                    periodicData, duration, maxExtAdvEvents, callback, attributionSource);
        }

        @Override
        public void stopAdvertisingSet(IAdvertisingSetCallback callback,
                AttributionSource attributionSource, SynchronousResultReceiver receiver) {
            try {
                stopAdvertisingSet(callback, attributionSource);
                receiver.send(null);
            } catch (RuntimeException e) {
                receiver.propagateException(e);
            }
        }
        private void stopAdvertisingSet(IAdvertisingSetCallback callback,
                AttributionSource attributionSource) {
            GattService service = getService();
            if (service == null) {
                return;
            }
            service.stopAdvertisingSet(callback, attributionSource);
        }

        @Override
        public void getOwnAddress(int advertiserId, AttributionSource attributionSource,
                SynchronousResultReceiver receiver) {
            try {
                getOwnAddress(advertiserId, attributionSource);
                receiver.send(null);
            } catch (RuntimeException e) {
                receiver.propagateException(e);
            }
        }
        private void getOwnAddress(int advertiserId, AttributionSource attributionSource) {
            GattService service = getService();
            if (service == null) {
                return;
            }
            service.getOwnAddress(advertiserId, attributionSource);
        }

        @Override
        public void enableAdvertisingSet(int advertiserId, boolean enable, int duration,
                int maxExtAdvEvents, AttributionSource attributionSource,
                SynchronousResultReceiver receiver) {
            try {
                enableAdvertisingSet(advertiserId, enable, duration, maxExtAdvEvents,
                        attributionSource);
                receiver.send(null);
            } catch (RuntimeException e) {
                receiver.propagateException(e);
            }
        }
        private void enableAdvertisingSet(int advertiserId, boolean enable, int duration,
                int maxExtAdvEvents, AttributionSource attributionSource) {
            GattService service = getService();
            if (service == null) {
                return;
            }
            service.enableAdvertisingSet(
                    advertiserId, enable, duration, maxExtAdvEvents, attributionSource);
        }

        @Override
        public void setAdvertisingData(int advertiserId, AdvertiseData data,
                AttributionSource attributionSource, SynchronousResultReceiver receiver) {
            try {
                setAdvertisingData(advertiserId, data, attributionSource);
                receiver.send(null);
            } catch (RuntimeException e) {
                receiver.propagateException(e);
            }
        }
        private void setAdvertisingData(int advertiserId, AdvertiseData data,
                AttributionSource attributionSource) {
            GattService service = getService();
            if (service == null) {
                return;
            }
            service.setAdvertisingData(advertiserId, data, attributionSource);
        }

        @Override
        public void setScanResponseData(int advertiserId, AdvertiseData data,
                AttributionSource attributionSource, SynchronousResultReceiver receiver) {
            try {
                setScanResponseData(advertiserId, data, attributionSource);
                receiver.send(null);
            } catch (RuntimeException e) {
                receiver.propagateException(e);
            }
        }
        private void setScanResponseData(int advertiserId, AdvertiseData data,
                AttributionSource attributionSource) {
            GattService service = getService();
            if (service == null) {
                return;
            }
            service.setScanResponseData(advertiserId, data, attributionSource);
        }

        @Override
        public void setAdvertisingParameters(int advertiserId,
                AdvertisingSetParameters parameters, AttributionSource attributionSource,
                SynchronousResultReceiver receiver) {
            try {
                setAdvertisingParameters(advertiserId, parameters, attributionSource);
                receiver.send(null);
            } catch (RuntimeException e) {
                receiver.propagateException(e);
            }
        }
        private void setAdvertisingParameters(int advertiserId,
                AdvertisingSetParameters parameters, AttributionSource attributionSource) {
            GattService service = getService();
            if (service == null) {
                return;
            }
            service.setAdvertisingParameters(advertiserId, parameters, attributionSource);
        }

        @Override
        public void setPeriodicAdvertisingParameters(int advertiserId,
                PeriodicAdvertisingParameters parameters, AttributionSource attributionSource,
                SynchronousResultReceiver receiver) {
            try {
                setPeriodicAdvertisingParameters(advertiserId, parameters, attributionSource);
                receiver.send(null);
            } catch (RuntimeException e) {
                receiver.propagateException(e);
            }
        }
        private void setPeriodicAdvertisingParameters(int advertiserId,
                PeriodicAdvertisingParameters parameters, AttributionSource attributionSource) {
            GattService service = getService();
            if (service == null) {
                return;
            }
            service.setPeriodicAdvertisingParameters(advertiserId, parameters, attributionSource);
        }

        @Override
        public void setPeriodicAdvertisingData(int advertiserId, AdvertiseData data,
                AttributionSource attributionSource, SynchronousResultReceiver receiver) {
            try {
                setPeriodicAdvertisingData(advertiserId, data, attributionSource);
                receiver.send(null);
            } catch (RuntimeException e) {
                receiver.propagateException(e);
            }
        }
        private void setPeriodicAdvertisingData(int advertiserId, AdvertiseData data,
                AttributionSource attributionSource) {
            GattService service = getService();
            if (service == null) {
                return;
            }
            service.setPeriodicAdvertisingData(advertiserId, data, attributionSource);
        }

        @Override
        public void setPeriodicAdvertisingEnable(int advertiserId, boolean enable,
                AttributionSource attributionSource, SynchronousResultReceiver receiver) {
            try {
                setPeriodicAdvertisingEnable(advertiserId, enable, attributionSource);
                receiver.send(null);
            } catch (RuntimeException e) {
                receiver.propagateException(e);
            }
        }
        private void setPeriodicAdvertisingEnable(int advertiserId, boolean enable,
                AttributionSource attributionSource) {
            GattService service = getService();
            if (service == null) {
                return;
            }
            service.setPeriodicAdvertisingEnable(advertiserId, enable, attributionSource);
        }

        @Override
        public void registerSync(ScanResult scanResult, int skip, int timeout,
                IPeriodicAdvertisingCallback callback, AttributionSource attributionSource,
                SynchronousResultReceiver receiver) {
            try {
                registerSync(scanResult, skip, timeout, callback, attributionSource);
                receiver.send(null);
            } catch (RuntimeException e) {
                receiver.propagateException(e);
            }
        }
        private void registerSync(ScanResult scanResult, int skip, int timeout,
                IPeriodicAdvertisingCallback callback, AttributionSource attributionSource) {
            GattService service = getService();
            if (service == null) {
                return;
            }
            service.registerSync(scanResult, skip, timeout, callback, attributionSource);
        }

        @Override
        public void transferSync(BluetoothDevice bda, int serviceData , int syncHandle,
                AttributionSource attributionSource, SynchronousResultReceiver receiver) {
            try {
                transferSync(bda, serviceData , syncHandle, attributionSource);
                receiver.send(null);
            } catch (RuntimeException e) {
                receiver.propagateException(e);
            }
        }
        public void transferSync(BluetoothDevice bda, int serviceData , int syncHandle,
                AttributionSource attributionSource) {
            GattService service = getService();
            if (service == null) {
                return;
            }
            service.transferSync(bda, serviceData , syncHandle, attributionSource);
        }

        @Override
        public void transferSetInfo(BluetoothDevice bda, int serviceData , int advHandle,
                IPeriodicAdvertisingCallback callback, AttributionSource attributionSource,
                SynchronousResultReceiver receiver) {
            try {
                transferSetInfo(bda, serviceData , advHandle, callback, attributionSource);
                receiver.send(null);
            } catch (RuntimeException e) {
                receiver.propagateException(e);
            }
        }
        public void transferSetInfo(BluetoothDevice bda, int serviceData , int advHandle,
                IPeriodicAdvertisingCallback callback, AttributionSource attributionSource) {
            GattService service = getService();
            if (service == null) {
                return;
            }
            service.transferSetInfo(bda, serviceData , advHandle, callback, attributionSource);
        }

        @Override
        public void unregisterSync(IPeriodicAdvertisingCallback callback,
                AttributionSource attributionSource, SynchronousResultReceiver receiver) {
            try {
                unregisterSync(callback, attributionSource);
                receiver.send(null);
            } catch (RuntimeException e) {
                receiver.propagateException(e);
            }
        }
        public void unregisterSync(IPeriodicAdvertisingCallback callback,
                AttributionSource attributionSource) {
            GattService service = getService();
            if (service == null) {
                return;
            }
            service.unregisterSync(callback, attributionSource);
        }

        @Override
        public void disconnectAll(AttributionSource attributionSource,
                SynchronousResultReceiver receiver) {
            try {
                disconnectAll(attributionSource);
                receiver.send(null);
            } catch (RuntimeException e) {
                receiver.propagateException(e);
            }
        }
        private void disconnectAll(AttributionSource attributionSource) {
            GattService service = getService();
            if (service == null) {
                return;
            }
            service.disconnectAll(attributionSource);
        }

        @Override
        public void unregAll(AttributionSource source, SynchronousResultReceiver receiver) {
            try {
                unregAll(source);
                receiver.send(null);
            } catch (RuntimeException e) {
                receiver.propagateException(e);
            }
        }
        private void unregAll(AttributionSource attributionSource) {
            GattService service = getService();
            if (service == null) {
                return;
            }
            service.unregAll(attributionSource);
        }

        @Override
        public void numHwTrackFiltersAvailable(AttributionSource attributionSource,
                SynchronousResultReceiver receiver) {
            try {
                receiver.send(numHwTrackFiltersAvailable(attributionSource));
            } catch (RuntimeException e) {
                receiver.propagateException(e);
            }
        }
        private int numHwTrackFiltersAvailable(AttributionSource attributionSource) {
            GattService service = getService();
            if (service == null) {
                return 0;
            }
            return service.numHwTrackFiltersAvailable(attributionSource);
        }

    }

    ;

    /**************************************************************************
     * Callback functions - CLIENT
     *************************************************************************/

    // EN format defined here:
    // https://blog.google/documents/70/Exposure_Notification_-_Bluetooth_Specification_v1.2.2.pdf
    private static final byte[] EXPOSURE_NOTIFICATION_FLAGS_PREAMBLE = new byte[] {
        // size 2, flag field, flags byte (value is not important)
        (byte) 0x02, (byte) 0x01
    };
    private static final int EXPOSURE_NOTIFICATION_FLAGS_LENGTH = 0x2 + 1;
    private static final byte[] EXPOSURE_NOTIFICATION_PAYLOAD_PREAMBLE = new byte[] {
        // size 3, complete 16 bit UUID, EN UUID
        (byte) 0x03, (byte) 0x03, (byte) 0x6F, (byte) 0xFD,
        // size 23, data for 16 bit UUID, EN UUID
        (byte) 0x17, (byte) 0x16, (byte) 0x6F, (byte) 0xFD,
        // ...payload
    };
    private static final int EXPOSURE_NOTIFICATION_PAYLOAD_LENGTH = 0x03 + 0x17 + 2;

    private static boolean arrayStartsWith(byte[] array, byte[] prefix) {
        if (array.length < prefix.length) {
            return false;
        }
        for (int i = 0; i < prefix.length; i++) {
            if (prefix[i] != array[i]) {
                return false;
            }
        }
        return true;
    }

    ScanResult getSanitizedExposureNotification(ScanResult result) {
        ScanRecord record = result.getScanRecord();
        // Remove the flags part of the payload, if present
        if (record.getBytes().length > EXPOSURE_NOTIFICATION_FLAGS_LENGTH
                && arrayStartsWith(record.getBytes(), EXPOSURE_NOTIFICATION_FLAGS_PREAMBLE)) {
            record = ScanRecord.parseFromBytes(
                    Arrays.copyOfRange(
                            record.getBytes(),
                            EXPOSURE_NOTIFICATION_FLAGS_LENGTH,
                            record.getBytes().length));
        }

        if (record.getBytes().length != EXPOSURE_NOTIFICATION_PAYLOAD_LENGTH) {
            return null;
        }
        if (!arrayStartsWith(record.getBytes(), EXPOSURE_NOTIFICATION_PAYLOAD_PREAMBLE)) {
            return null;
        }

        return new ScanResult(null, 0, 0, 0, 0, 0, result.getRssi(), 0, record, 0);
    }

    void onScanResult(int eventType, int addressType, String address, int primaryPhy,
            int secondaryPhy, int advertisingSid, int txPower, int rssi, int periodicAdvInt,
            byte[] advData, String originalAddress) {
        // When in testing mode, ignore all real-world events
        if (isTestModeEnabled()) return;

        onScanResultInternal(eventType, addressType, address, primaryPhy, secondaryPhy,
                advertisingSid, txPower, rssi, periodicAdvInt, advData, originalAddress);
    }

    void onScanResultInternal(int eventType, int addressType, String address, int primaryPhy,
            int secondaryPhy, int advertisingSid, int txPower, int rssi, int periodicAdvInt,
            byte[] advData, String originalAddress) {
        if (VDBG) {
            Log.d(TAG, "onScanResult() - eventType=0x" + Integer.toHexString(eventType)
                    + ", addressType=" + addressType + ", address=" + address + ", primaryPhy="
                    + primaryPhy + ", secondaryPhy=" + secondaryPhy + ", advertisingSid=0x"
                    + Integer.toHexString(advertisingSid) + ", txPower=" + txPower + ", rssi="
                    + rssi + ", periodicAdvInt=0x" + Integer.toHexString(periodicAdvInt)
                    + ", originalAddress=" + originalAddress);
        }

        String identityAddress = mAdapterService.getIdentityAddress(address);
        if (!address.equals(identityAddress)) {
            if (VDBG) {
                Log.d(TAG, "found identityAddress of " + address + ", replace originalAddress as "
                        + identityAddress);
            }
            originalAddress = identityAddress;
        }


        byte[] legacyAdvData = Arrays.copyOfRange(advData, 0, 62);

        for (ScanClient client : mScanManager.getRegularScanQueue()) {
            ScannerMap.App app = mScannerMap.getById(client.scannerId);
            if (app == null) {
                if (VDBG) {
                    Log.d(TAG, "App is null; skip.");
                }
                continue;
            }

            BluetoothDevice device = BluetoothAdapter.getDefaultAdapter().getRemoteDevice(address);

            ScanSettings settings = client.settings;
            byte[] scanRecordData;
            // This is for compability with applications that assume fixed size scan data.
            if (settings.getLegacy()) {
                if ((eventType & ET_LEGACY_MASK) == 0) {
                    // If this is legacy scan, but nonlegacy result - skip.
                    if (VDBG) {
                        Log.d(TAG, "Legacy scan, non legacy result; skip.");
                    }
                    continue;
                } else {
                    // Some apps are used to fixed-size advertise data.
                    scanRecordData = legacyAdvData;
                }
            } else {
                scanRecordData = advData;
            }

            ScanRecord scanRecord = ScanRecord.parseFromBytes(scanRecordData);
            ScanResult result =
                    new ScanResult(device, eventType, primaryPhy, secondaryPhy, advertisingSid,
                            txPower, rssi, periodicAdvInt, scanRecord,
                            SystemClock.elapsedRealtimeNanos());

            if (client.hasDisavowedLocation) {
                if (mLocationDenylistPredicate.test(result)) {
                    Log.i(TAG, "Skipping client for location deny list");
                    continue;
                }
            }

            boolean hasPermission = hasScanResultPermission(client);
            if (!hasPermission) {
                for (String associatedDevice : client.associatedDevices) {
                    if (associatedDevice.equalsIgnoreCase(address)) {
                        hasPermission = true;
                        break;
                    }
                }
            }
            if (!hasPermission && client.eligibleForSanitizedExposureNotification) {
                ScanResult sanitized = getSanitizedExposureNotification(result);
                if (sanitized != null) {
                    hasPermission = true;
                    result = sanitized;
                }
            }
            MatchResult matchResult = matchesFilters(client, result, originalAddress);
            if (!hasPermission || !matchResult.getMatches()) {
                if (VDBG) {
                    Log.d(TAG, "Skipping client: permission="
                            + hasPermission + " matches=" + matchResult.getMatches());
                }
                continue;
            }

            if ((settings.getCallbackType() & ScanSettings.CALLBACK_TYPE_ALL_MATCHES) == 0) {
                if (VDBG) {
                    Log.d(TAG, "Skipping client: CALLBACK_TYPE_ALL_MATCHES");
                }
                continue;
            }

            try {
                app.appScanStats.addResult(client.scannerId);
                if (app.callback != null) {
                    app.callback.onScanResult(result);
                } else {
                    // Send the PendingIntent
                    ArrayList<ScanResult> results = new ArrayList<>();
                    results.add(result);
                    sendResultsByPendingIntent(app.info, results,
                            ScanSettings.CALLBACK_TYPE_ALL_MATCHES);
                }
            } catch (RemoteException | PendingIntent.CanceledException e) {
                Log.e(TAG, "Exception: " + e);
                mScannerMap.remove(client.scannerId);
                mScanManager.stopScan(client.scannerId);
            }
        }
    }

    private void sendResultByPendingIntent(PendingIntentInfo pii, ScanResult result,
            int callbackType, ScanClient client) {
        ArrayList<ScanResult> results = new ArrayList<>();
        results.add(result);
        try {
            sendResultsByPendingIntent(pii, results, callbackType);
        } catch (PendingIntent.CanceledException e) {
            final long token = Binder.clearCallingIdentity();
            try {
                stopScan(client.scannerId, getAttributionSource());
                unregisterScanner(client.scannerId, getAttributionSource());
            } finally {
                Binder.restoreCallingIdentity(token);
            }
        }
    }

    private void sendResultsByPendingIntent(PendingIntentInfo pii, ArrayList<ScanResult> results,
            int callbackType) throws PendingIntent.CanceledException {
        Intent extrasIntent = new Intent();
        extrasIntent.putParcelableArrayListExtra(BluetoothLeScanner.EXTRA_LIST_SCAN_RESULT,
                results);
        extrasIntent.putExtra(BluetoothLeScanner.EXTRA_CALLBACK_TYPE, callbackType);
        pii.intent.send(this, 0, extrasIntent);
    }

    private void sendErrorByPendingIntent(PendingIntentInfo pii, int errorCode)
            throws PendingIntent.CanceledException {
        Intent extrasIntent = new Intent();
        extrasIntent.putExtra(BluetoothLeScanner.EXTRA_ERROR_CODE, errorCode);
        pii.intent.send(this, 0, extrasIntent);
    }

    void onScannerRegistered(int status, int scannerId, long uuidLsb, long uuidMsb)
            throws RemoteException {
        UUID uuid = new UUID(uuidMsb, uuidLsb);
        if (DBG) {
            Log.d(TAG, "onScannerRegistered() - UUID=" + uuid + ", scannerId=" + scannerId
                    + ", status=" + status);
        }

        // First check the callback map
        ScannerMap.App cbApp = mScannerMap.getByUuid(uuid);
        if (cbApp != null) {
            if (status == 0) {
                cbApp.id = scannerId;
                // If app is callback based, setup a death recipient. App will initiate the start.
                // Otherwise, if PendingIntent based, start the scan directly.
                if (cbApp.callback != null) {
                    cbApp.linkToDeath(new ScannerDeathRecipient(scannerId));
                } else {
                    continuePiStartScan(scannerId, cbApp);
                }
            } else {
                mScannerMap.remove(scannerId);
            }
            if (cbApp.callback != null) {
                cbApp.callback.onScannerRegistered(status, scannerId);
            }
        }
    }

    /** Determines if the given scan client has the appropriate permissions to receive callbacks. */
    private boolean hasScanResultPermission(final ScanClient client) {
        if (client.hasNetworkSettingsPermission
                || client.hasNetworkSetupWizardPermission
                || client.hasScanWithoutLocationPermission) {
            return true;
        }
        if (client.hasDisavowedLocation) {
            return true;
        }
        return client.hasLocationPermission && !Utils.blockedByLocationOff(this, client.userHandle);
    }

    // Check if a scan record matches a specific filters.
    private MatchResult matchesFilters(ScanClient client, ScanResult scanResult) {
        return matchesFilters(client, scanResult, null);
    }

    // Check if a scan record matches a specific filters or original address
    private MatchResult matchesFilters(ScanClient client, ScanResult scanResult,
            String originalAddress) {
        if (client.filters == null || client.filters.isEmpty()) {
            // TODO: Do we really wanna return true here?
            return new MatchResult(true, MatchOrigin.PSEUDO_ADDRESS);
        }
        for (ScanFilter filter : client.filters) {
            // Need to check the filter matches, and the original address without changing the API
            if (filter.matches(scanResult)) {
                return new MatchResult(true, MatchOrigin.PSEUDO_ADDRESS);
            }
            if (originalAddress != null
                    && originalAddress.equalsIgnoreCase(filter.getDeviceAddress())) {
                return new MatchResult(true, MatchOrigin.ORIGINAL_ADDRESS);
            }
        }
        return new MatchResult(false, MatchOrigin.PSEUDO_ADDRESS);
    }

    void onClientRegistered(int status, int clientIf, long uuidLsb, long uuidMsb)
            throws RemoteException {
        UUID uuid = new UUID(uuidMsb, uuidLsb);
        if (DBG) {
            Log.d(TAG, "onClientRegistered() - UUID=" + uuid + ", clientIf=" + clientIf);
        }
        ClientMap.App app = mClientMap.getByUuid(uuid);
        if (app != null) {
            if (status == 0) {
                app.id = clientIf;
                app.linkToDeath(new ClientDeathRecipient(clientIf));
            } else {
                mClientMap.remove(uuid);
            }
            app.callback.onClientRegistered(status, clientIf);
        }
    }

    void onConnected(int clientIf, int connId, int status, String address) throws RemoteException {
        if (DBG) {
            Log.d(TAG, "onConnected() - clientIf=" + clientIf + ", connId=" + connId + ", address="
                    + address);
        }
        int connectionState = BluetoothProtoEnums.CONNECTION_STATE_DISCONNECTED;
        if (status == 0) {
            mClientMap.addConnection(clientIf, connId, address);

            // Allow one writeCharacteristic operation at a time for each connected remote device.
            synchronized (mPermits) {
                Log.d(TAG, "onConnected() - adding permit for address="
                    + address);
                mPermits.putIfAbsent(address, new AtomicBoolean(true));
            }
            connectionState = BluetoothProtoEnums.CONNECTION_STATE_CONNECTED;

        }
        ClientMap.App app = mClientMap.getById(clientIf);
        if (app != null) {
            app.callback.onClientConnectionState(status, clientIf,
                    (status == BluetoothGatt.GATT_SUCCESS), address);
        }
        statsLogGattConnectionStateChange(
                BluetoothProfile.GATT, address, clientIf, connectionState);
    }

    void onDisconnected(int clientIf, int connId, int status, String address)
            throws RemoteException {
        if (DBG) {
            Log.d(TAG,
                    "onDisconnected() - clientIf=" + clientIf + ", connId=" + connId + ", address="
                            + address);
        }

        mClientMap.removeConnection(clientIf, connId);
        ClientMap.App app = mClientMap.getById(clientIf);

        // Remove AtomicBoolean representing permit if no other connections rely on this remote device.
        if (!mClientMap.getConnectedDevices().contains(address)) {
            synchronized (mPermits) {
                Log.d(TAG, "onDisconnected() - removing permit for address="
                    + address);
                mPermits.remove(address);
            }
        }

        if (app != null) {
            app.callback.onClientConnectionState(status, clientIf, false, address);
        }
        statsLogGattConnectionStateChange(
                BluetoothProfile.GATT, address, clientIf,
                BluetoothProtoEnums.CONNECTION_STATE_DISCONNECTED);
    }

    void onClientPhyUpdate(int connId, int txPhy, int rxPhy, int status) throws RemoteException {
        if (DBG) {
            Log.d(TAG, "onClientPhyUpdate() - connId=" + connId + ", status=" + status);
        }

        String address = mClientMap.addressByConnId(connId);
        if (address == null) {
            return;
        }

        ClientMap.App app = mClientMap.getByConnId(connId);
        if (app == null) {
            return;
        }

        app.callback.onPhyUpdate(address, txPhy, rxPhy, status);
    }

    void onClientPhyRead(int clientIf, String address, int txPhy, int rxPhy, int status)
            throws RemoteException {
        if (DBG) {
            Log.d(TAG,
                    "onClientPhyRead() - address=" + address + ", status=" + status + ", clientIf="
                            + clientIf);
        }

        Integer connId = mClientMap.connIdByAddress(clientIf, address);
        if (connId == null) {
            Log.d(TAG, "onClientPhyRead() - no connection to " + address);
            return;
        }

        ClientMap.App app = mClientMap.getByConnId(connId);
        if (app == null) {
            return;
        }

        app.callback.onPhyRead(address, txPhy, rxPhy, status);
    }

    void onClientConnUpdate(int connId, int interval, int latency, int timeout, int status)
            throws RemoteException {
        if (DBG) {
            Log.d(TAG, "onClientConnUpdate() - connId=" + connId + ", status=" + status);
        }

        String address = mClientMap.addressByConnId(connId);
        if (address == null) {
            return;
        }

        ClientMap.App app = mClientMap.getByConnId(connId);
        if (app == null) {
            return;
        }

        app.callback.onConnectionUpdated(address, interval, latency, timeout, status);
    }

    void onServiceChanged(int connId) throws RemoteException {
        if (DBG) {
            Log.d(TAG, "onServiceChanged - connId=" + connId);
        }

        String address = mClientMap.addressByConnId(connId);
        if (address == null) {
            return;
        }

        ClientMap.App app = mClientMap.getByConnId(connId);
        if (app == null) {
            return;
        }

        app.callback.onServiceChanged(address);
    }

    void onClientSubrateChange(int connId, int subrateFactor, int latency, int contNum,
            int timeout, int status)
            throws RemoteException {
        Log.d(TAG, "onClientSubrateChange() - connId=" + connId + ", status=" + status);

        String address = mClientMap.addressByConnId(connId);
        if (address == null) {
            return;
        }

        ClientMap.App app = mClientMap.getByConnId(connId);
        if (app == null) {
            return;
        }

        app.callback.onSubrateChange(address, subrateFactor, latency, contNum, timeout, status);
    }

    void onServerPhyUpdate(int connId, int txPhy, int rxPhy, int status) throws RemoteException {
        if (DBG) {
            Log.d(TAG, "onServerPhyUpdate() - connId=" + connId + ", status=" + status);
        }

        String address = mServerMap.addressByConnId(connId);
        if (address == null) {
            return;
        }

        ServerMap.App app = mServerMap.getByConnId(connId);
        if (app == null) {
            return;
        }

        app.callback.onPhyUpdate(address, txPhy, rxPhy, status);
    }

    void onServerPhyRead(int serverIf, String address, int txPhy, int rxPhy, int status)
            throws RemoteException {
        if (DBG) {
            Log.d(TAG, "onServerPhyRead() - address=" + address + ", status=" + status);
        }

        Integer connId = mServerMap.connIdByAddress(serverIf, address);
        if (connId == null) {
            Log.d(TAG, "onServerPhyRead() - no connection to " + address);
            return;
        }

        ServerMap.App app = mServerMap.getByConnId(connId);
        if (app == null) {
            return;
        }

        app.callback.onPhyRead(address, txPhy, rxPhy, status);
    }

    void onServerConnUpdate(int connId, int interval, int latency, int timeout, int status)
            throws RemoteException {
        if (DBG) {
            Log.d(TAG, "onServerConnUpdate() - connId=" + connId + ", status=" + status);
        }

        String address = mServerMap.addressByConnId(connId);
        if (address == null) {
            return;
        }

        ServerMap.App app = mServerMap.getByConnId(connId);
        if (app == null) {
            return;
        }

        app.callback.onConnectionUpdated(address, interval, latency, timeout, status);
    }

    void onServerSubrateChange(int connId, int subrateFactor, int latency, int contNum,
            int timeout, int status)
            throws RemoteException {
        Log.d(TAG, "onServerSubrateChange() - connId=" + connId + ", status=" + status);

        String address = mServerMap.addressByConnId(connId);
        if (address == null) {
            return;
        }

        ServerMap.App app = mServerMap.getByConnId(connId);
        if (app == null) {
            return;
        }

        app.callback.onSubrateChange(address, subrateFactor, latency, contNum, timeout, status);
    }


    void onSearchCompleted(int connId, int status) throws RemoteException {
        if (DBG) {
            Log.d(TAG, "onSearchCompleted() - connId=" + connId + ", status=" + status);
        }
        // Gatt DB is ready!

        // This callback was called from the jni_workqueue thread. If we make request to the stack
        // on the same thread, it might cause deadlock. Schedule request on a new thread instead.
        Thread t = new Thread(new Runnable() {
            @Override
            public void run() {
                mNativeInterface.gattClientGetGattDb(connId);
            }
        });
        t.start();
    }

    GattDbElement getSampleGattDbElement() {
        return new GattDbElement();
    }

    void onGetGattDb(int connId, ArrayList<GattDbElement> db) throws RemoteException {
        String address = mClientMap.addressByConnId(connId);

        if (DBG) {
            Log.d(TAG, "onGetGattDb() - address=" + address);
        }

        ClientMap.App app = mClientMap.getByConnId(connId);
        if (app == null || app.callback == null) {
            Log.e(TAG, "app or callback is null");
            return;
        }

        List<BluetoothGattService> dbOut = new ArrayList<BluetoothGattService>();
        Set<Integer> restrictedIds = new HashSet<>();

        BluetoothGattService currSrvc = null;
        BluetoothGattCharacteristic currChar = null;
        boolean isRestrictedSrvc = false;
        boolean isHidSrvc = false;
        boolean isRestrictedChar = false;

        for (GattDbElement el : db) {
            switch (el.type) {
                case GattDbElement.TYPE_PRIMARY_SERVICE:
                case GattDbElement.TYPE_SECONDARY_SERVICE:
                    if (DBG) {
                        Log.d(TAG, "got service with UUID=" + el.uuid + " id: " + el.id);
                    }

                    currSrvc = new BluetoothGattService(el.uuid, el.id, el.type);
                    dbOut.add(currSrvc);
                    isRestrictedSrvc = isRestrictedSrvcUuid(el.uuid);
                    isHidSrvc = isHidSrvcUuid(el.uuid);
                    if (isRestrictedSrvc) {
                        restrictedIds.add(el.id);
                    }
                    break;

                case GattDbElement.TYPE_CHARACTERISTIC:
                    if (DBG) {
                        Log.d(TAG, "got characteristic with UUID=" + el.uuid + " id: " + el.id);
                    }

                    currChar = new BluetoothGattCharacteristic(el.uuid, el.id, el.properties, 0);
                    currSrvc.addCharacteristic(currChar);
                    isRestrictedChar = isRestrictedSrvc || (isHidSrvc && isHidCharUuid(el.uuid));
                    if (isRestrictedChar) {
                        restrictedIds.add(el.id);
                    }
                    break;

                case GattDbElement.TYPE_DESCRIPTOR:
                    if (DBG) {
                        Log.d(TAG, "got descriptor with UUID=" + el.uuid + " id: " + el.id);
                    }

                    currChar.addDescriptor(new BluetoothGattDescriptor(el.uuid, el.id, 0));
                    if (isRestrictedChar) {
                        restrictedIds.add(el.id);
                    }
                    break;

                case GattDbElement.TYPE_INCLUDED_SERVICE:
                    if (DBG) {
                        Log.d(TAG, "got included service with UUID=" + el.uuid + " id: " + el.id
                                + " startHandle: " + el.startHandle);
                    }

                    currSrvc.addIncludedService(
                            new BluetoothGattService(el.uuid, el.startHandle, el.type));
                    break;

                default:
                    Log.e(TAG, "got unknown element with type=" + el.type + " and UUID=" + el.uuid
                            + " id: " + el.id);
            }
        }

        if (!restrictedIds.isEmpty()) {
            mRestrictedHandles.put(connId, restrictedIds);
        }
        // Search is complete when there was error, or nothing more to process
        app.callback.onSearchComplete(address, dbOut, 0 /* status */);
    }

    void onRegisterForNotifications(int connId, int status, int registered, int handle) {
        String address = mClientMap.addressByConnId(connId);

        if (DBG) {
            Log.d(TAG, "onRegisterForNotifications() - address=" + address + ", status=" + status
                    + ", registered=" + registered + ", handle=" + handle);
        }
    }

    void onNotify(int connId, String address, int handle, boolean isNotify, byte[] data)
            throws RemoteException {

        if (VDBG) {
            Log.d(TAG, "onNotify() - address=" + address + ", handle=" + handle + ", length="
                    + data.length);
        }

        ClientMap.App app = mClientMap.getByConnId(connId);
        if (app != null) {
            try {
                permissionCheck(connId, handle);
            } catch (SecurityException ex) {
                // Only throws on apps with target SDK T+ as this old API did not throw prior to T
                if (checkCallerTargetSdk(this, app.name, Build.VERSION_CODES.TIRAMISU)) {
                    throw ex;
                }
                Log.w(TAG, "onNotify() - permission check failed!");
                return;
            }
            app.callback.onNotify(address, handle, data);
        }
    }

    void onReadCharacteristic(int connId, int status, int handle, byte[] data)
            throws RemoteException {
        String address = mClientMap.addressByConnId(connId);

        if (VDBG) {
            Log.d(TAG, "onReadCharacteristic() - address=" + address + ", status=" + status
                    + ", length=" + data.length);
        }

        ClientMap.App app = mClientMap.getByConnId(connId);
        if (app != null) {
            app.callback.onCharacteristicRead(address, status, handle, data);
        }
    }

    void onWriteCharacteristic(int connId, int status, int handle, byte[] data)
            throws RemoteException {
        String address = mClientMap.addressByConnId(connId);
        synchronized (mPermits) {
            Log.d(TAG, "onWriteCharacteristic() - increasing permit for address="
                    + address);
            mPermits.get(address).set(true);
        }

        if (VDBG) {
            Log.d(TAG, "onWriteCharacteristic() - address=" + address + ", status=" + status
                    + ", length=" + data.length);
        }

        ClientMap.App app = mClientMap.getByConnId(connId);
        if (app == null) {
            return;
        }

        if (!app.isCongested) {
            app.callback.onCharacteristicWrite(address, status, handle, data);
        } else {
            if (status == BluetoothGatt.GATT_CONNECTION_CONGESTED) {
                status = BluetoothGatt.GATT_SUCCESS;
            }
            CallbackInfo callbackInfo = new CallbackInfo.Builder(address, status)
                    .setHandle(handle)
                    .setValue(data)
                    .build();
            app.queueCallback(callbackInfo);
        }
    }

    void onExecuteCompleted(int connId, int status) throws RemoteException {
        String address = mClientMap.addressByConnId(connId);
        if (VDBG) {
            Log.d(TAG, "onExecuteCompleted() - address=" + address + ", status=" + status);
        }

        ClientMap.App app = mClientMap.getByConnId(connId);
        if (app != null) {
            app.callback.onExecuteWrite(address, status);
        }
    }

    void onReadDescriptor(int connId, int status, int handle, byte[] data) throws RemoteException {
        String address = mClientMap.addressByConnId(connId);

        if (VDBG) {
            Log.d(TAG,
                    "onReadDescriptor() - address=" + address + ", status=" + status + ", length="
                            + data.length);
        }

        ClientMap.App app = mClientMap.getByConnId(connId);
        if (app != null) {
            app.callback.onDescriptorRead(address, status, handle, data);
        }
    }

    void onWriteDescriptor(int connId, int status, int handle, byte[] data)
            throws RemoteException {
        String address = mClientMap.addressByConnId(connId);

        if (VDBG) {
            Log.d(TAG, "onWriteDescriptor() - address=" + address + ", status=" + status
                    + ", length=" + data.length);
        }

        ClientMap.App app = mClientMap.getByConnId(connId);
        if (app != null) {
            app.callback.onDescriptorWrite(address, status, handle, data);
        }
    }

    void onReadRemoteRssi(int clientIf, String address, int rssi, int status)
            throws RemoteException {
        if (DBG) {
            Log.d(TAG,
                    "onReadRemoteRssi() - clientIf=" + clientIf + " address=" + address + ", rssi="
                            + rssi + ", status=" + status);
        }

        ClientMap.App app = mClientMap.getById(clientIf);
        if (app != null) {
            app.callback.onReadRemoteRssi(address, rssi, status);
        }
    }

    void onScanFilterEnableDisabled(int action, int status, int clientIf) {
        if (DBG) {
            Log.d(TAG, "onScanFilterEnableDisabled() - clientIf=" + clientIf + ", status=" + status
                    + ", action=" + action);
        }
        mScanManager.callbackDone(clientIf, status);
    }

    void onScanFilterParamsConfigured(int action, int status, int clientIf, int availableSpace) {
        if (DBG) {
            Log.d(TAG,
                    "onScanFilterParamsConfigured() - clientIf=" + clientIf + ", status=" + status
                            + ", action=" + action + ", availableSpace=" + availableSpace);
        }
        mScanManager.callbackDone(clientIf, status);
    }

    void onScanFilterConfig(int action, int status, int clientIf, int filterType,
            int availableSpace) {
        if (DBG) {
            Log.d(TAG, "onScanFilterConfig() - clientIf=" + clientIf + ", action = " + action
                    + " status = " + status + ", filterType=" + filterType + ", availableSpace="
                    + availableSpace);
        }

        mScanManager.callbackDone(clientIf, status);
    }

    void onBatchScanStorageConfigured(int status, int clientIf) {
        if (DBG) {
            Log.d(TAG,
                    "onBatchScanStorageConfigured() - clientIf=" + clientIf + ", status=" + status);
        }
        mScanManager.callbackDone(clientIf, status);
    }

    // TODO: split into two different callbacks : onBatchScanStarted and onBatchScanStopped.
    void onBatchScanStartStopped(int startStopAction, int status, int clientIf) {
        if (DBG) {
            Log.d(TAG, "onBatchScanStartStopped() - clientIf=" + clientIf + ", status=" + status
                    + ", startStopAction=" + startStopAction);
        }
        mScanManager.callbackDone(clientIf, status);
    }

    ScanClient findBatchScanClientById(int scannerId) {
        for (ScanClient client : mScanManager.getBatchScanQueue()) {
            if (client.scannerId == scannerId) {
                return client;
            }
        }
        return null;
    }

    void onBatchScanReports(int status, int scannerId, int reportType, int numRecords,
            byte[] recordData) throws RemoteException {
        // When in testing mode, ignore all real-world events
        if (isTestModeEnabled()) return;

        onBatchScanReportsInternal(status, scannerId, reportType, numRecords, recordData);
    }

    void onBatchScanReportsInternal(int status, int scannerId, int reportType, int numRecords,
            byte[] recordData) throws RemoteException {
        if (DBG) {
            Log.d(TAG, "onBatchScanReports() - scannerId=" + scannerId + ", status=" + status
                    + ", reportType=" + reportType + ", numRecords=" + numRecords);
        }
        mScanManager.callbackDone(scannerId, status);
        Set<ScanResult> results = parseBatchScanResults(numRecords, reportType, recordData);
        if (reportType == ScanManager.SCAN_RESULT_TYPE_TRUNCATED) {
            // We only support single client for truncated mode.
            ScannerMap.App app = mScannerMap.getById(scannerId);
            if (app == null) {
                return;
            }

            ScanClient client = findBatchScanClientById(scannerId);
            if (client == null) {
                return;
            }

            ArrayList<ScanResult> permittedResults;
            if (hasScanResultPermission(client)) {
                permittedResults = new ArrayList<ScanResult>(results);
            } else {
                permittedResults = new ArrayList<ScanResult>();
                for (ScanResult scanResult : results) {
                    for (String associatedDevice : client.associatedDevices) {
                        if (associatedDevice.equalsIgnoreCase(scanResult.getDevice()
                                    .getAddress())) {
                            permittedResults.add(scanResult);
                        }
                    }
                }
                if (permittedResults.isEmpty()) {
                    return;
                }
            }

            if (client.hasDisavowedLocation) {
                permittedResults.removeIf(mLocationDenylistPredicate);
            }

            if (app.callback != null) {
                app.callback.onBatchScanResults(permittedResults);
            } else {
                // PendingIntent based
                try {
                    sendResultsByPendingIntent(app.info, permittedResults,
                            ScanSettings.CALLBACK_TYPE_ALL_MATCHES);
                } catch (PendingIntent.CanceledException e) {
                }
            }
        } else {
            for (ScanClient client : mScanManager.getFullBatchScanQueue()) {
                // Deliver results for each client.
                deliverBatchScan(client, results);
            }
        }
    }

    private void sendBatchScanResults(ScannerMap.App app, ScanClient client,
            ArrayList<ScanResult> results) {
        try {
            if (app.callback != null) {
                app.callback.onBatchScanResults(results);
            } else {
                sendResultsByPendingIntent(app.info, results,
                        ScanSettings.CALLBACK_TYPE_ALL_MATCHES);
            }
        } catch (RemoteException | PendingIntent.CanceledException e) {
            Log.e(TAG, "Exception: " + e);
            mScannerMap.remove(client.scannerId);
            mScanManager.stopScan(client.scannerId);
        }
    }

    // Check and deliver scan results for different scan clients.
    private void deliverBatchScan(ScanClient client, Set<ScanResult> allResults)
            throws RemoteException {
        ScannerMap.App app = mScannerMap.getById(client.scannerId);
        if (app == null) {
            return;
        }

        ArrayList<ScanResult> permittedResults;
        if (hasScanResultPermission(client)) {
            permittedResults = new ArrayList<ScanResult>(allResults);
        } else {
            permittedResults = new ArrayList<ScanResult>();
            for (ScanResult scanResult : allResults) {
                for (String associatedDevice : client.associatedDevices) {
                    if (associatedDevice.equalsIgnoreCase(scanResult.getDevice().getAddress())) {
                        permittedResults.add(scanResult);
                    }
                }
            }
            if (permittedResults.isEmpty()) {
                return;
            }
        }

        if (client.filters == null || client.filters.isEmpty()) {
            sendBatchScanResults(app, client, permittedResults);
            // TODO: Question to reviewer: Shouldn't there be a return here?
        }
        // Reconstruct the scan results.
        ArrayList<ScanResult> results = new ArrayList<ScanResult>();
        for (ScanResult scanResult : permittedResults) {
            if (matchesFilters(client, scanResult).getMatches()) {
                results.add(scanResult);
            }
        }
        sendBatchScanResults(app, client, results);
    }

    private Set<ScanResult> parseBatchScanResults(int numRecords, int reportType,
            byte[] batchRecord) {
        if (numRecords == 0) {
            return Collections.emptySet();
        }
        if (DBG) {
            Log.d(TAG, "current time is " + SystemClock.elapsedRealtimeNanos());
        }
        if (reportType == ScanManager.SCAN_RESULT_TYPE_TRUNCATED) {
            return parseTruncatedResults(numRecords, batchRecord);
        } else {
            return parseFullResults(numRecords, batchRecord);
        }
    }

    private Set<ScanResult> parseTruncatedResults(int numRecords, byte[] batchRecord) {
        if (DBG) {
            Log.d(TAG, "batch record " + Arrays.toString(batchRecord));
        }
        Set<ScanResult> results = new HashSet<ScanResult>(numRecords);
        long now = SystemClock.elapsedRealtimeNanos();
        for (int i = 0; i < numRecords; ++i) {
            byte[] record =
                    extractBytes(batchRecord, i * TRUNCATED_RESULT_SIZE, TRUNCATED_RESULT_SIZE);
            byte[] address = extractBytes(record, 0, 6);
            reverse(address);
            BluetoothDevice device = BluetoothAdapter.getDefaultAdapter().getRemoteDevice(address);
            int rssi = record[8];
            long timestampNanos = now - parseTimestampNanos(extractBytes(record, 9, 2));
            results.add(new ScanResult(device, ScanRecord.parseFromBytes(new byte[0]), rssi,
                    timestampNanos));
        }
        return results;
    }

    @VisibleForTesting
    long parseTimestampNanos(byte[] data) {
        long timestampUnit = NumberUtils.littleEndianByteArrayToInt(data);
        // Timestamp is in every 50 ms.
        return TimeUnit.MILLISECONDS.toNanos(timestampUnit * 50);
    }

    private Set<ScanResult> parseFullResults(int numRecords, byte[] batchRecord) {
        if (DBG) {
            Log.d(TAG, "Batch record : " + Arrays.toString(batchRecord));
        }
        Set<ScanResult> results = new HashSet<ScanResult>(numRecords);
        int position = 0;
        long now = SystemClock.elapsedRealtimeNanos();
        while (position < batchRecord.length) {
            byte[] address = extractBytes(batchRecord, position, 6);
            // TODO: remove temp hack.
            reverse(address);
            BluetoothDevice device = BluetoothAdapter.getDefaultAdapter().getRemoteDevice(address);
            position += 6;
            // Skip address type.
            position++;
            // Skip tx power level.
            position++;
            int rssi = batchRecord[position++];
            long timestampNanos = now - parseTimestampNanos(extractBytes(batchRecord, position, 2));
            position += 2;

            // Combine advertise packet and scan response packet.
            int advertisePacketLen = batchRecord[position++];
            byte[] advertiseBytes = extractBytes(batchRecord, position, advertisePacketLen);
            position += advertisePacketLen;
            int scanResponsePacketLen = batchRecord[position++];
            byte[] scanResponseBytes = extractBytes(batchRecord, position, scanResponsePacketLen);
            position += scanResponsePacketLen;
            byte[] scanRecord = new byte[advertisePacketLen + scanResponsePacketLen];
            System.arraycopy(advertiseBytes, 0, scanRecord, 0, advertisePacketLen);
            System.arraycopy(scanResponseBytes, 0, scanRecord, advertisePacketLen,
                    scanResponsePacketLen);
            if (DBG) {
                Log.d(TAG, "ScanRecord : " + Arrays.toString(scanRecord));
            }
            results.add(new ScanResult(device, ScanRecord.parseFromBytes(scanRecord), rssi,
                    timestampNanos));
        }
        return results;
    }

    // Reverse byte array.
    private void reverse(byte[] address) {
        int len = address.length;
        for (int i = 0; i < len / 2; ++i) {
            byte b = address[i];
            address[i] = address[len - 1 - i];
            address[len - 1 - i] = b;
        }
    }

    // Helper method to extract bytes from byte array.
    private static byte[] extractBytes(byte[] scanRecord, int start, int length) {
        byte[] bytes = new byte[length];
        System.arraycopy(scanRecord, start, bytes, 0, length);
        return bytes;
    }

    @RequiresPermission(android.Manifest.permission.BLUETOOTH_SCAN)
    void onBatchScanThresholdCrossed(int clientIf) {
        if (DBG) {
            Log.d(TAG, "onBatchScanThresholdCrossed() - clientIf=" + clientIf);
        }
        flushPendingBatchResults(clientIf, getAttributionSource());
    }

    AdvtFilterOnFoundOnLostInfo createOnTrackAdvFoundLostObject(int clientIf, int advPktLen,
            byte[] advPkt, int scanRspLen, byte[] scanRsp, int filtIndex, int advState,
            int advInfoPresent, String address, int addrType, int txPower, int rssiValue,
            int timeStamp) {

        return new AdvtFilterOnFoundOnLostInfo(clientIf, advPktLen, advPkt, scanRspLen, scanRsp,
                filtIndex, advState, advInfoPresent, address, addrType, txPower, rssiValue,
                timeStamp);
    }

    void onTrackAdvFoundLost(AdvtFilterOnFoundOnLostInfo trackingInfo) throws RemoteException {
        if (DBG) {
            Log.d(TAG, "onTrackAdvFoundLost() - scannerId= " + trackingInfo.getClientIf()
                    + " address = " + trackingInfo.getAddress() + " adv_state = "
                    + trackingInfo.getAdvState());
        }

        ScannerMap.App app = mScannerMap.getById(trackingInfo.getClientIf());
        if (app == null || (app.callback == null && app.info == null)) {
            Log.e(TAG, "app or callback is null");
            return;
        }

        BluetoothDevice device = BluetoothAdapter.getDefaultAdapter()
                .getRemoteDevice(trackingInfo.getAddress());
        int advertiserState = trackingInfo.getAdvState();
        ScanResult result =
                new ScanResult(device, ScanRecord.parseFromBytes(trackingInfo.getResult()),
                        trackingInfo.getRSSIValue(), SystemClock.elapsedRealtimeNanos());

        for (ScanClient client : mScanManager.getRegularScanQueue()) {
            if (client.scannerId == trackingInfo.getClientIf()) {
                ScanSettings settings = client.settings;
                if ((advertiserState == ADVT_STATE_ONFOUND) && (
                        (settings.getCallbackType() & ScanSettings.CALLBACK_TYPE_FIRST_MATCH)
                                != 0)) {
                    if (app.callback != null) {
                        app.callback.onFoundOrLost(true, result);
                    } else {
                        sendResultByPendingIntent(app.info, result,
                                ScanSettings.CALLBACK_TYPE_FIRST_MATCH, client);
                    }
                } else if ((advertiserState == ADVT_STATE_ONLOST) && (
                        (settings.getCallbackType() & ScanSettings.CALLBACK_TYPE_MATCH_LOST)
                                != 0)) {
                    if (app.callback != null) {
                        app.callback.onFoundOrLost(false, result);
                    } else {
                        sendResultByPendingIntent(app.info, result,
                                ScanSettings.CALLBACK_TYPE_MATCH_LOST, client);
                    }
                } else {
                    if (DBG) {
                        Log.d(TAG, "Not reporting onlost/onfound : " + advertiserState
                                + " scannerId = " + client.scannerId + " callbackType "
                                + settings.getCallbackType());
                    }
                }
            }
        }
    }

    void onScanParamSetupCompleted(int status, int scannerId) throws RemoteException {
        ScannerMap.App app = mScannerMap.getById(scannerId);
        if (app == null || app.callback == null) {
            Log.e(TAG, "Advertise app or callback is null");
            return;
        }
        if (DBG) {
            Log.d(TAG, "onScanParamSetupCompleted : " + status);
        }
    }

    // callback from ScanManager for dispatch of errors apps.
    void onScanManagerErrorCallback(int scannerId, int errorCode) throws RemoteException {
        ScannerMap.App app = mScannerMap.getById(scannerId);
        if (app == null || (app.callback == null && app.info == null)) {
            Log.e(TAG, "App or callback is null");
            return;
        }
        if (app.callback != null) {
            app.callback.onScanManagerErrorCallback(errorCode);
        } else {
            try {
                sendErrorByPendingIntent(app.info, errorCode);
            } catch (PendingIntent.CanceledException e) {
                Log.e(TAG, "Error sending error code via PendingIntent:" + e);
            }
        }
    }

    void onConfigureMTU(int connId, int status, int mtu) throws RemoteException {
        String address = mClientMap.addressByConnId(connId);

        if (DBG) {
            Log.d(TAG,
                    "onConfigureMTU() address=" + address + ", status=" + status + ", mtu=" + mtu);
        }

        ClientMap.App app = mClientMap.getByConnId(connId);
        if (app != null) {
            app.callback.onConfigureMTU(address, mtu, status);
        }
    }

    void onClientCongestion(int connId, boolean congested) throws RemoteException {
        if (VDBG) {
            Log.d(TAG, "onClientCongestion() - connId=" + connId + ", congested=" + congested);
        }

        ClientMap.App app = mClientMap.getByConnId(connId);

        if (app != null) {
            app.isCongested = congested;
            while (!app.isCongested) {
                CallbackInfo callbackInfo = app.popQueuedCallback();
                if (callbackInfo == null) {
                    return;
                }
                app.callback.onCharacteristicWrite(callbackInfo.address, callbackInfo.status,
                        callbackInfo.handle, callbackInfo.value);
            }
        }
    }

    /**************************************************************************
     * GATT Service functions - Shared CLIENT/SERVER
     *************************************************************************/

    @RequiresPermission(android.Manifest.permission.BLUETOOTH_CONNECT)
    List<BluetoothDevice> getDevicesMatchingConnectionStates(
            int[] states, AttributionSource attributionSource) {
        if (!Utils.checkConnectPermissionForDataDelivery(
                this, attributionSource,
                "GattService getDevicesMatchingConnectionStates")) {
            return new ArrayList<>(0);
        }

        Map<BluetoothDevice, Integer> deviceStates = new HashMap<BluetoothDevice, Integer>();

        // Add paired LE devices

        BluetoothDevice[] bondedDevices = mAdapterService.getBondedDevices();
        for (BluetoothDevice device : bondedDevices) {
            if (getDeviceType(device) != AbstractionLayer.BT_DEVICE_TYPE_BREDR) {
                deviceStates.put(device, BluetoothProfile.STATE_DISCONNECTED);
            }
        }

        // Add connected deviceStates

        Set<String> connectedDevices = new HashSet<String>();
        connectedDevices.addAll(mClientMap.getConnectedDevices());
        connectedDevices.addAll(mServerMap.getConnectedDevices());

        for (String address : connectedDevices) {
            BluetoothDevice device = BluetoothAdapter.getDefaultAdapter().getRemoteDevice(address);
            if (device != null) {
                deviceStates.put(device, BluetoothProfile.STATE_CONNECTED);
            }
        }

        // Create matching device sub-set

        List<BluetoothDevice> deviceList = new ArrayList<BluetoothDevice>();

        for (Map.Entry<BluetoothDevice, Integer> entry : deviceStates.entrySet()) {
            for (int state : states) {
                if (entry.getValue() == state) {
                    deviceList.add(entry.getKey());
                }
            }
        }

        return deviceList;
    }

    @RequiresPermission(android.Manifest.permission.BLUETOOTH_SCAN)
    void registerScanner(IScannerCallback callback, WorkSource workSource,
            AttributionSource attributionSource) throws RemoteException {
        if (!Utils.checkScanPermissionForDataDelivery(
                this, attributionSource, "GattService registerScanner")) {
            return;
        }

        UUID uuid = UUID.randomUUID();
        if (DBG) {
            Log.d(TAG, "registerScanner() - UUID=" + uuid);
        }

        enforceImpersonatationPermissionIfNeeded(workSource);

        AppScanStats app = mScannerMap.getAppScanStatsByUid(Binder.getCallingUid());
        if (app != null && app.isScanningTooFrequently()
                && !Utils.checkCallerHasPrivilegedPermission(this)) {
            Log.e(TAG, "App '" + app.appName + "' is scanning too frequently");
            callback.onScannerRegistered(ScanCallback.SCAN_FAILED_SCANNING_TOO_FREQUENTLY, -1);
            return;
        }

        mScannerMap.add(uuid, workSource, callback, null, this);
        mScanManager.registerScanner(uuid);
    }

    @RequiresPermission(android.Manifest.permission.BLUETOOTH_SCAN)
    void unregisterScanner(int scannerId, AttributionSource attributionSource) {
        if (!Utils.checkScanPermissionForDataDelivery(
                this, attributionSource, "GattService unregisterScanner")) {
            return;
        }

        if (DBG) {
            Log.d(TAG, "unregisterScanner() - scannerId=" + scannerId);
        }
        mScannerMap.remove(scannerId);
        mScanManager.unregisterScanner(scannerId);
    }

    private List<String> getAssociatedDevices(String callingPackage) {
        if (mCompanionManager == null) {
            return Collections.emptyList();
        }

        List<String> macAddresses = new ArrayList();

        final long identity = Binder.clearCallingIdentity();
        try {
            for (AssociationInfo info : mCompanionManager.getAllAssociations()) {
                if (info.getPackageName().equals(callingPackage) && !info.isSelfManaged()
                    && info.getDeviceMacAddress() != null) {
                    macAddresses.add(info.getDeviceMacAddress().toString());
                }
            }
        } catch (SecurityException se) {
            // Not an app with associated devices
        } catch (Exception e) {
            Log.e(TAG, "Cannot check device associations for " + callingPackage, e);
        } finally {
            Binder.restoreCallingIdentity(identity);
        }
        return macAddresses;
    }

    @RequiresPermission(android.Manifest.permission.BLUETOOTH_SCAN)
    void startScan(int scannerId, ScanSettings settings, List<ScanFilter> filters,
            AttributionSource attributionSource) {
        if (DBG) {
            Log.d(TAG, "start scan with filters");
        }

        if (!Utils.checkScanPermissionForDataDelivery(
                this, attributionSource, "Starting GATT scan.")) {
            return;
        }

        enforcePrivilegedPermissionIfNeeded(settings);
        String callingPackage = attributionSource.getPackageName();
        settings = enforceReportDelayFloor(settings);
        enforcePrivilegedPermissionIfNeeded(filters);
        final ScanClient scanClient = new ScanClient(scannerId, settings, filters);
        scanClient.userHandle = Binder.getCallingUserHandle();
        mAppOps.checkPackage(Binder.getCallingUid(), callingPackage);
        scanClient.eligibleForSanitizedExposureNotification =
                callingPackage.equals(mExposureNotificationPackage);

        scanClient.hasDisavowedLocation =
                Utils.hasDisavowedLocationForScan(this, attributionSource, isTestModeEnabled());

        scanClient.isQApp = checkCallerTargetSdk(this, callingPackage, Build.VERSION_CODES.Q);
        if (!scanClient.hasDisavowedLocation) {
            if (scanClient.isQApp) {
                scanClient.hasLocationPermission = Utils.checkCallerHasFineLocation(
                        this, attributionSource, scanClient.userHandle);
            } else {
                scanClient.hasLocationPermission = Utils.checkCallerHasCoarseOrFineLocation(
                        this, attributionSource, scanClient.userHandle);
            }
        }
        scanClient.hasNetworkSettingsPermission =
                Utils.checkCallerHasNetworkSettingsPermission(this);
        scanClient.hasNetworkSetupWizardPermission =
                Utils.checkCallerHasNetworkSetupWizardPermission(this);
        scanClient.hasScanWithoutLocationPermission =
                Utils.checkCallerHasScanWithoutLocationPermission(this);
        scanClient.associatedDevices = getAssociatedDevices(callingPackage);

        AppScanStats app = mScannerMap.getAppScanStatsById(scannerId);
        ScannerMap.App cbApp = mScannerMap.getById(scannerId);
        if (app != null) {
            scanClient.stats = app;
            boolean isFilteredScan = (filters != null) && !filters.isEmpty();
            boolean isCallbackScan = false;
            if (cbApp != null) {
                isCallbackScan = cbApp.callback != null;
            }
            app.recordScanStart(settings, filters, isFilteredScan, isCallbackScan, scannerId);
        }

        mScanManager.startScan(scanClient);
        mAdapterService.notifyActivityAttributionInfo(getAttributionSource(),
                AdapterService.ACTIVITY_ATTRIBUTION_NO_ACTIVE_DEVICE_ADDRESS);
    }

    @RequiresPermission(android.Manifest.permission.BLUETOOTH_SCAN)
    void registerPiAndStartScan(PendingIntent pendingIntent, ScanSettings settings,
            List<ScanFilter> filters, AttributionSource attributionSource) {
        if (DBG) {
            Log.d(TAG, "start scan with filters, for PendingIntent");
        }

        if (!Utils.checkScanPermissionForDataDelivery(
                this, attributionSource, "Starting GATT scan.")) {
            return;
        }
        enforcePrivilegedPermissionIfNeeded(settings);
        settings = enforceReportDelayFloor(settings);
        enforcePrivilegedPermissionIfNeeded(filters);
        UUID uuid = UUID.randomUUID();
        if (DBG) {
            Log.d(TAG, "startScan(PI) - UUID=" + uuid);
        }
        String callingPackage = attributionSource.getPackageName();
        PendingIntentInfo piInfo = new PendingIntentInfo();
        piInfo.intent = pendingIntent;
        piInfo.settings = settings;
        piInfo.filters = filters;
        piInfo.callingPackage = callingPackage;

        // Don't start scan if the Pi scan already in mScannerMap.
        if (mScannerMap.getByContextInfo(piInfo) != null) {
            Log.d(TAG, "Don't startScan(PI) since the same Pi scan already in mScannerMap.");
            return;
        }

        ScannerMap.App app = mScannerMap.add(uuid, null, null, piInfo, this);

        app.mUserHandle = UserHandle.getUserHandleForUid(Binder.getCallingUid());
        mAppOps.checkPackage(Binder.getCallingUid(), callingPackage);
        app.mEligibleForSanitizedExposureNotification =
                callingPackage.equals(mExposureNotificationPackage);

        app.mHasDisavowedLocation =
                Utils.hasDisavowedLocationForScan(this, attributionSource, isTestModeEnabled());

        if (!app.mHasDisavowedLocation) {
            try {
                if (checkCallerTargetSdk(this, callingPackage, Build.VERSION_CODES.Q)) {
                    app.hasLocationPermission = Utils.checkCallerHasFineLocation(
                            this, attributionSource, app.mUserHandle);
                } else {
                    app.hasLocationPermission = Utils.checkCallerHasCoarseOrFineLocation(
                            this, attributionSource, app.mUserHandle);
                }
            } catch (SecurityException se) {
                // No need to throw here. Just mark as not granted.
                app.hasLocationPermission = false;
            }
        }
        app.mHasNetworkSettingsPermission =
                Utils.checkCallerHasNetworkSettingsPermission(this);
        app.mHasNetworkSetupWizardPermission =
                Utils.checkCallerHasNetworkSetupWizardPermission(this);
        app.mHasScanWithoutLocationPermission =
                Utils.checkCallerHasScanWithoutLocationPermission(this);
        app.mAssociatedDevices = getAssociatedDevices(callingPackage);
        mScanManager.registerScanner(uuid);

        // If this fails, we should stop the scan immediately.
        if (!pendingIntent.addCancelListener(Runnable::run, mScanIntentCancelListener)) {
            Log.d(TAG, "scanning PendingIntent is already cancelled, stopping scan.");
            stopScan(pendingIntent, attributionSource);
        }
    }

    void continuePiStartScan(int scannerId, ScannerMap.App app) {
        final PendingIntentInfo piInfo = app.info;
        final ScanClient scanClient =
                new ScanClient(scannerId, piInfo.settings, piInfo.filters);
        scanClient.hasLocationPermission = app.hasLocationPermission;
        scanClient.userHandle = app.mUserHandle;
        scanClient.isQApp = checkCallerTargetSdk(this, app.name, Build.VERSION_CODES.Q);
        scanClient.eligibleForSanitizedExposureNotification =
                app.mEligibleForSanitizedExposureNotification;
        scanClient.hasNetworkSettingsPermission = app.mHasNetworkSettingsPermission;
        scanClient.hasNetworkSetupWizardPermission = app.mHasNetworkSetupWizardPermission;
        scanClient.hasScanWithoutLocationPermission = app.mHasScanWithoutLocationPermission;
        scanClient.associatedDevices = app.mAssociatedDevices;
        scanClient.hasDisavowedLocation = app.mHasDisavowedLocation;

        AppScanStats scanStats = mScannerMap.getAppScanStatsById(scannerId);
        if (scanStats != null) {
            scanClient.stats = scanStats;
            boolean isFilteredScan = (piInfo.filters != null) && !piInfo.filters.isEmpty();
            scanStats.recordScanStart(
                    piInfo.settings, piInfo.filters, isFilteredScan, false, scannerId);
        }

        mScanManager.startScan(scanClient);
    }

    @RequiresPermission(android.Manifest.permission.BLUETOOTH_SCAN)
    void flushPendingBatchResults(int scannerId, AttributionSource attributionSource) {
        if (!Utils.checkScanPermissionForDataDelivery(
                this, attributionSource, "GattService flushPendingBatchResults")) {
            return;
        }
        if (DBG) {
            Log.d(TAG, "flushPendingBatchResults - scannerId=" + scannerId);
        }
        mScanManager.flushBatchScanResults(new ScanClient(scannerId));
    }

    @RequiresPermission(android.Manifest.permission.BLUETOOTH_SCAN)
    void stopScan(int scannerId, AttributionSource attributionSource) {
        if (!Utils.checkScanPermissionForDataDelivery(
                this, attributionSource, "GattService stopScan")) {
            return;
        }
        int scanQueueSize =
                mScanManager.getBatchScanQueue().size() + mScanManager.getRegularScanQueue().size();
        if (DBG) {
            Log.d(TAG, "stopScan() - queue size =" + scanQueueSize);
        }

        AppScanStats app = null;
        app = mScannerMap.getAppScanStatsById(scannerId);
        if (app != null) {
            app.recordScanStop(scannerId);
        }

        mScanManager.stopScan(scannerId);
        mAdapterService.notifyActivityAttributionInfo(getAttributionSource(),
                AdapterService.ACTIVITY_ATTRIBUTION_NO_ACTIVE_DEVICE_ADDRESS);
    }

    @RequiresPermission(android.Manifest.permission.BLUETOOTH_SCAN)
    void stopScan(PendingIntent intent, AttributionSource attributionSource) {
        if (!Utils.checkScanPermissionForDataDelivery(
                this, attributionSource, "GattService stopScan")) {
            return;
        }
        PendingIntentInfo pii = new PendingIntentInfo();
        pii.intent = intent;
        ScannerMap.App app = mScannerMap.getByContextInfo(pii);
        if (VDBG) {
            Log.d(TAG, "stopScan(PendingIntent): app found = " + app);
        }
        if (app != null) {
            intent.removeCancelListener(mScanIntentCancelListener);
            final int scannerId = app.id;
            stopScan(scannerId, attributionSource);
            // Also unregister the scanner
            unregisterScanner(scannerId, attributionSource);
        }
    }

    @RequiresPermission(android.Manifest.permission.BLUETOOTH_CONNECT)
    void disconnectAll(AttributionSource attributionSource) {
        if (DBG) {
            Log.d(TAG, "disconnectAll()");
        }
        Map<Integer, String> connMap = mClientMap.getConnectedMap();
        for (Map.Entry<Integer, String> entry : connMap.entrySet()) {
            if (DBG) {
                Log.d(TAG, "disconnecting addr:" + entry.getValue());
            }
            clientDisconnect(entry.getKey(), entry.getValue(), attributionSource);
            //clientDisconnect(int clientIf, String address)
        }
    }

    @RequiresPermission(android.Manifest.permission.BLUETOOTH_CONNECT)
    void unregAll(AttributionSource attributionSource) {
        for (Integer appId : mClientMap.getAllAppsIds()) {
            if (DBG) {
                Log.d(TAG, "unreg:" + appId);
            }
            unregisterClient(appId, attributionSource);
        }
    }

    /**************************************************************************
     * PERIODIC SCANNING
     *************************************************************************/
    @RequiresPermission(android.Manifest.permission.BLUETOOTH_SCAN)
    void registerSync(ScanResult scanResult, int skip, int timeout,
            IPeriodicAdvertisingCallback callback, AttributionSource attributionSource) {
        if (!Utils.checkScanPermissionForDataDelivery(
                this, attributionSource, "GattService registerSync")) {
            return;
        }
        mPeriodicScanManager.startSync(scanResult, skip, timeout, callback);
    }

    @RequiresPermission(android.Manifest.permission.BLUETOOTH_SCAN)
    void unregisterSync(
            IPeriodicAdvertisingCallback callback, AttributionSource attributionSource) {
        if (!Utils.checkScanPermissionForDataDelivery(
                this, attributionSource, "GattService unregisterSync")) {
            return;
        }
        mPeriodicScanManager.stopSync(callback);
    }

    void transferSync(BluetoothDevice bda, int serviceData, int syncHandle,
            AttributionSource attributionSource) {
        if (!Utils.checkScanPermissionForDataDelivery(
                this, attributionSource, "GattService transferSync")) {
            return;
        }
        mPeriodicScanManager.transferSync(bda, serviceData, syncHandle);
    }

    void transferSetInfo(BluetoothDevice bda, int serviceData,
                  int advHandle, IPeriodicAdvertisingCallback callback,
                  AttributionSource attributionSource) {
        if (!Utils.checkScanPermissionForDataDelivery(
                this, attributionSource, "GattService transferSetInfo")) {
            return;
        }
        mPeriodicScanManager.transferSetInfo(bda, serviceData, advHandle, callback);
    }

    /**************************************************************************
     * ADVERTISING SET
     *************************************************************************/
    @RequiresPermission(android.Manifest.permission.BLUETOOTH_ADVERTISE)
    void startAdvertisingSet(AdvertisingSetParameters parameters, AdvertiseData advertiseData,
            AdvertiseData scanResponse, PeriodicAdvertisingParameters periodicParameters,
            AdvertiseData periodicData, int duration, int maxExtAdvEvents,
            IAdvertisingSetCallback callback, AttributionSource attributionSource) {
        if (!Utils.checkAdvertisePermissionForDataDelivery(
                this, attributionSource, "GattService startAdvertisingSet")) {
            return;
        }
        if (parameters.getOwnAddressType() != AdvertisingSetParameters.ADDRESS_TYPE_DEFAULT) {
            Utils.enforceBluetoothPrivilegedPermission(this);
        }
        mAdvertiseManager.startAdvertisingSet(parameters, advertiseData, scanResponse,
                periodicParameters, periodicData, duration, maxExtAdvEvents, callback);
    }

    @RequiresPermission(android.Manifest.permission.BLUETOOTH_ADVERTISE)
    void stopAdvertisingSet(IAdvertisingSetCallback callback, AttributionSource attributionSource) {
        if (!Utils.checkAdvertisePermissionForDataDelivery(
                this, attributionSource, "GattService stopAdvertisingSet")) {
            return;
        }
        mAdvertiseManager.stopAdvertisingSet(callback);
    }

    @RequiresPermission(allOf = {
            android.Manifest.permission.BLUETOOTH_ADVERTISE,
            android.Manifest.permission.BLUETOOTH_PRIVILEGED,
    })
    void getOwnAddress(int advertiserId, AttributionSource attributionSource) {
        if (!Utils.checkAdvertisePermissionForDataDelivery(
                this, attributionSource, "GattService getOwnAddress")) {
            return;
        }
        enforceBluetoothPrivilegedPermission(this);
        mAdvertiseManager.getOwnAddress(advertiserId);
    }

    @RequiresPermission(android.Manifest.permission.BLUETOOTH_ADVERTISE)
    void enableAdvertisingSet(int advertiserId, boolean enable, int duration, int maxExtAdvEvents,
            AttributionSource attributionSource) {
        if (!Utils.checkAdvertisePermissionForDataDelivery(
                this, attributionSource, "GattService enableAdvertisingSet")) {
            return;
        }
        mAdvertiseManager.enableAdvertisingSet(advertiserId, enable, duration, maxExtAdvEvents);
    }

    @RequiresPermission(android.Manifest.permission.BLUETOOTH_ADVERTISE)
    void setAdvertisingData(
            int advertiserId, AdvertiseData data, AttributionSource attributionSource) {
        if (!Utils.checkAdvertisePermissionForDataDelivery(
                this, attributionSource, "GattService setAdvertisingData")) {
            return;
        }
        mAdvertiseManager.setAdvertisingData(advertiserId, data);
    }

    @RequiresPermission(android.Manifest.permission.BLUETOOTH_ADVERTISE)
    void setScanResponseData(
            int advertiserId, AdvertiseData data, AttributionSource attributionSource) {
        if (!Utils.checkAdvertisePermissionForDataDelivery(
                this, attributionSource, "GattService setScanResponseData")) {
            return;
        }
        mAdvertiseManager.setScanResponseData(advertiserId, data);
    }

    @RequiresPermission(android.Manifest.permission.BLUETOOTH_ADVERTISE)
    void setAdvertisingParameters(int advertiserId, AdvertisingSetParameters parameters,
            AttributionSource attributionSource) {
        if (!Utils.checkAdvertisePermissionForDataDelivery(
                this, attributionSource, "GattService setAdvertisingParameters")) {
            return;
        }
        mAdvertiseManager.setAdvertisingParameters(advertiserId, parameters);
    }

    @RequiresPermission(android.Manifest.permission.BLUETOOTH_ADVERTISE)
    void setPeriodicAdvertisingParameters(int advertiserId,
            PeriodicAdvertisingParameters parameters, AttributionSource attributionSource) {
        if (!Utils.checkAdvertisePermissionForDataDelivery(
                this, attributionSource, "GattService setPeriodicAdvertisingParameters")) {
            return;
        }
        mAdvertiseManager.setPeriodicAdvertisingParameters(advertiserId, parameters);
    }

    @RequiresPermission(android.Manifest.permission.BLUETOOTH_ADVERTISE)
    void setPeriodicAdvertisingData(
            int advertiserId, AdvertiseData data, AttributionSource attributionSource) {
        if (!Utils.checkAdvertisePermissionForDataDelivery(
                this, attributionSource, "GattService setPeriodicAdvertisingData")) {
            return;
        }
        mAdvertiseManager.setPeriodicAdvertisingData(advertiserId, data);
    }

    @RequiresPermission(android.Manifest.permission.BLUETOOTH_ADVERTISE)
    void setPeriodicAdvertisingEnable(
            int advertiserId, boolean enable, AttributionSource attributionSource) {
        if (!Utils.checkAdvertisePermissionForDataDelivery(
                this, attributionSource, "GattService setPeriodicAdvertisingEnable")) {
            return;
        }
        mAdvertiseManager.setPeriodicAdvertisingEnable(advertiserId, enable);
    }

    /**************************************************************************
     * GATT Service functions - CLIENT
     *************************************************************************/

    @RequiresPermission(android.Manifest.permission.BLUETOOTH_CONNECT)
    void registerClient(UUID uuid, IBluetoothGattCallback callback, boolean eatt_support,
            AttributionSource attributionSource) {
        if (!Utils.checkConnectPermissionForDataDelivery(
                this, attributionSource, "GattService registerClient")) {
            return;
        }

        if (DBG) {
            Log.d(TAG, "registerClient() - UUID=" + uuid);
        }
        mClientMap.add(uuid, null, callback, null, this);
        mNativeInterface.gattClientRegisterApp(uuid.getLeastSignificantBits(),
                uuid.getMostSignificantBits(), eatt_support);
    }

    @RequiresPermission(android.Manifest.permission.BLUETOOTH_CONNECT)
    void unregisterClient(int clientIf, AttributionSource attributionSource) {
        if (!Utils.checkConnectPermissionForDataDelivery(
                this, attributionSource, "GattService unregisterClient")) {
            return;
        }

        if (DBG) {
            Log.d(TAG, "unregisterClient() - clientIf=" + clientIf);
        }
        mClientMap.remove(clientIf);
        mNativeInterface.gattClientUnregisterApp(clientIf);
    }

    @RequiresPermission(android.Manifest.permission.BLUETOOTH_CONNECT)
    void clientConnect(int clientIf, String address, boolean isDirect, int transport,
            boolean opportunistic, int phy, AttributionSource attributionSource) {
        if (!Utils.checkConnectPermissionForDataDelivery(
                this, attributionSource, "GattService clientConnect")) {
            return;
        }

        if (DBG) {
            Log.d(TAG, "clientConnect() - address=" + address + ", isDirect=" + isDirect
                    + ", opportunistic=" + opportunistic + ", phy=" + phy);
        }
        statsLogAppPackage(address, attributionSource.getPackageName());
        statsLogGattConnectionStateChange(
                BluetoothProfile.GATT, address, clientIf,
                BluetoothProtoEnums.CONNECTION_STATE_CONNECTING);
        mNativeInterface.gattClientConnect(clientIf, address, isDirect, transport, opportunistic,
                phy);
    }

    @RequiresPermission(android.Manifest.permission.BLUETOOTH_CONNECT)
    void clientDisconnect(int clientIf, String address, AttributionSource attributionSource) {
        if (!Utils.checkConnectPermissionForDataDelivery(
                this, attributionSource, "GattService clientDisconnect")) {
            return;
        }

        Integer connId = mClientMap.connIdByAddress(clientIf, address);
        if (DBG) {
            Log.d(TAG, "clientDisconnect() - address=" + address + ", connId=" + connId);
        }
        statsLogGattConnectionStateChange(
                BluetoothProfile.GATT, address, clientIf,
                BluetoothProtoEnums.CONNECTION_STATE_DISCONNECTING);
        mNativeInterface.gattClientDisconnect(clientIf, address, connId != null ? connId : 0);
    }

    @RequiresPermission(android.Manifest.permission.BLUETOOTH_CONNECT)
    void clientSetPreferredPhy(int clientIf, String address, int txPhy, int rxPhy, int phyOptions,
            AttributionSource attributionSource) {
        if (!Utils.checkConnectPermissionForDataDelivery(
                this, attributionSource, "GattService clientSetPreferredPhy")) {
            return;
        }

        Integer connId = mClientMap.connIdByAddress(clientIf, address);
        if (connId == null) {
            if (DBG) {
                Log.d(TAG, "clientSetPreferredPhy() - no connection to " + address);
            }
            return;
        }

        if (DBG) {
            Log.d(TAG, "clientSetPreferredPhy() - address=" + address + ", connId=" + connId);
        }
        mNativeInterface.gattClientSetPreferredPhy(clientIf, address, txPhy, rxPhy, phyOptions);
    }

    @RequiresPermission(android.Manifest.permission.BLUETOOTH_CONNECT)
    void clientReadPhy(int clientIf, String address, AttributionSource attributionSource) {
        if (!Utils.checkConnectPermissionForDataDelivery(
                this, attributionSource, "GattService clientReadPhy")) {
            return;
        }

        Integer connId = mClientMap.connIdByAddress(clientIf, address);
        if (connId == null) {
            if (DBG) {
                Log.d(TAG, "clientReadPhy() - no connection to " + address);
            }
            return;
        }

        if (DBG) {
            Log.d(TAG, "clientReadPhy() - address=" + address + ", connId=" + connId);
        }
        mNativeInterface.gattClientReadPhy(clientIf, address);
    }

    @RequiresPermission(android.Manifest.permission.BLUETOOTH_CONNECT)
    int numHwTrackFiltersAvailable(AttributionSource attributionSource) {
        if (!Utils.checkConnectPermissionForDataDelivery(
                this, attributionSource, "GattService numHwTrackFiltersAvailable")) {
            return 0;
        }
        return (AdapterService.getAdapterService().getTotalNumOfTrackableAdvertisements()
                - mScanManager.getCurrentUsedTrackingAdvertisement());
    }

    @RequiresPermission(android.Manifest.permission.BLUETOOTH_CONNECT)
    synchronized List<ParcelUuid> getRegisteredServiceUuids(AttributionSource attributionSource) {
        if (!Utils.checkConnectPermissionForDataDelivery(
                this, attributionSource, "GattService getRegisteredServiceUuids")) {
            return new ArrayList<>(0);
        }
        List<ParcelUuid> serviceUuids = new ArrayList<ParcelUuid>();
        for (HandleMap.Entry entry : mHandleMap.getEntries()) {
            serviceUuids.add(new ParcelUuid(entry.uuid));
        }
        return serviceUuids;
    }

    @RequiresPermission(android.Manifest.permission.BLUETOOTH_CONNECT)
    List<String> getConnectedDevices(AttributionSource attributionSource) {
        if (!Utils.checkConnectPermissionForDataDelivery(
                this, attributionSource, "GattService getConnectedDevices")) {
            return new ArrayList<>(0);
        }

        Set<String> connectedDevAddress = new HashSet<String>();
        connectedDevAddress.addAll(mClientMap.getConnectedDevices());
        connectedDevAddress.addAll(mServerMap.getConnectedDevices());
        List<String> connectedDeviceList = new ArrayList<String>(connectedDevAddress);
        return connectedDeviceList;
    }

    @RequiresPermission(android.Manifest.permission.BLUETOOTH_CONNECT)
    void refreshDevice(int clientIf, String address, AttributionSource attributionSource) {
        if (!Utils.checkConnectPermissionForDataDelivery(
                this, attributionSource, "GattService refreshDevice")) {
            return;
        }

        if (DBG) {
            Log.d(TAG, "refreshDevice() - address=" + address);
        }
        mNativeInterface.gattClientRefresh(clientIf, address);
    }

    @RequiresPermission(android.Manifest.permission.BLUETOOTH_CONNECT)
    void discoverServices(int clientIf, String address, AttributionSource attributionSource) {
        if (!Utils.checkConnectPermissionForDataDelivery(
                this, attributionSource, "GattService discoverServices")) {
            return;
        }

        Integer connId = mClientMap.connIdByAddress(clientIf, address);
        if (DBG) {
            Log.d(TAG, "discoverServices() - address=" + address + ", connId=" + connId);
        }

        if (connId != null) {
            mNativeInterface.gattClientSearchService(connId, true, 0, 0);
        } else {
            Log.e(TAG, "discoverServices() - No connection for " + address + "...");
        }
    }

    @RequiresPermission(android.Manifest.permission.BLUETOOTH_CONNECT)
    void discoverServiceByUuid(
            int clientIf, String address, UUID uuid, AttributionSource attributionSource) {
        if (!Utils.checkConnectPermissionForDataDelivery(
                this, attributionSource, "GattService discoverServiceByUuid")) {
            return;
        }

        Integer connId = mClientMap.connIdByAddress(clientIf, address);
        if (connId != null) {
            mNativeInterface.gattClientDiscoverServiceByUuid(connId, uuid.getLeastSignificantBits(),
                    uuid.getMostSignificantBits());
        } else {
            Log.e(TAG, "discoverServiceByUuid() - No connection for " + address + "...");
        }
    }

    @RequiresPermission(android.Manifest.permission.BLUETOOTH_CONNECT)
    void readCharacteristic(int clientIf, String address, int handle, int authReq,
            AttributionSource attributionSource) {
        if (!Utils.checkConnectPermissionForDataDelivery(
                this, attributionSource, "GattService readCharacteristic")) {
            return;
        }

        if (VDBG) {
            Log.d(TAG, "readCharacteristic() - address=" + address);
        }

        Integer connId = mClientMap.connIdByAddress(clientIf, address);
        if (connId == null) {
            Log.e(TAG, "readCharacteristic() - No connection for " + address + "...");
            return;
        }

        try {
            permissionCheck(connId, handle);
        } catch (SecurityException ex) {
            String callingPackage = attributionSource.getPackageName();
            // Only throws on apps with target SDK T+ as this old API did not throw prior to T
            if (checkCallerTargetSdk(this, callingPackage, Build.VERSION_CODES.TIRAMISU)) {
                throw ex;
            }
            Log.w(TAG, "readCharacteristic() - permission check failed!");
            return;
        }

        mNativeInterface.gattClientReadCharacteristic(connId, handle, authReq);
    }

    @RequiresPermission(android.Manifest.permission.BLUETOOTH_CONNECT)
    void readUsingCharacteristicUuid(int clientIf, String address, UUID uuid, int startHandle,
            int endHandle, int authReq, AttributionSource attributionSource) {
        if (!Utils.checkConnectPermissionForDataDelivery(
                this, attributionSource, "GattService readUsingCharacteristicUuid")) {
            return;
        }

        if (VDBG) {
            Log.d(TAG, "readUsingCharacteristicUuid() - address=" + address);
        }

        Integer connId = mClientMap.connIdByAddress(clientIf, address);
        if (connId == null) {
            Log.e(TAG, "readUsingCharacteristicUuid() - No connection for " + address + "...");
            return;
        }

        try {
            permissionCheck(uuid);
        } catch (SecurityException ex) {
            String callingPackage = attributionSource.getPackageName();
            // Only throws on apps with target SDK T+ as this old API did not throw prior to T
            if (checkCallerTargetSdk(this, callingPackage, Build.VERSION_CODES.TIRAMISU)) {
                throw ex;
            }
            Log.w(TAG, "readUsingCharacteristicUuid() - permission check failed!");
            return;
        }

        mNativeInterface.gattClientReadUsingCharacteristicUuid(connId,
                uuid.getLeastSignificantBits(), uuid.getMostSignificantBits(), startHandle,
                endHandle, authReq);
    }

    @RequiresPermission(android.Manifest.permission.BLUETOOTH_CONNECT)
    int writeCharacteristic(int clientIf, String address, int handle, int writeType, int authReq,
            byte[] value, AttributionSource attributionSource) {
        if (!Utils.checkConnectPermissionForDataDelivery(
                this, attributionSource, "GattService writeCharacteristic")) {
            return BluetoothStatusCodes.ERROR_MISSING_BLUETOOTH_CONNECT_PERMISSION;
        }

        if (VDBG) {
            Log.d(TAG, "writeCharacteristic() - address=" + address);
        }

        if (mReliableQueue.contains(address)) {
            writeType = 3; // Prepared write
        }

        Integer connId = mClientMap.connIdByAddress(clientIf, address);
        if (connId == null) {
            Log.e(TAG, "writeCharacteristic() - No connection for " + address + "...");
            return BluetoothStatusCodes.ERROR_DEVICE_NOT_CONNECTED;
        }
        permissionCheck(connId, handle);

        Log.d(TAG, "writeCharacteristic() - trying to acquire permit.");
        // Lock the thread until onCharacteristicWrite callback comes back.
        synchronized (mPermits) {
            AtomicBoolean atomicBoolean = mPermits.get(address);
            if (atomicBoolean == null) {
                Log.d(TAG, "writeCharacteristic() -  atomicBoolean uninitialized!");
                return BluetoothStatusCodes.ERROR_DEVICE_NOT_CONNECTED;
            }

            boolean success = atomicBoolean.get();
            if (!success) {
                Log.d(TAG, "writeCharacteristic() - no permit available.");
                return BluetoothStatusCodes.ERROR_GATT_WRITE_REQUEST_BUSY;
            }
            atomicBoolean.set(false);
        }

        mNativeInterface.gattClientWriteCharacteristic(connId, handle, writeType, authReq, value);
        return BluetoothStatusCodes.SUCCESS;
    }

    @RequiresPermission(android.Manifest.permission.BLUETOOTH_CONNECT)
    void readDescriptor(int clientIf, String address, int handle, int authReq,
            AttributionSource attributionSource) {
        if (!Utils.checkConnectPermissionForDataDelivery(
                this, attributionSource, "GattService readDescriptor")) {
            return;
        }

        if (VDBG) {
            Log.d(TAG, "readDescriptor() - address=" + address);
        }

        Integer connId = mClientMap.connIdByAddress(clientIf, address);
        if (connId == null) {
            Log.e(TAG, "readDescriptor() - No connection for " + address + "...");
            return;
        }

        try {
            permissionCheck(connId, handle);
        } catch (SecurityException ex) {
            String callingPackage = attributionSource.getPackageName();
            // Only throws on apps with target SDK T+ as this old API did not throw prior to T
            if (checkCallerTargetSdk(this, callingPackage, Build.VERSION_CODES.TIRAMISU)) {
                throw ex;
            }
            Log.w(TAG, "readDescriptor() - permission check failed!");
            return;
        }

        mNativeInterface.gattClientReadDescriptor(connId, handle, authReq);
    }

    @RequiresPermission(android.Manifest.permission.BLUETOOTH_CONNECT)
    int writeDescriptor(int clientIf, String address, int handle, int authReq, byte[] value,
            AttributionSource attributionSource) {
        if (!Utils.checkConnectPermissionForDataDelivery(
                this, attributionSource, "GattService writeDescriptor")) {
            return BluetoothStatusCodes.ERROR_MISSING_BLUETOOTH_CONNECT_PERMISSION;
        }
        if (VDBG) {
            Log.d(TAG, "writeDescriptor() - address=" + address);
        }

        Integer connId = mClientMap.connIdByAddress(clientIf, address);
        if (connId == null) {
            Log.e(TAG, "writeDescriptor() - No connection for " + address + "...");
            return BluetoothStatusCodes.ERROR_DEVICE_NOT_CONNECTED;
        }
        permissionCheck(connId, handle);

        mNativeInterface.gattClientWriteDescriptor(connId, handle, authReq, value);
        return BluetoothStatusCodes.SUCCESS;
    }

    @RequiresPermission(android.Manifest.permission.BLUETOOTH_CONNECT)
    void beginReliableWrite(int clientIf, String address, AttributionSource attributionSource) {
        if (!Utils.checkConnectPermissionForDataDelivery(
                this, attributionSource, "GattService beginReliableWrite")) {
            return;
        }

        if (DBG) {
            Log.d(TAG, "beginReliableWrite() - address=" + address);
        }
        mReliableQueue.add(address);
    }

    @RequiresPermission(android.Manifest.permission.BLUETOOTH_CONNECT)
    void endReliableWrite(
            int clientIf, String address, boolean execute, AttributionSource attributionSource) {
        if (!Utils.checkConnectPermissionForDataDelivery(
                this, attributionSource, "GattService endReliableWrite")) {
            return;
        }

        if (DBG) {
            Log.d(TAG, "endReliableWrite() - address=" + address + " execute: " + execute);
        }
        mReliableQueue.remove(address);

        Integer connId = mClientMap.connIdByAddress(clientIf, address);
        if (connId != null) {
            mNativeInterface.gattClientExecuteWrite(connId, execute);
        }
    }

    @RequiresPermission(android.Manifest.permission.BLUETOOTH_CONNECT)
    void registerForNotification(int clientIf, String address, int handle, boolean enable,
            AttributionSource attributionSource) {
        if (!Utils.checkConnectPermissionForDataDelivery(
                this, attributionSource, "GattService registerForNotification")) {
            return;
        }

        if (DBG) {
            Log.d(TAG, "registerForNotification() - address=" + address + " enable: " + enable);
        }

        Integer connId = mClientMap.connIdByAddress(clientIf, address);
        if (connId == null) {
            Log.e(TAG, "registerForNotification() - No connection for " + address + "...");
            return;
        }

        try {
            permissionCheck(connId, handle);
        } catch (SecurityException ex) {
            String callingPackage = attributionSource.getPackageName();
            // Only throws on apps with target SDK T+ as this old API did not throw prior to T
            if (checkCallerTargetSdk(this, callingPackage, Build.VERSION_CODES.TIRAMISU)) {
                throw ex;
            }
            Log.w(TAG, "registerForNotification() - permission check failed!");
            return;
        }

        mNativeInterface.gattClientRegisterForNotifications(clientIf, address, handle, enable);
    }

    @RequiresPermission(android.Manifest.permission.BLUETOOTH_CONNECT)
    void readRemoteRssi(int clientIf, String address, AttributionSource attributionSource) {
        if (!Utils.checkConnectPermissionForDataDelivery(
                this, attributionSource, "GattService readRemoteRssi")) {
            return;
        }

        if (DBG) {
            Log.d(TAG, "readRemoteRssi() - address=" + address);
        }
        mNativeInterface.gattClientReadRemoteRssi(clientIf, address);
    }

    @RequiresPermission(android.Manifest.permission.BLUETOOTH_CONNECT)
    void configureMTU(int clientIf, String address, int mtu, AttributionSource attributionSource) {
        if (!Utils.checkConnectPermissionForDataDelivery(
                this, attributionSource, "GattService configureMTU")) {
            return;
        }

        if (DBG) {
            Log.d(TAG, "configureMTU() - address=" + address + " mtu=" + mtu);
        }
        Integer connId = mClientMap.connIdByAddress(clientIf, address);
        if (connId != null) {
            mNativeInterface.gattClientConfigureMTU(connId, mtu);
        } else {
            Log.e(TAG, "configureMTU() - No connection for " + address + "...");
        }
    }

    @RequiresPermission(android.Manifest.permission.BLUETOOTH_CONNECT)
    void connectionParameterUpdate(int clientIf, String address, int connectionPriority,
            AttributionSource attributionSource) {
        if (!Utils.checkConnectPermissionForDataDelivery(
                this, attributionSource, "GattService connectionParameterUpdate")) {
            return;
        }

        int minInterval;
        int maxInterval;

        // Peripheral latency
        int latency;

        // Link supervision timeout is measured in N * 10ms
        int timeout = 500; // 5s

        switch (connectionPriority) {
            case BluetoothGatt.CONNECTION_PRIORITY_HIGH:
                minInterval = getResources().getInteger(R.integer.gatt_high_priority_min_interval);
                maxInterval = getResources().getInteger(R.integer.gatt_high_priority_max_interval);
                latency = getResources().getInteger(R.integer.gatt_high_priority_latency);
                break;

            case BluetoothGatt.CONNECTION_PRIORITY_LOW_POWER:
                minInterval = getResources().getInteger(R.integer.gatt_low_power_min_interval);
                maxInterval = getResources().getInteger(R.integer.gatt_low_power_max_interval);
                latency = getResources().getInteger(R.integer.gatt_low_power_latency);
                break;

            default:
                // Using the values for CONNECTION_PRIORITY_BALANCED.
                minInterval =
                        getResources().getInteger(R.integer.gatt_balanced_priority_min_interval);
                maxInterval =
                        getResources().getInteger(R.integer.gatt_balanced_priority_max_interval);
                latency = getResources().getInteger(R.integer.gatt_balanced_priority_latency);
                break;
        }

        if (DBG) {
            Log.d(TAG, "connectionParameterUpdate() - address=" + address + "params="
                    + connectionPriority + " interval=" + minInterval + "/" + maxInterval);
        }
        mNativeInterface.gattConnectionParameterUpdate(clientIf, address, minInterval, maxInterval,
                latency, timeout, 0, 0);
    }

    @RequiresPermission(android.Manifest.permission.BLUETOOTH_CONNECT)
    void leConnectionUpdate(int clientIf, String address, int minInterval,
                            int maxInterval, int peripheralLatency,
                            int supervisionTimeout, int minConnectionEventLen,
                            int maxConnectionEventLen, AttributionSource attributionSource) {
        if (!Utils.checkConnectPermissionForDataDelivery(
                this, attributionSource, "GattService leConnectionUpdate")) {
            return;
        }

        if (DBG) {
            Log.d(TAG, "leConnectionUpdate() - address=" + address + ", intervals="
                        + minInterval + "/" + maxInterval + ", latency=" + peripheralLatency
                        + ", timeout=" + supervisionTimeout + "msec" + ", min_ce="
                        + minConnectionEventLen + ", max_ce=" + maxConnectionEventLen);


        }
        mNativeInterface.gattConnectionParameterUpdate(clientIf, address, minInterval, maxInterval,
                                            peripheralLatency, supervisionTimeout,
                                            minConnectionEventLen, maxConnectionEventLen);
    }

    @RequiresPermission(android.Manifest.permission.BLUETOOTH_CONNECT)
    public void subrateModeRequest(int clientIf, String address,
            int subrateMode, AttributionSource attributionSource) {
        if (!Utils.checkConnectPermissionForDataDelivery(
                this, attributionSource, "GattService subrateModeRequest")) {
            return;
        }

        int subrateMin;
        int subrateMax;
        int maxLatency;
        int contNumber;
        // Link supervision timeout is measured in N * 10ms
        int supervisionTimeout = 500; // 5s

        switch (subrateMode) {
            case BluetoothGatt.SUBRATE_REQ_HIGH:
                subrateMin =
                        getResources().getInteger(R.integer.subrate_mode_high_priority_min_subrate);
                subrateMax =
                        getResources().getInteger(R.integer.subrate_mode_high_priority_max_subrate);
                maxLatency =
                        getResources().getInteger(R.integer.subrate_mode_high_priority_latency);
                contNumber =
                        getResources().getInteger(R.integer.subrate_mode_high_priority_cont_number);
                break;

            case BluetoothGatt.SUBRATE_REQ_LOW_POWER:
                subrateMin =
                        getResources().getInteger(R.integer.subrate_mode_low_power_min_subrate);
                subrateMax =
                        getResources().getInteger(R.integer.subrate_mode_low_power_max_subrate);
                maxLatency = getResources().getInteger(R.integer.subrate_mode_low_power_latency);
                contNumber = getResources().getInteger(R.integer.subrate_mode_low_power_cont_number);
                break;

            default:
                // Using the values for SUBRATE_REQ_BALANCED.
                subrateMin =
                        getResources().getInteger(R.integer.subrate_mode_balanced_min_subrate);
                subrateMax =
                        getResources().getInteger(R.integer.subrate_mode_balanced_max_subrate);
                maxLatency = getResources().getInteger(R.integer.subrate_mode_balanced_latency);
                contNumber = getResources().getInteger(R.integer.subrate_mode_balanced_cont_number);
                break;
        }

        if (DBG) {
            Log.d(TAG, "subrateModeRequest() - address=" + address + ", subrate min/max="
                  + subrateMin + "/" + subrateMax + ", maxLatency=" + maxLatency
                  + " continuation Number=" + contNumber +", timeout=" + supervisionTimeout);
        }

        gattSubrateRequestNative(clientIf, address, subrateMin, subrateMax, maxLatency,
                                 contNumber, supervisionTimeout);
    }

    void leSubrateRequest(int clientIf, String address, int subrateMin, int subrateMax,
            int maxLatency, int contNumber, int supervisionTimeout,
            AttributionSource attributionSource) {
        if (!Utils.checkConnectPermissionForDataDelivery(
                this, attributionSource, "GattService leSubrateRequest")) {
            return;
        }

        if (DBG) {
            Log.d(TAG, "leSubrateRequest() - address=" + address + ", subrate min/max="
                  + subrateMin + "/" + subrateMax + ", maxLatency=" + maxLatency
                  + " continuation Number=" + contNumber +", timeout=" + supervisionTimeout);
        }

        gattSubrateRequestNative(clientIf, address, subrateMin, subrateMax, maxLatency,
                                 contNumber, supervisionTimeout);
    }

    /**************************************************************************
     * Callback functions - SERVER
     *************************************************************************/

    void onServerRegistered(int status, int serverIf, long uuidLsb, long uuidMsb)
            throws RemoteException {

        UUID uuid = new UUID(uuidMsb, uuidLsb);
        if (DBG) {
            Log.d(TAG, "onServerRegistered() - UUID=" + uuid + ", serverIf=" + serverIf);
        }
        ServerMap.App app = mServerMap.getByUuid(uuid);
        if (app != null) {
            app.id = serverIf;
            app.linkToDeath(new ServerDeathRecipient(serverIf));
            app.callback.onServerRegistered(status, serverIf);
        }
    }

    void onServiceAdded(int status, int serverIf, List<GattDbElement> service)
            throws RemoteException {
        if (DBG) {
            Log.d(TAG, "onServiceAdded(), status=" + status);
        }

        if (status != 0) {
            return;
        }

        GattDbElement svcEl = service.get(0);
        int srvcHandle = svcEl.attributeHandle;

        BluetoothGattService svc = null;

        for (GattDbElement el : service) {
            if (el.type == GattDbElement.TYPE_PRIMARY_SERVICE) {
                mHandleMap.addService(serverIf, el.attributeHandle, el.uuid,
                        BluetoothGattService.SERVICE_TYPE_PRIMARY, 0, false);
                svc = new BluetoothGattService(svcEl.uuid, svcEl.attributeHandle,
                        BluetoothGattService.SERVICE_TYPE_PRIMARY);
            } else if (el.type == GattDbElement.TYPE_SECONDARY_SERVICE) {
                mHandleMap.addService(serverIf, el.attributeHandle, el.uuid,
                        BluetoothGattService.SERVICE_TYPE_SECONDARY, 0, false);
                svc = new BluetoothGattService(svcEl.uuid, svcEl.attributeHandle,
                        BluetoothGattService.SERVICE_TYPE_SECONDARY);
            } else if (el.type == GattDbElement.TYPE_CHARACTERISTIC) {
                mHandleMap.addCharacteristic(serverIf, el.attributeHandle, el.uuid, srvcHandle);
                svc.addCharacteristic(
                        new BluetoothGattCharacteristic(el.uuid, el.attributeHandle, el.properties,
                                el.permissions));
            } else if (el.type == GattDbElement.TYPE_DESCRIPTOR) {
                mHandleMap.addDescriptor(serverIf, el.attributeHandle, el.uuid, srvcHandle);
                List<BluetoothGattCharacteristic> chars = svc.getCharacteristics();
                chars.get(chars.size() - 1)
                        .addDescriptor(new BluetoothGattDescriptor(el.uuid, el.attributeHandle,
                                el.permissions));
            }
        }
        mHandleMap.setStarted(serverIf, srvcHandle, true);

        ServerMap.App app = mServerMap.getById(serverIf);
        if (app != null) {
            app.callback.onServiceAdded(status, svc);
        }
    }

    void onServiceStopped(int status, int serverIf, int srvcHandle) throws RemoteException {
        if (DBG) {
            Log.d(TAG, "onServiceStopped() srvcHandle=" + srvcHandle + ", status=" + status);
        }
        if (status == 0) {
            mHandleMap.setStarted(serverIf, srvcHandle, false);
        }
        stopNextService(serverIf, status);
    }

    void onServiceDeleted(int status, int serverIf, int srvcHandle) {
        if (DBG) {
            Log.d(TAG, "onServiceDeleted() srvcHandle=" + srvcHandle + ", status=" + status);
        }
        mHandleMap.deleteService(serverIf, srvcHandle);
    }

    void onClientConnected(String address, boolean connected, int connId, int serverIf)
            throws RemoteException {

        if (DBG) {
            Log.d(TAG,
                    "onClientConnected() connId=" + connId + ", address=" + address + ", connected="
                            + connected);
        }

        ServerMap.App app = mServerMap.getById(serverIf);
        if (app == null) {
            return;
        }
        int connectionState;
        if (connected) {
            mServerMap.addConnection(serverIf, connId, address);
            connectionState = BluetoothProtoEnums.CONNECTION_STATE_CONNECTED;
        } else {
            mServerMap.removeConnection(serverIf, connId);
            connectionState = BluetoothProtoEnums.CONNECTION_STATE_DISCONNECTED;
        }

        app.callback.onServerConnectionState((byte) 0, serverIf, connected, address);
        statsLogAppPackage(address, app.name);
        statsLogGattConnectionStateChange(
                BluetoothProfile.GATT_SERVER, address, serverIf, connectionState);
    }

    void onServerReadCharacteristic(String address, int connId, int transId, int handle, int offset,
            boolean isLong) throws RemoteException {
        if (VDBG) {
            Log.d(TAG, "onServerReadCharacteristic() connId=" + connId + ", address=" + address
                    + ", handle=" + handle + ", requestId=" + transId + ", offset=" + offset);
        }

        HandleMap.Entry entry = mHandleMap.getByHandle(handle);
        if (entry == null) {
            return;
        }

        mHandleMap.addRequest(transId, handle);

        ServerMap.App app = mServerMap.getById(entry.serverIf);
        if (app == null) {
            return;
        }

        app.callback.onCharacteristicReadRequest(address, transId, offset, isLong, handle);
    }

    void onServerReadDescriptor(String address, int connId, int transId, int handle, int offset,
            boolean isLong) throws RemoteException {
        if (VDBG) {
            Log.d(TAG, "onServerReadDescriptor() connId=" + connId + ", address=" + address
                    + ", handle=" + handle + ", requestId=" + transId + ", offset=" + offset);
        }

        HandleMap.Entry entry = mHandleMap.getByHandle(handle);
        if (entry == null) {
            return;
        }

        mHandleMap.addRequest(transId, handle);

        ServerMap.App app = mServerMap.getById(entry.serverIf);
        if (app == null) {
            return;
        }

        app.callback.onDescriptorReadRequest(address, transId, offset, isLong, handle);
    }

    void onServerWriteCharacteristic(String address, int connId, int transId, int handle,
            int offset, int length, boolean needRsp, boolean isPrep, byte[] data)
            throws RemoteException {
        if (VDBG) {
            Log.d(TAG, "onServerWriteCharacteristic() connId=" + connId + ", address=" + address
                    + ", handle=" + handle + ", requestId=" + transId + ", isPrep=" + isPrep
                    + ", offset=" + offset);
        }

        HandleMap.Entry entry = mHandleMap.getByHandle(handle);
        if (entry == null) {
            return;
        }

        mHandleMap.addRequest(transId, handle);

        ServerMap.App app = mServerMap.getById(entry.serverIf);
        if (app == null) {
            return;
        }

        app.callback.onCharacteristicWriteRequest(address, transId, offset, length, isPrep, needRsp,
                handle, data);
    }

    void onServerWriteDescriptor(String address, int connId, int transId, int handle, int offset,
            int length, boolean needRsp, boolean isPrep, byte[] data) throws RemoteException {
        if (VDBG) {
            Log.d(TAG, "onAttributeWrite() connId=" + connId + ", address=" + address + ", handle="
                    + handle + ", requestId=" + transId + ", isPrep=" + isPrep + ", offset="
                    + offset);
        }

        HandleMap.Entry entry = mHandleMap.getByHandle(handle);
        if (entry == null) {
            return;
        }

        mHandleMap.addRequest(transId, handle);

        ServerMap.App app = mServerMap.getById(entry.serverIf);
        if (app == null) {
            return;
        }

        app.callback.onDescriptorWriteRequest(address, transId, offset, length, isPrep, needRsp,
                handle, data);
    }

    void onExecuteWrite(String address, int connId, int transId, int execWrite)
            throws RemoteException {
        if (DBG) {
            Log.d(TAG, "onExecuteWrite() connId=" + connId + ", address=" + address + ", transId="
                    + transId);
        }

        ServerMap.App app = mServerMap.getByConnId(connId);
        if (app == null) {
            return;
        }

        app.callback.onExecuteWrite(address, transId, execWrite == 1);
    }

    void onResponseSendCompleted(int status, int attrHandle) {
        if (DBG) {
            Log.d(TAG, "onResponseSendCompleted() handle=" + attrHandle);
        }
    }

    void onNotificationSent(int connId, int status) throws RemoteException {
        if (VDBG) {
            Log.d(TAG, "onNotificationSent() connId=" + connId + ", status=" + status);
        }

        String address = mServerMap.addressByConnId(connId);
        if (address == null) {
            return;
        }

        ServerMap.App app = mServerMap.getByConnId(connId);
        if (app == null) {
            return;
        }

        if (!app.isCongested) {
            app.callback.onNotificationSent(address, status);
        } else {
            if (status == BluetoothGatt.GATT_CONNECTION_CONGESTED) {
                status = BluetoothGatt.GATT_SUCCESS;
            }
            app.queueCallback(new CallbackInfo.Builder(address, status).build());
        }
    }

    void onServerCongestion(int connId, boolean congested) throws RemoteException {
        if (DBG) {
            Log.d(TAG, "onServerCongestion() - connId=" + connId + ", congested=" + congested);
        }

        ServerMap.App app = mServerMap.getByConnId(connId);
        if (app == null) {
            return;
        }

        app.isCongested = congested;
        while (!app.isCongested) {
            CallbackInfo callbackInfo = app.popQueuedCallback();
            if (callbackInfo == null) {
                return;
            }
            app.callback.onNotificationSent(callbackInfo.address, callbackInfo.status);
        }
    }

    void onMtuChanged(int connId, int mtu) throws RemoteException {
        if (DBG) {
            Log.d(TAG, "onMtuChanged() - connId=" + connId + ", mtu=" + mtu);
        }

        String address = mServerMap.addressByConnId(connId);
        if (address == null) {
            return;
        }

        ServerMap.App app = mServerMap.getByConnId(connId);
        if (app == null) {
            return;
        }

        app.callback.onMtuChanged(address, mtu);
    }

    /**************************************************************************
     * GATT Service functions - SERVER
     *************************************************************************/

    @RequiresPermission(android.Manifest.permission.BLUETOOTH_CONNECT)
    void registerServer(UUID uuid, IBluetoothGattServerCallback callback, boolean eatt_support,
            AttributionSource attributionSource) {
        if (!Utils.checkConnectPermissionForDataDelivery(
                this, attributionSource, "GattService registerServer")) {
            return;
        }

        if (DBG) {
            Log.d(TAG, "registerServer() - UUID=" + uuid);
        }
        mServerMap.add(uuid, null, callback, null, this);
        mNativeInterface.gattServerRegisterApp(uuid.getLeastSignificantBits(),
                uuid.getMostSignificantBits(), eatt_support);
    }

    @RequiresPermission(android.Manifest.permission.BLUETOOTH_CONNECT)
    void unregisterServer(int serverIf, AttributionSource attributionSource) {
        if (!Utils.checkConnectPermissionForDataDelivery(
                this, attributionSource, "GattService unregisterServer")) {
            return;
        }

        if (DBG) {
            Log.d(TAG, "unregisterServer() - serverIf=" + serverIf);
        }

        deleteServices(serverIf);

        mServerMap.remove(serverIf);
        mNativeInterface.gattServerUnregisterApp(serverIf);
    }

    @RequiresPermission(android.Manifest.permission.BLUETOOTH_CONNECT)
    void serverConnect(int serverIf, String address, boolean isDirect, int transport,
            AttributionSource attributionSource) {
        if (!Utils.checkConnectPermissionForDataDelivery(
                this, attributionSource, "GattService serverConnect")) {
            return;
        }

        if (DBG) {
            Log.d(TAG, "serverConnect() - address=" + address);
        }
        mNativeInterface.gattServerConnect(serverIf, address, isDirect, transport);
    }

    @RequiresPermission(android.Manifest.permission.BLUETOOTH_CONNECT)
    void serverDisconnect(int serverIf, String address, AttributionSource attributionSource) {
        if (!Utils.checkConnectPermissionForDataDelivery(
                this, attributionSource, "GattService serverDisconnect")) {
            return;
        }

        Integer connId = mServerMap.connIdByAddress(serverIf, address);
        if (DBG) {
            Log.d(TAG, "serverDisconnect() - address=" + address + ", connId=" + connId);
        }

        mNativeInterface.gattServerDisconnect(serverIf, address, connId != null ? connId : 0);
    }

    @RequiresPermission(android.Manifest.permission.BLUETOOTH_CONNECT)
    void serverSetPreferredPhy(int serverIf, String address, int txPhy, int rxPhy, int phyOptions,
            AttributionSource attributionSource) {
        if (!Utils.checkConnectPermissionForDataDelivery(
                this, attributionSource, "GattService serverSetPreferredPhy")) {
            return;
        }

        Integer connId = mServerMap.connIdByAddress(serverIf, address);
        if (connId == null) {
            if (DBG) {
                Log.d(TAG, "serverSetPreferredPhy() - no connection to " + address);
            }
            return;
        }

        if (DBG) {
            Log.d(TAG, "serverSetPreferredPhy() - address=" + address + ", connId=" + connId);
        }
        mNativeInterface.gattServerSetPreferredPhy(serverIf, address, txPhy, rxPhy, phyOptions);
    }

    @RequiresPermission(android.Manifest.permission.BLUETOOTH_CONNECT)
    void serverReadPhy(int serverIf, String address, AttributionSource attributionSource) {
        if (!Utils.checkConnectPermissionForDataDelivery(
                this, attributionSource, "GattService serverReadPhy")) {
            return;
        }

        Integer connId = mServerMap.connIdByAddress(serverIf, address);
        if (connId == null) {
            if (DBG) {
                Log.d(TAG, "serverReadPhy() - no connection to " + address);
            }
            return;
        }

        if (DBG) {
            Log.d(TAG, "serverReadPhy() - address=" + address + ", connId=" + connId);
        }
        mNativeInterface.gattServerReadPhy(serverIf, address);
    }

    @RequiresPermission(android.Manifest.permission.BLUETOOTH_CONNECT)
    void addService(
            int serverIf, BluetoothGattService service, AttributionSource attributionSource) {
        if (!Utils.checkConnectPermissionForDataDelivery(
                this, attributionSource, "GattService addService")) {
            return;
        }

        if (DBG) {
            Log.d(TAG, "addService() - uuid=" + service.getUuid());
        }

        List<GattDbElement> db = new ArrayList<GattDbElement>();

        if (service.getType() == BluetoothGattService.SERVICE_TYPE_PRIMARY) {
            db.add(GattDbElement.createPrimaryService(service.getUuid()));
        } else {
            db.add(GattDbElement.createSecondaryService(service.getUuid()));
        }

        for (BluetoothGattService includedService : service.getIncludedServices()) {
            int inclSrvcHandle = includedService.getInstanceId();

            if (mHandleMap.checkServiceExists(includedService.getUuid(), inclSrvcHandle)) {
                db.add(GattDbElement.createIncludedService(inclSrvcHandle));
            } else {
                Log.e(TAG,
                        "included service with UUID " + includedService.getUuid() + " not found!");
            }
        }

        for (BluetoothGattCharacteristic characteristic : service.getCharacteristics()) {
            int permission =
                    ((characteristic.getKeySize() - 7) << 12) + characteristic.getPermissions();
            db.add(GattDbElement.createCharacteristic(characteristic.getUuid(),
                    characteristic.getProperties(), permission));

            for (BluetoothGattDescriptor descriptor : characteristic.getDescriptors()) {
                permission =
                        ((characteristic.getKeySize() - 7) << 12) + descriptor.getPermissions();
                db.add(GattDbElement.createDescriptor(descriptor.getUuid(), permission));
            }
        }

        mNativeInterface.gattServerAddService(serverIf, db);
    }

    @RequiresPermission(android.Manifest.permission.BLUETOOTH_CONNECT)
    void removeService(int serverIf, int handle, AttributionSource attributionSource) {
        if (!Utils.checkConnectPermissionForDataDelivery(
                this, attributionSource, "GattService removeService")) {
            return;
        }

        if (DBG) {
            Log.d(TAG, "removeService() - handle=" + handle);
        }

        mNativeInterface.gattServerDeleteService(serverIf, handle);
    }

    @RequiresPermission(android.Manifest.permission.BLUETOOTH_CONNECT)
    void clearServices(int serverIf, AttributionSource attributionSource) {
        if (!Utils.checkConnectPermissionForDataDelivery(
                this, attributionSource, "GattService clearServices")) {
            return;
        }

        if (DBG) {
            Log.d(TAG, "clearServices()");
        }
        deleteServices(serverIf);
    }

    @RequiresPermission(android.Manifest.permission.BLUETOOTH_CONNECT)
    void sendResponse(int serverIf, String address, int requestId, int status, int offset,
            byte[] value, AttributionSource attributionSource) {
        if (!Utils.checkConnectPermissionForDataDelivery(
                this, attributionSource, "GattService sendResponse")) {
            return;
        }

        if (VDBG) {
            Log.d(TAG, "sendResponse() - address=" + address);
        }

        int handle = 0;
        HandleMap.Entry entry = mHandleMap.getByRequestId(requestId);
        if (entry != null) {
            handle = entry.handle;
        }

        Integer connId = mServerMap.connIdByAddress(serverIf, address);
        mNativeInterface.gattServerSendResponse(serverIf, connId != null ? connId : 0, requestId,
                (byte) status, handle, offset, value, (byte) 0);
        mHandleMap.deleteRequest(requestId);
    }

    @RequiresPermission(android.Manifest.permission.BLUETOOTH_CONNECT)
    int sendNotification(int serverIf, String address, int handle, boolean confirm, byte[] value,
            AttributionSource attributionSource) {
        if (!Utils.checkConnectPermissionForDataDelivery(
                this, attributionSource, "GattService sendNotification")) {
            return BluetoothStatusCodes.ERROR_MISSING_BLUETOOTH_CONNECT_PERMISSION;
        }

        if (VDBG) {
            Log.d(TAG, "sendNotification() - address=" + address + " handle=" + handle);
        }

        Integer connId = mServerMap.connIdByAddress(serverIf, address);
        if (connId == null || connId == 0) {
            return BluetoothStatusCodes.ERROR_DEVICE_NOT_CONNECTED;
        }

        if (confirm) {
            mNativeInterface.gattServerSendIndication(serverIf, handle, connId, value);
        } else {
            mNativeInterface.gattServerSendNotification(serverIf, handle, connId, value);
        }

        return BluetoothStatusCodes.SUCCESS;
    }


    /**************************************************************************
     * Private functions
     *************************************************************************/

    private boolean isHidSrvcUuid(final UUID uuid) {
        return HID_SERVICE_UUID.equals(uuid);
    }

    private boolean isHidCharUuid(final UUID uuid) {
        for (UUID hidUuid : HID_UUIDS) {
            if (hidUuid.equals(uuid)) {
                return true;
            }
        }
        return false;
    }

    private boolean isAndroidTvRemoteSrvcUuid(final UUID uuid) {
        return ANDROID_TV_REMOTE_SERVICE_UUID.equals(uuid);
    }

    private boolean isFidoSrvcUuid(final UUID uuid) {
        return FIDO_SERVICE_UUID.equals(uuid);
    }

    private boolean isLeAudioSrvcUuid(final UUID uuid) {
        for (UUID leAudioUuid : LE_AUDIO_SERVICE_UUIDS) {
            if (leAudioUuid.equals(uuid)) {
                return true;
            }
        }
        return false;
    }

    private boolean isRestrictedSrvcUuid(final UUID uuid) {
        return isFidoSrvcUuid(uuid)
                || isAndroidTvRemoteSrvcUuid(uuid)
                || isLeAudioSrvcUuid(uuid);
    }

    private int getDeviceType(BluetoothDevice device) {
        int type = mNativeInterface.gattClientGetDeviceType(device.getAddress());
        if (DBG) {
            Log.d(TAG, "getDeviceType() - device=" + device + ", type=" + type);
        }
        return type;
    }

    private boolean needsPrivilegedPermissionForScan(ScanSettings settings) {
        // BLE scan only mode needs special permission.
        if (mAdapterService.getState() != BluetoothAdapter.STATE_ON) {
            return true;
        }

        // Regular scan, no special permission.
        if (settings == null) {
            return false;
        }

        // Ambient discovery mode, needs privileged permission.
        if (settings.getScanMode() == ScanSettings.SCAN_MODE_AMBIENT_DISCOVERY) {
            return true;
        }

        // Regular scan, no special permission.
        if (settings.getReportDelayMillis() == 0) {
            return false;
        }

        // Batch scan, truncated mode needs permission.
        return settings.getScanResultType() == ScanSettings.SCAN_RESULT_TYPE_ABBREVIATED;
    }

    /*
     * The {@link ScanFilter#setDeviceAddress} API overloads are @SystemApi access methods.  This
     * requires that the permissions be BLUETOOTH_PRIVILEGED.
     */
    @SuppressLint("AndroidFrameworkRequiresPermission")
    private void enforcePrivilegedPermissionIfNeeded(List<ScanFilter> filters) {
        if (DBG) {
            Log.d(TAG, "enforcePrivilegedPermissionIfNeeded(" + filters + ")");
        }
        // Some 3p API cases may have null filters, need to allow
        if (filters != null) {
            for (ScanFilter filter : filters) {
                // The only case to enforce here is if there is an address
                // If there is an address, enforce if the correct combination criteria is met.
                if (filter.getDeviceAddress() != null) {
                    // At this point we have an address, that means a caller used the
                    // setDeviceAddress(address) public API for the ScanFilter
                    // We don't want to enforce if the type is PUBLIC and the IRK is null
                    // However, if we have a different type that means the caller used a new
                    // @SystemApi such as setDeviceAddress(address, type) or
                    // setDeviceAddress(address, type, irk) which are both @SystemApi and require
                    // permissions to be enforced
                    if (filter.getAddressType()
                            == BluetoothDevice.ADDRESS_TYPE_PUBLIC && filter.getIrk() == null) {
                        // Do not enforce
                    } else {
                        enforceBluetoothPrivilegedPermission(this);
                    }
                }
            }
        }
    }

    @SuppressLint("AndroidFrameworkRequiresPermission")
    private void enforcePrivilegedPermissionIfNeeded(ScanSettings settings) {
        if (needsPrivilegedPermissionForScan(settings)) {
            enforceBluetoothPrivilegedPermission(this);
        }
    }

    // Enforce caller has UPDATE_DEVICE_STATS permission, which allows the caller to blame other
    // apps for Bluetooth usage. A {@link SecurityException} will be thrown if the caller app does
    // not have UPDATE_DEVICE_STATS permission.
    @RequiresPermission(android.Manifest.permission.UPDATE_DEVICE_STATS)
    private void enforceImpersonatationPermission() {
        enforceCallingOrSelfPermission(android.Manifest.permission.UPDATE_DEVICE_STATS,
                "Need UPDATE_DEVICE_STATS permission");
    }

    @SuppressLint("AndroidFrameworkRequiresPermission")
    private void enforceImpersonatationPermissionIfNeeded(WorkSource workSource) {
        if (workSource != null) {
            enforceImpersonatationPermission();
        }
    }

    /**
     * Ensures the report delay is either 0 or at least the floor value (5000ms)
     *
     * @param  settings are the scan settings passed into a request to start le scanning
     * @return the passed in ScanSettings object if the report delay is 0 or above the floor value;
     *         a new ScanSettings object with the report delay being the floor value if the original
     *         report delay was between 0 and the floor value (exclusive of both)
     */
    private ScanSettings enforceReportDelayFloor(ScanSettings settings) {
        if (settings.getReportDelayMillis() == 0) {
            return settings;
        }

        // Need to clear identity to pass device config permission check
        final long callerToken = Binder.clearCallingIdentity();
        try {
            long floor = DeviceConfig.getLong(DeviceConfig.NAMESPACE_BLUETOOTH, "report_delay",
                DEFAULT_REPORT_DELAY_FLOOR);

            if (settings.getReportDelayMillis() > floor) {
                return settings;
            } else {
                return new ScanSettings.Builder()
                        .setCallbackType(settings.getCallbackType())
                        .setLegacy(settings.getLegacy())
                        .setMatchMode(settings.getMatchMode())
                        .setNumOfMatches(settings.getNumOfMatches())
                        .setPhy(settings.getPhy())
                        .setReportDelay(floor)
                        .setScanMode(settings.getScanMode())
                        .setScanResultType(settings.getScanResultType())
                        .build();
            }
        } finally {
            Binder.restoreCallingIdentity(callerToken);
        }
    }

    private void stopNextService(int serverIf, int status) throws RemoteException {
        if (DBG) {
            Log.d(TAG, "stopNextService() - serverIf=" + serverIf + ", status=" + status);
        }

        if (status == 0) {
            List<HandleMap.Entry> entries = mHandleMap.getEntries();
            for (HandleMap.Entry entry : entries) {
                if (entry.type != HandleMap.TYPE_SERVICE || entry.serverIf != serverIf
                        || !entry.started) {
                    continue;
                }

                mNativeInterface.gattServerStopService(serverIf, entry.handle);
                return;
            }
        }
    }

    private void deleteServices(int serverIf) {
        if (DBG) {
            Log.d(TAG, "deleteServices() - serverIf=" + serverIf);
        }

        /*
         * Figure out which handles to delete.
         * The handles are copied into a new list to avoid race conditions.
         */
        List<Integer> handleList = new ArrayList<Integer>();
        List<HandleMap.Entry> entries = mHandleMap.getEntries();
        for (HandleMap.Entry entry : entries) {
            if (entry.type != HandleMap.TYPE_SERVICE || entry.serverIf != serverIf) {
                continue;
            }
            handleList.add(entry.handle);
        }

        /* Now actually delete the services.... */
        for (Integer handle : handleList) {
            mNativeInterface.gattServerDeleteService(serverIf, handle);
        }
    }

    void dumpRegisterId(StringBuilder sb) {
        sb.append("  Scanner:\n");
        for (Integer appId : mScannerMap.getAllAppsIds()) {
            println(sb, "    app_if: " + appId + ", appName: " + mScannerMap.getById(appId).name);
        }
        sb.append("  Client:\n");
        for (Integer appId : mClientMap.getAllAppsIds()) {
            println(sb, "    app_if: " + appId + ", appName: " + mClientMap.getById(appId).name);
        }
        sb.append("  Server:\n");
        for (Integer appId : mServerMap.getAllAppsIds()) {
            println(sb, "    app_if: " + appId + ", appName: " + mServerMap.getById(appId).name);
        }
        sb.append("\n\n");
    }

    @Override
    public void dump(StringBuilder sb) {
        super.dump(sb);
        println(sb, "mAdvertisingServiceUuids:");
        for (UUID uuid : mAdvertisingServiceUuids) {
            println(sb, "  " + uuid);
        }

        println(sb, "mMaxScanFilters: " + mMaxScanFilters);

        sb.append("\nRegistered App\n");
        dumpRegisterId(sb);

        sb.append("GATT Scanner Map\n");
        mScannerMap.dump(sb);

        sb.append("GATT Client Map\n");
        mClientMap.dump(sb);

        sb.append("GATT Server Map\n");
        mServerMap.dump(sb);

        sb.append("GATT Handle Map\n");
        mHandleMap.dump(sb);
    }

    void addScanEvent(BluetoothMetricsProto.ScanEvent event) {
        synchronized (mScanEvents) {
            if (mScanEvents.size() == NUM_SCAN_EVENTS_KEPT) {
                mScanEvents.remove();
            }
            mScanEvents.add(event);
        }
    }

    private void statsLogAppPackage(String address, String app) {
        BluetoothDevice device = BluetoothAdapter.getDefaultAdapter().getRemoteDevice(address);
        BluetoothStatsLog.write(
                BluetoothStatsLog.BLUETOOTH_DEVICE_NAME_REPORTED,
                mAdapterService.getMetricId(device), app);
        if (DBG) {
            Log.d(TAG, "Gatt Logging: metric_id=" + mAdapterService.getMetricId(device)
                    + ", app=" + app);
        }
    }

    private void statsLogGattConnectionStateChange(
            int profile, String address, int sessionIndex, int connectionState) {
        BluetoothDevice device = BluetoothAdapter.getDefaultAdapter().getRemoteDevice(address);
        BluetoothStatsLog.write(
                BluetoothStatsLog.BLUETOOTH_CONNECTION_STATE_CHANGED, connectionState,
                0 /* deprecated */, profile, new byte[0],
                mAdapterService.getMetricId(device), sessionIndex);
        if (DBG) {
            Log.d(TAG, "Gatt Logging: metric_id=" + mAdapterService.getMetricId(device)
                    + ", session_index=" + sessionIndex
                    + ", connection state=" + connectionState);
        }
    }

    @Override
    public void dumpProto(BluetoothMetricsProto.BluetoothLog.Builder builder) {
        synchronized (mScanEvents) {
            builder.addAllScanEvent(mScanEvents);
        }
    }

    /**************************************************************************
     * GATT Test functions
     *************************************************************************/
    void gattTestCommand(int command, UUID uuid1, String bda1, int p1, int p2, int p3, int p4,
            int p5) {
        if (bda1 == null) {
            bda1 = "00:00:00:00:00:00";
        }
        if (uuid1 != null) {
            mNativeInterface.gattTest(command, uuid1.getLeastSignificantBits(),
                    uuid1.getMostSignificantBits(), bda1, p1, p2, p3, p4, p5);
        } else {
            mNativeInterface.gattTest(command, 0, 0, bda1, p1, p2, p3, p4, p5);
        }
    }
<<<<<<< HEAD

    private native void gattTestNative(int command, long uuid1Lsb, long uuid1Msb, String bda1,
            int p1, int p2, int p3, int p4, int p5);

    /**************************************************************************
     * Native functions prototypes
     *************************************************************************/

    private static native void classInitNative();

    private native void initializeNative();

    private native void cleanupNative();

    private native int gattClientGetDeviceTypeNative(String address);

    private native void gattClientRegisterAppNative(long appUuidLsb, long appUuidMsb, boolean eatt_support);

    private native void gattClientUnregisterAppNative(int clientIf);

    private native void gattClientConnectNative(int clientIf, String address, boolean isDirect,
            int transport, boolean opportunistic, int initiatingPhys);

    private native void gattClientDisconnectNative(int clientIf, String address, int connId);

    private native void gattClientSetPreferredPhyNative(int clientIf, String address, int txPhy,
            int rxPhy, int phyOptions);

    private native void gattClientReadPhyNative(int clientIf, String address);

    private native void gattClientRefreshNative(int clientIf, String address);

    private native void gattClientSearchServiceNative(int connId, boolean searchAll,
            long serviceUuidLsb, long serviceUuidMsb);

    private native void gattClientDiscoverServiceByUuidNative(int connId, long serviceUuidLsb,
            long serviceUuidMsb);

    private native void gattClientGetGattDbNative(int connId);

    private native void gattClientReadCharacteristicNative(int connId, int handle, int authReq);

    private native void gattClientReadUsingCharacteristicUuidNative(int connId, long uuidMsb,
            long uuidLsb, int sHandle, int eHandle, int authReq);

    private native void gattClientReadDescriptorNative(int connId, int handle, int authReq);

    private native void gattClientWriteCharacteristicNative(int connId, int handle, int writeType,
            int authReq, byte[] value);

    private native void gattClientWriteDescriptorNative(int connId, int handle, int authReq,
            byte[] value);

    private native void gattClientExecuteWriteNative(int connId, boolean execute);

    private native void gattClientRegisterForNotificationsNative(int clientIf, String address,
            int handle, boolean enable);

    private native void gattClientReadRemoteRssiNative(int clientIf, String address);

    private native void gattClientConfigureMTUNative(int connId, int mtu);

    private native void gattConnectionParameterUpdateNative(int clientIf, String address,
            int minInterval, int maxInterval, int latency, int timeout, int minConnectionEventLen,
            int maxConnectionEventLen);

    private native void gattServerRegisterAppNative(long appUuidLsb, long appUuidMsb, boolean eatt_support);

    private native void gattServerUnregisterAppNative(int serverIf);

    private native void gattServerConnectNative(int serverIf, String address, boolean isDirect,
            int transport);

    private native void gattServerDisconnectNative(int serverIf, String address, int connId);

    private native void gattServerSetPreferredPhyNative(int clientIf, String address, int txPhy,
            int rxPhy, int phyOptions);

    private native void gattServerReadPhyNative(int clientIf, String address);

    private native void gattServerAddServiceNative(int serverIf, List<GattDbElement> service);

    private native void gattServerStopServiceNative(int serverIf, int svcHandle);

    private native void gattServerDeleteServiceNative(int serverIf, int svcHandle);

    private native void gattServerSendIndicationNative(int serverIf, int attrHandle, int connId,
            byte[] val);

    private native void gattServerSendNotificationNative(int serverIf, int attrHandle, int connId,
            byte[] val);

    private native void gattServerSendResponseNative(int serverIf, int connId, int transId,
            int status, int handle, int offset, byte[] val, int authReq);

    private native void gattSubrateRequestNative(int clientIf, String address, int subrateMin,
            int subrateMax, int maxLatency, int contNumber, int supervisionTimeout);
=======
>>>>>>> 9708777a
}<|MERGE_RESOLUTION|>--- conflicted
+++ resolved
@@ -4895,104 +4895,7 @@
             mNativeInterface.gattTest(command, 0, 0, bda1, p1, p2, p3, p4, p5);
         }
     }
-<<<<<<< HEAD
-
-    private native void gattTestNative(int command, long uuid1Lsb, long uuid1Msb, String bda1,
-            int p1, int p2, int p3, int p4, int p5);
-
-    /**************************************************************************
-     * Native functions prototypes
-     *************************************************************************/
-
-    private static native void classInitNative();
-
-    private native void initializeNative();
-
-    private native void cleanupNative();
-
-    private native int gattClientGetDeviceTypeNative(String address);
-
-    private native void gattClientRegisterAppNative(long appUuidLsb, long appUuidMsb, boolean eatt_support);
-
-    private native void gattClientUnregisterAppNative(int clientIf);
-
-    private native void gattClientConnectNative(int clientIf, String address, boolean isDirect,
-            int transport, boolean opportunistic, int initiatingPhys);
-
-    private native void gattClientDisconnectNative(int clientIf, String address, int connId);
-
-    private native void gattClientSetPreferredPhyNative(int clientIf, String address, int txPhy,
-            int rxPhy, int phyOptions);
-
-    private native void gattClientReadPhyNative(int clientIf, String address);
-
-    private native void gattClientRefreshNative(int clientIf, String address);
-
-    private native void gattClientSearchServiceNative(int connId, boolean searchAll,
-            long serviceUuidLsb, long serviceUuidMsb);
-
-    private native void gattClientDiscoverServiceByUuidNative(int connId, long serviceUuidLsb,
-            long serviceUuidMsb);
-
-    private native void gattClientGetGattDbNative(int connId);
-
-    private native void gattClientReadCharacteristicNative(int connId, int handle, int authReq);
-
-    private native void gattClientReadUsingCharacteristicUuidNative(int connId, long uuidMsb,
-            long uuidLsb, int sHandle, int eHandle, int authReq);
-
-    private native void gattClientReadDescriptorNative(int connId, int handle, int authReq);
-
-    private native void gattClientWriteCharacteristicNative(int connId, int handle, int writeType,
-            int authReq, byte[] value);
-
-    private native void gattClientWriteDescriptorNative(int connId, int handle, int authReq,
-            byte[] value);
-
-    private native void gattClientExecuteWriteNative(int connId, boolean execute);
-
-    private native void gattClientRegisterForNotificationsNative(int clientIf, String address,
-            int handle, boolean enable);
-
-    private native void gattClientReadRemoteRssiNative(int clientIf, String address);
-
-    private native void gattClientConfigureMTUNative(int connId, int mtu);
-
-    private native void gattConnectionParameterUpdateNative(int clientIf, String address,
-            int minInterval, int maxInterval, int latency, int timeout, int minConnectionEventLen,
-            int maxConnectionEventLen);
-
-    private native void gattServerRegisterAppNative(long appUuidLsb, long appUuidMsb, boolean eatt_support);
-
-    private native void gattServerUnregisterAppNative(int serverIf);
-
-    private native void gattServerConnectNative(int serverIf, String address, boolean isDirect,
-            int transport);
-
-    private native void gattServerDisconnectNative(int serverIf, String address, int connId);
-
-    private native void gattServerSetPreferredPhyNative(int clientIf, String address, int txPhy,
-            int rxPhy, int phyOptions);
-
-    private native void gattServerReadPhyNative(int clientIf, String address);
-
-    private native void gattServerAddServiceNative(int serverIf, List<GattDbElement> service);
-
-    private native void gattServerStopServiceNative(int serverIf, int svcHandle);
-
-    private native void gattServerDeleteServiceNative(int serverIf, int svcHandle);
-
-    private native void gattServerSendIndicationNative(int serverIf, int attrHandle, int connId,
-            byte[] val);
-
-    private native void gattServerSendNotificationNative(int serverIf, int attrHandle, int connId,
-            byte[] val);
-
-    private native void gattServerSendResponseNative(int serverIf, int connId, int transId,
-            int status, int handle, int offset, byte[] val, int authReq);
 
     private native void gattSubrateRequestNative(int clientIf, String address, int subrateMin,
             int subrateMax, int maxLatency, int contNumber, int supervisionTimeout);
-=======
->>>>>>> 9708777a
 }