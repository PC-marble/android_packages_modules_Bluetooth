--- conflicted
+++ resolved
@@ -37,14 +37,6 @@
     name: "bluetooth.mapsapi",
 
     srcs: ["lib/mapapi/**/*.java"],
-<<<<<<< HEAD
-=======
-    apex_available: [
-        "com.android.bluetooth",
-    ],
-    min_sdk_version: "Tiramisu",
-    sdk_version: "module_current",
->>>>>>> a555ad50
 }
 
 java_library {
@@ -52,14 +44,6 @@
 
     srcs: [":framework-mms-shared-srcs"],
     libs: ["unsupportedappusage"],
-<<<<<<< HEAD
-=======
-    apex_available: [
-        "com.android.bluetooth",
-    ],
-    min_sdk_version: "Tiramisu",
-    sdk_version: "module_current",
->>>>>>> a555ad50
 }
 
 // Bluetooth JNI
@@ -88,13 +72,6 @@
     sanitize: {
         scs: true,
     },
-<<<<<<< HEAD
-=======
-    apex_available: [
-        "com.android.bluetooth",
-    ],
-    min_sdk_version: "Tiramisu",
->>>>>>> a555ad50
 }
 
 // Bluetooth APK
@@ -169,37 +146,6 @@
             // "-Xep:AndroidFrameworkRequiresPermission:ERROR",
         ],
     },
-<<<<<<< HEAD
-=======
-    min_sdk_version: "Tiramisu",
-    sdk_version: "module_current",
-}
-
-gensrcs {
-    name: "bluetooth-proto-enums-java-gen",
-    depfile: true,
-
-    tools: [
-        "aprotoc",
-        "protoc-gen-javastream",
-        "soong_zip",
-    ],
-
-    cmd: "mkdir -p $(genDir)/$(in) " +
-        "&& $(location aprotoc) " +
-        "  --plugin=$(location protoc-gen-javastream) " +
-        "  --dependency_out=$(depfile) " +
-        "  --javastream_out=$(genDir)/$(in) " +
-        "  -Iexternal/protobuf/src " +
-        "  -I . " +
-        "  $(in) " +
-        "&& $(location soong_zip) -jar -o $(out) -C $(genDir)/$(in) -D $(genDir)/$(in)",
-
-    srcs: [
-        ":srcs_bluetooth_protos",
-    ],
-    output_extension: "srcjar",
->>>>>>> a555ad50
 }
 
 genrule {
