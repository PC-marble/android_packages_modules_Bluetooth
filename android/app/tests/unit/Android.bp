package {
    default_applicable_licenses: ["Android-Apache-2.0"],
}

<<<<<<< HEAD
android_test {
    name: "BluetoothInstrumentationTests",

    // We only want this apk build for tests.
    certificate: ":com.android.bluetooth.services.certificate",
=======
java_defaults {
    name: "BluetoothInstrumentationTestsDefaults",
    defaults: ["framework-bluetooth-tests-defaults"],
>>>>>>> 8b7f1fae

    libs: [
        "javax.obex",
        "android.test.runner",
        "telephony-common",
        "libprotobuf-java-micro",
        "android.test.base",
        "android.test.mock",
    ],

    static_libs: [
        "androidx.legacy_legacy-support-v4",
        "androidx.test.ext.truth",
        "androidx.test.rules",
        "androidx.test.espresso.intents",
        "androidx.room_room-migration",
        "androidx.room_room-runtime",
        "androidx.room_room-testing",
        "gson",
        "mockito-target",
        "truth-prebuilt",
        "PlatformProperties"
    ],

    asset_dirs: ["src/com/android/bluetooth/btservice/storage/schemas"],

    // Include all test java files.
    srcs: ["src/**/*.java"],

    platform_apis: true,

    test_suites: [
        "device-tests",
        "mts-bluetooth",
    ],

    instrumentation_for: "Bluetooth",
<<<<<<< HEAD
    enabled: false,

=======
}

android_test {
    name: "BluetoothInstrumentationTests",
    defaults: ["BluetoothInstrumentationTestsDefaults"],
}

android_test {
    name: "GoogleBluetoothInstrumentationTests",
    defaults: ["BluetoothInstrumentationTestsDefaults"],
    test_config: "GoogleAndroidTest.xml",
    instrumentation_target_package: "com.google.android.bluetooth",
>>>>>>> 8b7f1fae
}<|MERGE_RESOLUTION|>--- conflicted
+++ resolved
@@ -2,17 +2,8 @@
     default_applicable_licenses: ["Android-Apache-2.0"],
 }
 
-<<<<<<< HEAD
-android_test {
-    name: "BluetoothInstrumentationTests",
-
-    // We only want this apk build for tests.
-    certificate: ":com.android.bluetooth.services.certificate",
-=======
 java_defaults {
     name: "BluetoothInstrumentationTestsDefaults",
-    defaults: ["framework-bluetooth-tests-defaults"],
->>>>>>> 8b7f1fae
 
     libs: [
         "javax.obex",
@@ -50,10 +41,8 @@
     ],
 
     instrumentation_for: "Bluetooth",
-<<<<<<< HEAD
     enabled: false,
 
-=======
 }
 
 android_test {
@@ -66,5 +55,4 @@
     defaults: ["BluetoothInstrumentationTestsDefaults"],
     test_config: "GoogleAndroidTest.xml",
     instrumentation_target_package: "com.google.android.bluetooth",
->>>>>>> 8b7f1fae
 }