package {
    default_applicable_licenses: ["Android-Apache-2.0"],
}

android_test {
    name: "BluetoothInstrumentationTests",

    // We only want this apk build for tests.
<<<<<<< HEAD
    certificate: "platform",
=======
    certificate: ":com.android.bluetooth.services.certificate",
    defaults: ["framework-bluetooth-tests-defaults"],
>>>>>>> 0c1d7662

    libs: [
        "javax.obex",
        "android.test.runner",
        "telephony-common",
        "libprotobuf-java-micro",
        "android.test.base",
        "android.test.mock",
    ],

    static_libs: [
        "androidx.test.ext.truth",
        "androidx.test.rules",
        "mockito-target",
        "androidx.test.espresso.intents",
        "gson-prebuilt-jar",
        "androidx.room_room-migration",
        "androidx.room_room-runtime",
        "androidx.room_room-testing",
        "truth-prebuilt",
        "PlatformProperties"
    ],

    asset_dirs: ["src/com/android/bluetooth/btservice/storage/schemas"],

    // Include all test java files.
    srcs: ["src/**/*.java"],

    platform_apis: true,

    test_suites: ["device-tests"],

    instrumentation_for: "Bluetooth",

}<|MERGE_RESOLUTION|>--- conflicted
+++ resolved
@@ -6,12 +6,7 @@
     name: "BluetoothInstrumentationTests",
 
     // We only want this apk build for tests.
-<<<<<<< HEAD
-    certificate: "platform",
-=======
     certificate: ":com.android.bluetooth.services.certificate",
-    defaults: ["framework-bluetooth-tests-defaults"],
->>>>>>> 0c1d7662
 
     libs: [
         "javax.obex",
