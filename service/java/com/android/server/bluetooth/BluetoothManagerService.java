/*
 * Copyright (C) 2012 The Android Open Source Project
 *
 * Licensed under the Apache License, Version 2.0 (the "License");
 * you may not use this file except in compliance with the License.
 * You may obtain a copy of the License at
 *
 *      http://www.apache.org/licenses/LICENSE-2.0
 *
 * Unless required by applicable law or agreed to in writing, software
 * distributed under the License is distributed on an "AS IS" BASIS,
 * WITHOUT WARRANTIES OR CONDITIONS OF ANY KIND, either express or implied.
 * See the License for the specific language governing permissions and
 * limitations under the License.
 */

package com.android.server.bluetooth;

import static android.Manifest.permission.BLUETOOTH_CONNECT;
import static android.os.PowerExemptionManager.TEMPORARY_ALLOW_LIST_TYPE_FOREGROUND_SERVICE_ALLOWED;
import static android.permission.PermissionManager.PERMISSION_GRANTED;
import static android.permission.PermissionManager.PERMISSION_HARD_DENIED;

import static com.android.server.bluetooth.BluetoothAirplaneModeListener.APM_BT_ENABLED_NOTIFICATION;
import static com.android.server.bluetooth.BluetoothAirplaneModeListener.APM_ENHANCEMENT;
import static com.android.server.bluetooth.BluetoothAirplaneModeListener.APM_USER_TOGGLED_BLUETOOTH;
import static com.android.server.bluetooth.BluetoothAirplaneModeListener.BLUETOOTH_APM_STATE;
import static com.android.server.bluetooth.BluetoothAirplaneModeListener.NOTIFICATION_NOT_SHOWN;
import static com.android.server.bluetooth.BluetoothAirplaneModeListener.USED;

import android.Manifest;
import android.annotation.NonNull;
import android.annotation.RequiresPermission;
import android.annotation.SuppressLint;
import android.app.ActivityManager;
import android.app.AppOpsManager;
import android.app.BroadcastOptions;
import android.app.admin.DevicePolicyManager;
import android.app.compat.CompatChanges;
import android.bluetooth.BluetoothA2dp;
import android.bluetooth.BluetoothAdapter;
import android.bluetooth.BluetoothHearingAid;
import android.bluetooth.BluetoothLeAudio;
import android.bluetooth.BluetoothProfile;
import android.bluetooth.BluetoothProtoEnums;
import android.bluetooth.IBluetooth;
import android.bluetooth.IBluetoothCallback;
import android.bluetooth.IBluetoothGatt;
import android.bluetooth.IBluetoothHeadset;
import android.bluetooth.IBluetoothLeCallControl;
import android.bluetooth.IBluetoothManager;
import android.bluetooth.IBluetoothManagerCallback;
import android.bluetooth.IBluetoothProfileServiceConnection;
import android.bluetooth.IBluetoothStateChangeCallback;
import android.compat.annotation.ChangeId;
import android.compat.annotation.EnabledSince;
import android.content.AttributionSource;
import android.content.BroadcastReceiver;
import android.content.ComponentName;
import android.content.ContentResolver;
import android.content.Context;
import android.content.Intent;
import android.content.IntentFilter;
import android.content.ServiceConnection;
import android.content.pm.ApplicationInfo;
import android.content.pm.PackageInfo;
import android.content.pm.PackageManager;
import android.content.pm.ResolveInfo;
import android.database.ContentObserver;
import android.os.BatteryStatsManager;
import android.os.Binder;
import android.os.Bundle;
import android.os.Handler;
import android.os.HandlerThread;
import android.os.IBinder;
import android.os.Looper;
import android.os.Message;
import android.os.ParcelFileDescriptor;
import android.os.PowerExemptionManager;
import android.os.Process;
import android.os.RemoteCallbackList;
import android.os.RemoteException;
import android.os.SystemClock;
import android.os.SystemProperties;
import android.os.UserHandle;
import android.os.UserManager;
import android.permission.PermissionManager;
import android.provider.Settings;
import android.provider.Settings.SettingNotFoundException;
import android.sysprop.BluetoothProperties;
import android.text.TextUtils;
import android.util.Log;
import android.util.Pair;
import android.util.proto.ProtoOutputStream;

import com.android.internal.annotations.GuardedBy;
import com.android.internal.annotations.VisibleForTesting;
import com.android.modules.utils.SynchronousResultReceiver;
import com.android.server.BluetoothManagerServiceDumpProto;

import java.io.FileDescriptor;
import java.io.FileOutputStream;
import java.io.PrintWriter;
import java.time.Duration;
import java.util.HashMap;
import java.util.LinkedList;
import java.util.List;
import java.util.Locale;
import java.util.Map;
import java.util.NoSuchElementException;
import java.util.Set;
import java.util.concurrent.ConcurrentHashMap;
import java.util.concurrent.TimeoutException;
import java.util.concurrent.locks.ReentrantReadWriteLock;

public class BluetoothManagerService extends IBluetoothManager.Stub {
    private static final String TAG = "BluetoothManagerService";
    private static final boolean DBG = true;

    private static final String BLUETOOTH_PRIVILEGED =
            android.Manifest.permission.BLUETOOTH_PRIVILEGED;

    private static final int ACTIVE_LOG_MAX_SIZE = 20;
    private static final int CRASH_LOG_MAX_SIZE = 100;

    private static final int DEFAULT_REBIND_COUNT = 3;
    private static final int TIMEOUT_BIND_MS = 3000; //Maximum msec to wait for a bind

    /**
     * Timeout value for synchronous binder call
     */
    private static final Duration SYNC_CALLS_TIMEOUT = Duration.ofSeconds(3);

    /**
     * @return timeout value for synchronous binder call
     */
    private static Duration getSyncTimeout() {
        return SYNC_CALLS_TIMEOUT;
    }

    //Maximum msec to wait for service restart
    private static final int SERVICE_RESTART_TIME_MS = 400;
    //Maximum msec to wait for restart due to error
    private static final int ERROR_RESTART_TIME_MS = 3000;
    //Maximum msec to delay MESSAGE_USER_SWITCHED
    private static final int USER_SWITCHED_TIME_MS = 200;
    // Delay for the addProxy function in msec
    private static final int ADD_PROXY_DELAY_MS = 100;
    // Delay for retrying enable and disable in msec
    private static final int ENABLE_DISABLE_DELAY_MS = 300;
    private static final int DELAY_BEFORE_RESTART_DUE_TO_INIT_FLAGS_CHANGED_MS = 300;
    private static final int DELAY_FOR_RETRY_INIT_FLAG_CHECK_MS = 86400;

    private static final int MESSAGE_ENABLE = 1;
    private static final int MESSAGE_DISABLE = 2;
    private static final int MESSAGE_HANDLE_ENABLE_DELAYED = 3;
    private static final int MESSAGE_HANDLE_DISABLE_DELAYED = 4;
    private static final int MESSAGE_REGISTER_STATE_CHANGE_CALLBACK = 30;
    private static final int MESSAGE_UNREGISTER_STATE_CHANGE_CALLBACK = 31;
    private static final int MESSAGE_BLUETOOTH_SERVICE_CONNECTED = 40;
    private static final int MESSAGE_BLUETOOTH_SERVICE_DISCONNECTED = 41;
    private static final int MESSAGE_RESTART_BLUETOOTH_SERVICE = 42;
    private static final int MESSAGE_BLUETOOTH_STATE_CHANGE = 60;
    private static final int MESSAGE_TIMEOUT_BIND = 100;
    private static final int MESSAGE_TIMEOUT_UNBIND = 101;
    private static final int MESSAGE_GET_NAME_AND_ADDRESS = 200;
    private static final int MESSAGE_USER_SWITCHED = 300;
    private static final int MESSAGE_USER_UNLOCKED = 301;
    private static final int MESSAGE_ADD_PROXY_DELAYED = 400;
    private static final int MESSAGE_BIND_PROFILE_SERVICE = 401;
    private static final int MESSAGE_RESTORE_USER_SETTING = 500;
    private static final int MESSAGE_INIT_FLAGS_CHANGED = 600;

    private static final int RESTORE_SETTING_TO_ON = 1;
    private static final int RESTORE_SETTING_TO_OFF = 0;

    private static final int MAX_ERROR_RESTART_RETRIES = 6;
    private static final int MAX_WAIT_FOR_ENABLE_DISABLE_RETRIES = 10;

    // Bluetooth persisted setting is off
    private static final int BLUETOOTH_OFF = 0;
    // Bluetooth persisted setting is on
    // and Airplane mode won't affect Bluetooth state at start up
    private static final int BLUETOOTH_ON_BLUETOOTH = 1;
    // Bluetooth persisted setting is on
    // but Airplane mode will affect Bluetooth state at start up
    // and Airplane mode will have higher priority.
    @VisibleForTesting
    static final int BLUETOOTH_ON_AIRPLANE = 2;

    private static final int BLUETOOTH_OFF_APM = 0;
    private static final int BLUETOOTH_ON_APM = 1;

    private static final int SERVICE_IBLUETOOTH = 1;
    private static final int SERVICE_IBLUETOOTHGATT = 2;

    private static final int FLAGS_SYSTEM_APP =
            ApplicationInfo.FLAG_SYSTEM | ApplicationInfo.FLAG_UPDATED_SYSTEM_APP;

    /**
     * Starting with {@link android.os.Build.VERSION_CODES#TIRAMISU}, applications are
     * not allowed to enable/disable Bluetooth.
     */
    @ChangeId
    @EnabledSince(targetSdkVersion = android.os.Build.VERSION_CODES.TIRAMISU)
    static final long RESTRICT_ENABLE_DISABLE = 218493289L;

    private final Context mContext;

    private final UserManager mUserManager;

    // -3     match with Userhandle.USER_CURRENT_OR_SELF
    private static final UserHandle USER_HANDLE_CURRENT_OR_SELF = UserHandle.of(-3);
    // -10000 match with Userhandle.USER_NULL
    private static final UserHandle USER_HANDLE_NULL = UserHandle.of(-10000);

    // Locks are not provided for mName and mAddress.
    // They are accessed in handler or broadcast receiver, same thread context.
    private String mAddress;
    private String mName;
    private final ContentResolver mContentResolver;
    private final BatteryStatsManager mBatteryStatsManager;
    private final RemoteCallbackList<IBluetoothManagerCallback> mCallbacks;
    private final RemoteCallbackList<IBluetoothStateChangeCallback> mStateChangeCallbacks;
    private IBinder mBluetoothBinder;
    private IBluetooth mBluetooth;
    private IBluetoothGatt mBluetoothGatt;
    private final ReentrantReadWriteLock mBluetoothLock = new ReentrantReadWriteLock();
    private boolean mBinding;
    private boolean mUnbinding;

    private BluetoothModeChangeHelper mBluetoothModeChangeHelper;

    private BluetoothAirplaneModeListener mBluetoothAirplaneModeListener;

    private BluetoothDeviceConfigListener mBluetoothDeviceConfigListener;

    private BluetoothNotificationManager mBluetoothNotificationManager;

    // used inside handler thread
    private boolean mQuietEnable = false;
    private boolean mEnable;
    private boolean mShutdownInProgress = false;

    private static CharSequence timeToLog(long timestamp) {
        return android.text.format.DateFormat.format("MM-dd HH:mm:ss", timestamp);
    }

    /**
     * Used for tracking apps that enabled / disabled Bluetooth.
     */
    private class ActiveLog {
        private int mReason;
        private String mPackageName;
        private boolean mEnable;
        private long mTimestamp;

        ActiveLog(int reason, String packageName, boolean enable, long timestamp) {
            mReason = reason;
            mPackageName = packageName;
            mEnable = enable;
            mTimestamp = timestamp;
        }

        public String toString() {
            return timeToLog(mTimestamp) + (mEnable ? "  Enabled " : " Disabled ")
                    + " due to " + getEnableDisableReasonString(mReason) + " by " + mPackageName;
        }

        void dump(ProtoOutputStream proto) {
            proto.write(BluetoothManagerServiceDumpProto.ActiveLog.TIMESTAMP_MS, mTimestamp);
            proto.write(BluetoothManagerServiceDumpProto.ActiveLog.ENABLE, mEnable);
            proto.write(BluetoothManagerServiceDumpProto.ActiveLog.PACKAGE_NAME, mPackageName);
            proto.write(BluetoothManagerServiceDumpProto.ActiveLog.REASON, mReason);
        }
    }

    private final LinkedList<ActiveLog> mActiveLogs = new LinkedList<>();
    private final LinkedList<Long> mCrashTimestamps = new LinkedList<>();
    private int mCrashes;
    private long mLastEnabledTime;

    // configuration from external IBinder call which is used to
    // synchronize with broadcast receiver.
    private boolean mQuietEnableExternal;
    private boolean mEnableExternal;

    // Map of apps registered to keep BLE scanning on.
    private Map<IBinder, ClientDeathRecipient> mBleApps =
            new ConcurrentHashMap<IBinder, ClientDeathRecipient>();

    private int mState;
    private final HandlerThread mBluetoothHandlerThread;
    private final BluetoothHandler mHandler;
    private int mErrorRecoveryRetryCounter;
    private final int mSystemUiUid;

    private boolean mIsHearingAidProfileSupported;

    private AppOpsManager mAppOps;

    // Save a ProfileServiceConnections object for each of the bound
    // bluetooth profile services
    private final Map<Integer, ProfileServiceConnections> mProfileServices = new HashMap<>();

    private final IBluetoothCallback mBluetoothCallback = new IBluetoothCallback.Stub() {
        @Override
        public void onBluetoothStateChange(int prevState, int newState) throws RemoteException {
            Message msg =
                    mHandler.obtainMessage(MESSAGE_BLUETOOTH_STATE_CHANGE, prevState, newState);
            mHandler.sendMessage(msg);
        }
    };

    public void onUserRestrictionsChanged(UserHandle userHandle) {
        final boolean newBluetoothDisallowed = mUserManager.hasUserRestrictionForUser(
                UserManager.DISALLOW_BLUETOOTH, userHandle);
        boolean newBluetoothSharingDisallowed = mUserManager.hasUserRestrictionForUser(
                UserManager.DISALLOW_BLUETOOTH_SHARING, userHandle);

        // DISALLOW_BLUETOOTH can only be set by DO or PO on the system user.
        if (userHandle == UserHandle.SYSTEM) {
            if (newBluetoothDisallowed) {
                updateOppLauncherComponentState(userHandle, true); // Sharing disallowed
                sendDisableMsg(BluetoothProtoEnums.ENABLE_DISABLE_REASON_DISALLOWED,
                        mContext.getPackageName());
            } else {
                updateOppLauncherComponentState(userHandle, newBluetoothSharingDisallowed);
            }
        } else {
            updateOppLauncherComponentState(userHandle, newBluetoothSharingDisallowed);
        }
    }

    @VisibleForTesting
    public void onInitFlagsChanged() {
        mHandler.removeMessages(MESSAGE_INIT_FLAGS_CHANGED);
        mHandler.sendEmptyMessageDelayed(
                MESSAGE_INIT_FLAGS_CHANGED,
                DELAY_BEFORE_RESTART_DUE_TO_INIT_FLAGS_CHANGED_MS);
    }

    public boolean onFactoryReset(AttributionSource attributionSource) {
        mContext.enforceCallingOrSelfPermission(BLUETOOTH_PRIVILEGED,
                "Need BLUETOOTH_PRIVILEGED permission");

        // Wait for stable state if bluetooth is temporary state.
        int state = getState();
        if (state == BluetoothAdapter.STATE_BLE_TURNING_ON
                || state == BluetoothAdapter.STATE_TURNING_ON
                || state == BluetoothAdapter.STATE_TURNING_OFF) {
            if (!waitForState(Set.of(BluetoothAdapter.STATE_BLE_ON, BluetoothAdapter.STATE_ON))) {
                return false;
            }
        }

        // Clear registered LE apps to force shut-off Bluetooth
        clearBleApps();
        state = getState();
        try {
            mBluetoothLock.readLock().lock();
            if (mBluetooth == null) {
                return false;
            }
            if (state == BluetoothAdapter.STATE_BLE_ON) {
                addActiveLog(
                        BluetoothProtoEnums.ENABLE_DISABLE_REASON_FACTORY_RESET,
                        mContext.getPackageName(), false);
                synchronousOnBrEdrDown(attributionSource);
                return true;
            } else if (state == BluetoothAdapter.STATE_ON) {
                addActiveLog(
                        BluetoothProtoEnums.ENABLE_DISABLE_REASON_FACTORY_RESET,
                        mContext.getPackageName(), false);
                synchronousDisable(attributionSource);
                return true;
            }
        } catch (RemoteException | TimeoutException e) {
            Log.e(TAG, "Unable to shutdown Bluetooth", e);
        } finally {
            mBluetoothLock.readLock().unlock();
        }
        return false;
    }

    @RequiresPermission(android.Manifest.permission.BLUETOOTH_PRIVILEGED)
    public void onAirplaneModeChanged() {
        synchronized (this) {
            if (isBluetoothPersistedStateOn()) {
                if (isAirplaneModeOn()) {
                    persistBluetoothSetting(BLUETOOTH_ON_AIRPLANE);
                } else {
                    persistBluetoothSetting(BLUETOOTH_ON_BLUETOOTH);
                }
            }

            int st = BluetoothAdapter.STATE_OFF;
            try {
                mBluetoothLock.readLock().lock();
                st = synchronousGetState();
            } catch (RemoteException | TimeoutException e) {
                Log.e(TAG, "Unable to call getState", e);
                return;
            } finally {
                mBluetoothLock.readLock().unlock();
            }

            Log.d(TAG,
                    "Airplane Mode change - current state:  " + BluetoothAdapter.nameForState(
                            st) + ", isAirplaneModeOn()=" + isAirplaneModeOn());

            if (isAirplaneModeOn()) {
                // Clear registered LE apps to force shut-off
                clearBleApps();

                // If state is BLE_ON make sure we trigger disableBLE
                if (st == BluetoothAdapter.STATE_BLE_ON) {
                    try {
                        mBluetoothLock.readLock().lock();
                        if (mBluetooth != null) {
                            addActiveLog(
                                    BluetoothProtoEnums.ENABLE_DISABLE_REASON_AIRPLANE_MODE,
                                    mContext.getPackageName(), false);
                            synchronousOnBrEdrDown(mContext.getAttributionSource());
                            mEnable = false;
                            mEnableExternal = false;
                        }
                    } catch (RemoteException | TimeoutException e) {
                        Log.e(TAG, "Unable to call onBrEdrDown", e);
                    } finally {
                        mBluetoothLock.readLock().unlock();
                    }
                } else if (st == BluetoothAdapter.STATE_ON) {
                    sendDisableMsg(BluetoothProtoEnums.ENABLE_DISABLE_REASON_AIRPLANE_MODE,
                            mContext.getPackageName());
                }
            } else if (mEnableExternal) {
                sendEnableMsg(mQuietEnableExternal,
                        BluetoothProtoEnums.ENABLE_DISABLE_REASON_AIRPLANE_MODE,
                        mContext.getPackageName());
            }
        }
    }

    private final BroadcastReceiver mReceiver = new BroadcastReceiver() {
        @Override
        public void onReceive(Context context, Intent intent) {
            String action = intent.getAction();
            if (BluetoothAdapter.ACTION_LOCAL_NAME_CHANGED.equals(action)) {
                String newName = intent.getStringExtra(BluetoothAdapter.EXTRA_LOCAL_NAME);
                if (DBG) {
                    Log.d(TAG, "Bluetooth Adapter name changed to " + newName + " by "
                            + mContext.getPackageName());
                }
                if (newName != null) {
                    storeNameAndAddress(newName, null);
                }
            } else if (BluetoothAdapter.ACTION_BLUETOOTH_ADDRESS_CHANGED.equals(action)) {
                String newAddress = intent.getStringExtra(BluetoothAdapter.EXTRA_BLUETOOTH_ADDRESS);
                if (newAddress != null) {
                    if (DBG) {
                        Log.d(TAG, "Bluetooth Adapter address changed to " + newAddress);
                    }
                    storeNameAndAddress(null, newAddress);
                } else {
                    if (DBG) {
                        Log.e(TAG, "No Bluetooth Adapter address parameter found");
                    }
                }
            } else if (Intent.ACTION_SETTING_RESTORED.equals(action)) {
                final String name = intent.getStringExtra(Intent.EXTRA_SETTING_NAME);
                if (Settings.Global.BLUETOOTH_ON.equals(name)) {
                    // The Bluetooth On state may be changed during system restore.
                    final String prevValue =
                            intent.getStringExtra(Intent.EXTRA_SETTING_PREVIOUS_VALUE);
                    final String newValue = intent.getStringExtra(Intent.EXTRA_SETTING_NEW_VALUE);

                    if (DBG) {
                        Log.d(TAG,
                                "ACTION_SETTING_RESTORED with BLUETOOTH_ON, prevValue=" + prevValue
                                        + ", newValue=" + newValue);
                    }

                    if ((newValue != null) && (prevValue != null) && !prevValue.equals(newValue)) {
                        Message msg = mHandler.obtainMessage(MESSAGE_RESTORE_USER_SETTING,
                                newValue.equals("0") ? RESTORE_SETTING_TO_OFF
                                        : RESTORE_SETTING_TO_ON, 0);
                        mHandler.sendMessage(msg);
                    }
                }
            } else if (BluetoothA2dp.ACTION_CONNECTION_STATE_CHANGED.equals(action)
                    || BluetoothHearingAid.ACTION_CONNECTION_STATE_CHANGED.equals(action)
                    || BluetoothLeAudio.ACTION_LE_AUDIO_CONNECTION_STATE_CHANGED.equals(action)) {
                final int state = intent.getIntExtra(BluetoothProfile.EXTRA_STATE,
                        BluetoothProfile.STATE_CONNECTED);
                if (mHandler.hasMessages(MESSAGE_INIT_FLAGS_CHANGED)
                        && state == BluetoothProfile.STATE_DISCONNECTED
                        && !mBluetoothModeChangeHelper.isMediaProfileConnected()) {
                    Log.i(TAG, "Device disconnected, reactivating pending flag changes");
                    onInitFlagsChanged();
                }
            } else if (action.equals(Intent.ACTION_SHUTDOWN)) {
                Log.i(TAG, "Device is shutting down.");
                mShutdownInProgress = true;
                mBluetoothLock.readLock().lock();
                try {
                    mEnable = false;
                    mEnableExternal = false;
                    if (mBluetooth != null && (mState == BluetoothAdapter.STATE_BLE_ON)) {
                        synchronousOnBrEdrDown(mContext.getAttributionSource());
                    } else if (mBluetooth != null && (mState == BluetoothAdapter.STATE_ON)) {
                        synchronousDisable(mContext.getAttributionSource());
                    }
                } catch (RemoteException | TimeoutException e) {
                    Log.e(TAG, "Unable to shutdown Bluetooth", e);
                } finally {
                    mBluetoothLock.readLock().unlock();
                }
            }
        }
    };

    BluetoothManagerService(Context context) {
        mBluetoothHandlerThread = new HandlerThread("BluetoothManagerService");
        mBluetoothHandlerThread.start();

        mHandler = new BluetoothHandler(mBluetoothHandlerThread.getLooper());

        mContext = context;

        mCrashes = 0;
        mBluetooth = null;
        mBluetoothBinder = null;
        mBluetoothGatt = null;
        mBinding = false;
        mUnbinding = false;
        mEnable = false;
        mState = BluetoothAdapter.STATE_OFF;
        mQuietEnableExternal = false;
        mEnableExternal = false;
        mAddress = null;
        mName = null;
        mErrorRecoveryRetryCounter = 0;
        mContentResolver = context.getContentResolver();

        // Observe BLE scan only mode settings change.
        registerForBleScanModeChange();
        mCallbacks = new RemoteCallbackList<IBluetoothManagerCallback>();
        mStateChangeCallbacks = new RemoteCallbackList<IBluetoothStateChangeCallback>();

        mBatteryStatsManager = context.getSystemService(BatteryStatsManager.class);

        mUserManager = mContext.getSystemService(UserManager.class);

        mBluetoothNotificationManager = new BluetoothNotificationManager(mContext);

        mIsHearingAidProfileSupported =
                BluetoothProperties.isProfileAshaCentralEnabled().orElse(false);

        String value = SystemProperties.get(
                "persist.sys.fflag.override.settings_bluetooth_hearing_aid");

        if (!TextUtils.isEmpty(value)) {
            boolean isHearingAidEnabled = Boolean.parseBoolean(value);
            Log.v(TAG, "set feature flag HEARING_AID_SETTINGS to " + isHearingAidEnabled);
            if (isHearingAidEnabled && !mIsHearingAidProfileSupported) {
                // Overwrite to enable support by FeatureFlag
                mIsHearingAidProfileSupported = true;
            }
        }

        IntentFilter filter = new IntentFilter();
        filter.addAction(BluetoothAdapter.ACTION_LOCAL_NAME_CHANGED);
        filter.addAction(BluetoothAdapter.ACTION_BLUETOOTH_ADDRESS_CHANGED);
        filter.addAction(Intent.ACTION_SETTING_RESTORED);
        filter.addAction(BluetoothA2dp.ACTION_CONNECTION_STATE_CHANGED);
        filter.addAction(BluetoothHearingAid.ACTION_CONNECTION_STATE_CHANGED);
        filter.addAction(Intent.ACTION_SHUTDOWN);
        filter.setPriority(IntentFilter.SYSTEM_HIGH_PRIORITY);
        mContext.registerReceiver(mReceiver, filter);

        IntentFilter filterUser = new IntentFilter();
        filterUser.addAction(UserManager.ACTION_USER_RESTRICTIONS_CHANGED);
        filterUser.addAction(Intent.ACTION_USER_SWITCHED);
        filterUser.setPriority(IntentFilter.SYSTEM_HIGH_PRIORITY);
        mContext.registerReceiverForAllUsers(new BroadcastReceiver() {
            @Override
            public void onReceive(Context context, Intent intent) {
                switch (intent.getAction()) {
                    case Intent.ACTION_USER_SWITCHED:
                        int foregroundUserId = intent.getIntExtra(Intent.EXTRA_USER_HANDLE, 0);
                        propagateForegroundUserId(foregroundUserId);
                        break;
                    case UserManager.ACTION_USER_RESTRICTIONS_CHANGED:
                        onUserRestrictionsChanged(getSendingUser());
                        break;
                    default:
                        Log.e(TAG, "Unknown broadcast received in BluetoothManagerService receiver"
                                + " registered across all users");
                }
            }
        }, filterUser, null, null);

        loadStoredNameAndAddress();
        if (isBluetoothPersistedStateOn()) {
            if (DBG) {
                Log.d(TAG, "Startup: Bluetooth persisted state is ON.");
            }
            mEnableExternal = true;
        }

        String airplaneModeRadios =
                Settings.Global.getString(mContentResolver, Settings.Global.AIRPLANE_MODE_RADIOS);
        if (airplaneModeRadios == null || airplaneModeRadios.contains(
                Settings.Global.RADIO_BLUETOOTH)) {
            mBluetoothAirplaneModeListener = new BluetoothAirplaneModeListener(
                    this, mBluetoothHandlerThread.getLooper(), context,
                    mBluetoothNotificationManager);
        }

        int systemUiUid = -1;
        // Check if device is configured with no home screen, which implies no SystemUI.
        try {
            systemUiUid = mContext.createContextAsUser(UserHandle.SYSTEM, 0)
                .getPackageManager()
                .getPackageUid("com.android.systemui",
                        PackageManager.PackageInfoFlags.of(PackageManager.MATCH_SYSTEM_ONLY));
            Log.d(TAG, "Detected SystemUiUid: " + Integer.toString(systemUiUid));
        } catch (PackageManager.NameNotFoundException e) {
            Log.w(TAG, "Unable to resolve SystemUI's UID.");
        }
        mSystemUiUid = systemUiUid;
    }

    /**
     *  Returns true if airplane mode is currently on
     */
    private boolean isAirplaneModeOn() {
        return Settings.Global.getInt(mContext.getContentResolver(),
                Settings.Global.AIRPLANE_MODE_ON, 0) == 1;
    }

    /**
     *  Returns true if airplane mode enhancement feature is enabled
     */
    private boolean isApmEnhancementOn() {
        return Settings.Global.getInt(mContext.getContentResolver(), APM_ENHANCEMENT, 0) == 1;
    }

    private boolean supportBluetoothPersistedState() {
        // Set default support to true to copy config default.
        return BluetoothProperties.isSupportPersistedStateEnabled().orElse(true);
    }

    /**
     *  Returns true if the Bluetooth saved state is "on"
     */
    private boolean isBluetoothPersistedStateOn() {
        if (!supportBluetoothPersistedState()) {
            return false;
        }
        int state = Settings.Global.getInt(mContentResolver, Settings.Global.BLUETOOTH_ON, -1);
        if (DBG) {
            Log.d(TAG, "Bluetooth persisted state: " + state);
        }
        return state != BLUETOOTH_OFF;
    }

    private boolean isBluetoothPersistedStateOnAirplane() {
        if (!supportBluetoothPersistedState()) {
            return false;
        }
        int state = Settings.Global.getInt(mContentResolver, Settings.Global.BLUETOOTH_ON, -1);
        if (DBG) {
            Log.d(TAG, "Bluetooth persisted state: " + state);
        }
        return state == BLUETOOTH_ON_AIRPLANE;
    }

    /**
     *  Returns true if the Bluetooth saved state is BLUETOOTH_ON_BLUETOOTH
     */
    private boolean isBluetoothPersistedStateOnBluetooth() {
        if (!supportBluetoothPersistedState()) {
            return false;
        }
        return Settings.Global.getInt(mContentResolver, Settings.Global.BLUETOOTH_ON,
                BLUETOOTH_ON_BLUETOOTH) == BLUETOOTH_ON_BLUETOOTH;
    }

    /**
     *  Save the Bluetooth on/off state
     */
    private void persistBluetoothSetting(int value) {
        if (DBG) {
            Log.d(TAG, "Persisting Bluetooth Setting: " + value);
        }
        // waive WRITE_SECURE_SETTINGS permission check
        final long callingIdentity = Binder.clearCallingIdentity();
        try {
            Settings.Global.putInt(mContext.getContentResolver(),
                    Settings.Global.BLUETOOTH_ON, value);
        } finally {
            Binder.restoreCallingIdentity(callingIdentity);
        }
    }

    /**
     *  Set the Settings Secure Int value for foreground user
     */
    private void setSettingsSecureInt(String name, int value) {
        if (DBG) {
            Log.d(TAG, "Persisting Settings Secure Int: " + name + "=" + value);
        }

        // waive WRITE_SECURE_SETTINGS permission check
        final long callingIdentity = Binder.clearCallingIdentity();
        try {
            Context userContext = mContext.createContextAsUser(
                    UserHandle.of(ActivityManager.getCurrentUser()), 0);
            Settings.Secure.putInt(userContext.getContentResolver(), name, value);
        } finally {
            Binder.restoreCallingIdentity(callingIdentity);
        }
    }

    /**
     *  Return whether APM notification has been shown
     */
    private boolean isFirstTimeNotification(String name) {
        boolean firstTime = false;
        // waive WRITE_SECURE_SETTINGS permission check
        final long callingIdentity = Binder.clearCallingIdentity();
        try {
            Context userContext = mContext.createContextAsUser(
                    UserHandle.of(ActivityManager.getCurrentUser()), 0);
            firstTime = Settings.Secure.getInt(userContext.getContentResolver(), name,
                    NOTIFICATION_NOT_SHOWN) == NOTIFICATION_NOT_SHOWN;
        } finally {
            Binder.restoreCallingIdentity(callingIdentity);
        }
        return firstTime;
    }

    /**
     * Returns true if the Bluetooth Adapter's name and address is
     * locally cached
     * @return
     */
    private boolean isNameAndAddressSet() {
        return mName != null && mAddress != null && mName.length() > 0 && mAddress.length() > 0;
    }

    /**
     * Retrieve the Bluetooth Adapter's name and address and save it in
     * in the local cache
     */
    private void loadStoredNameAndAddress() {
        if (DBG) {
            Log.d(TAG, "Loading stored name and address");
        }
        if (BluetoothProperties.isAdapterAddressValidationEnabled().orElse(false)
                && Settings.Secure.getInt(mContentResolver,
                    Settings.Secure.BLUETOOTH_ADDR_VALID, 0) == 0) {
            // if the valid flag is not set, don't load the address and name
            if (DBG) {
                Log.d(TAG, "invalid bluetooth name and address stored");
            }
            return;
        }
        mName = Settings.Secure.getString(mContentResolver, Settings.Secure.BLUETOOTH_NAME);
        mAddress = Settings.Secure.getString(mContentResolver, Settings.Secure.BLUETOOTH_ADDRESS);
        if (DBG) {
            Log.d(TAG, "Stored bluetooth Name=" + mName + ",Address=" + mAddress);
        }
    }

    /**
     * Save the Bluetooth name and address in the persistent store.
     * Only non-null values will be saved.
     * @param name
     * @param address
     */
    private void storeNameAndAddress(String name, String address) {
        if (name != null) {
            Settings.Secure.putString(mContentResolver, Settings.Secure.BLUETOOTH_NAME, name);
            mName = name;
            if (DBG) {
                Log.d(TAG, "Stored Bluetooth name: " + Settings.Secure.getString(mContentResolver,
                            Settings.Secure.BLUETOOTH_NAME));
            }
        }

        if (address != null) {
            Settings.Secure.putString(mContentResolver, Settings.Secure.BLUETOOTH_ADDRESS, address);
            mAddress = address;
            if (DBG) {
                Log.d(TAG, "Stored Bluetoothaddress: " + Settings.Secure.getString(mContentResolver,
                            Settings.Secure.BLUETOOTH_ADDRESS));
            }
        }

        if ((name != null) && (address != null)) {
            Settings.Secure.putInt(mContentResolver, Settings.Secure.BLUETOOTH_ADDR_VALID, 1);
        }
    }

    public IBluetooth registerAdapter(IBluetoothManagerCallback callback) {
        if (callback == null) {
            Log.w(TAG, "Callback is null in registerAdapter");
            return null;
        }
        synchronized (mCallbacks) {
            mCallbacks.register(callback);
        }
        return mBluetooth;
    }

    public void unregisterAdapter(IBluetoothManagerCallback callback) {
        if (callback == null) {
            Log.w(TAG, "Callback is null in unregisterAdapter");
            return;
        }
        synchronized (mCallbacks) {
            mCallbacks.unregister(callback);
        }
    }

    public void registerStateChangeCallback(IBluetoothStateChangeCallback callback) {
        if (callback == null) {
            Log.w(TAG, "registerStateChangeCallback: Callback is null!");
            return;
        }
        Message msg = mHandler.obtainMessage(MESSAGE_REGISTER_STATE_CHANGE_CALLBACK);
        msg.obj = callback;
        mHandler.sendMessage(msg);
    }

    public void unregisterStateChangeCallback(IBluetoothStateChangeCallback callback) {
        if (callback == null) {
            Log.w(TAG, "unregisterStateChangeCallback: Callback is null!");
            return;
        }
        Message msg = mHandler.obtainMessage(MESSAGE_UNREGISTER_STATE_CHANGE_CALLBACK);
        msg.obj = callback;
        mHandler.sendMessage(msg);
    }

    public boolean isEnabled() {
        return getState() == BluetoothAdapter.STATE_ON;
    }

    @GuardedBy("mBluetoothLock")
    private boolean synchronousDisable(AttributionSource attributionSource)
            throws RemoteException, TimeoutException {
        if (mBluetooth == null) return false;
        final SynchronousResultReceiver<Boolean> recv = SynchronousResultReceiver.get();
        mBluetooth.disable(attributionSource, recv);
        return recv.awaitResultNoInterrupt(getSyncTimeout()).getValue(false);
    }

    @GuardedBy("mBluetoothLock")
    private boolean synchronousEnable(boolean quietMode, AttributionSource attributionSource)
            throws RemoteException, TimeoutException {
        if (mBluetooth == null) return false;
        final SynchronousResultReceiver<Boolean> recv = SynchronousResultReceiver.get();
        mBluetooth.enable(quietMode, attributionSource, recv);
        return recv.awaitResultNoInterrupt(getSyncTimeout()).getValue(false);
    }

    @GuardedBy("mBluetoothLock")
    private String synchronousGetAddress(AttributionSource attributionSource)
            throws RemoteException, TimeoutException {
        if (mBluetooth == null) return null;
        final SynchronousResultReceiver<String> recv = SynchronousResultReceiver.get();
        mBluetooth.getAddressWithAttribution(attributionSource, recv);
        return recv.awaitResultNoInterrupt(getSyncTimeout()).getValue(null);
    }

    @GuardedBy("mBluetoothLock")
    private String synchronousGetName(AttributionSource attributionSource)
            throws RemoteException, TimeoutException {
        if (mBluetooth == null) return null;
        final SynchronousResultReceiver<String> recv = SynchronousResultReceiver.get();
        mBluetooth.getName(attributionSource, recv);
        return recv.awaitResultNoInterrupt(getSyncTimeout()).getValue(null);
    }

    @GuardedBy("mBluetoothLock")
    private int synchronousGetState()
            throws RemoteException, TimeoutException {
        if (mBluetooth == null) return BluetoothAdapter.STATE_OFF;
        final SynchronousResultReceiver<Integer> recv = SynchronousResultReceiver.get();
        mBluetooth.getState(recv);
        return recv.awaitResultNoInterrupt(getSyncTimeout()).getValue(BluetoothAdapter.STATE_OFF);
    }

    @GuardedBy("mBluetoothLock")
    private void synchronousOnBrEdrDown(AttributionSource attributionSource)
            throws RemoteException, TimeoutException {
        if (mBluetooth == null) return;
        final SynchronousResultReceiver recv = SynchronousResultReceiver.get();
        mBluetooth.onBrEdrDown(attributionSource, recv);
        recv.awaitResultNoInterrupt(getSyncTimeout()).getValue(null);
    }

    @GuardedBy("mBluetoothLock")
    private void synchronousOnLeServiceUp(AttributionSource attributionSource)
            throws RemoteException, TimeoutException {
        if (mBluetooth == null) return;
        final SynchronousResultReceiver recv = SynchronousResultReceiver.get();
        mBluetooth.onLeServiceUp(attributionSource, recv);
        recv.awaitResultNoInterrupt(getSyncTimeout()).getValue(null);
    }

    @GuardedBy("mBluetoothLock")
    private void synchronousRegisterCallback(IBluetoothCallback callback,
            AttributionSource attributionSource) throws RemoteException, TimeoutException {
        if (mBluetooth == null) return;
        final SynchronousResultReceiver recv = SynchronousResultReceiver.get();
        mBluetooth.registerCallback(callback, attributionSource, recv);
        recv.awaitResultNoInterrupt(getSyncTimeout()).getValue(null);
    }

    @GuardedBy("mBluetoothLock")
    private void synchronousUnregisterCallback(IBluetoothCallback callback,
            AttributionSource attributionSource) throws RemoteException, TimeoutException {
        if (mBluetooth == null) return;
        final SynchronousResultReceiver recv = SynchronousResultReceiver.get();
        mBluetooth.unregisterCallback(callback, attributionSource, recv);
        recv.awaitResultNoInterrupt(getSyncTimeout()).getValue(null);
    }

    /**
     * Sends the current foreground user id to the Bluetooth process. This user id is used to
     * determine if Binder calls are coming from the active user.
     *
     * @param userId is the foreground user id we are propagating to the Bluetooth process
     */
    private void propagateForegroundUserId(int userId) {
        mBluetoothLock.readLock().lock();
        try {
            if (mBluetooth != null) {
                mBluetooth.setForegroundUserId(userId, mContext.getAttributionSource());
            }
        } catch (RemoteException e) {
            Log.e(TAG, "Unable to set foreground user id", e);
        } finally {
            mBluetoothLock.readLock().unlock();
        }
    }

    public int getState() {
        if ((Binder.getCallingUid() != Process.SYSTEM_UID) && (!checkIfCallerIsForegroundUser())) {
            Log.w(TAG, "getState(): report OFF for non-active and non system user");
            return BluetoothAdapter.STATE_OFF;
        }

        try {
            mBluetoothLock.readLock().lock();
            if (mBluetooth != null) {
                return synchronousGetState();
            }
        } catch (RemoteException | TimeoutException e) {
            Log.e(TAG, "getState()", e);
        } finally {
            mBluetoothLock.readLock().unlock();
        }
        return BluetoothAdapter.STATE_OFF;
    }

    class ClientDeathRecipient implements IBinder.DeathRecipient {
        private String mPackageName;

        ClientDeathRecipient(String packageName) {
            mPackageName = packageName;
        }

        public void binderDied() {
            if (DBG) {
                Log.d(TAG, "Binder is dead - unregister " + mPackageName);
            }

            for (Map.Entry<IBinder, ClientDeathRecipient> entry : mBleApps.entrySet()) {
                IBinder token = entry.getKey();
                ClientDeathRecipient deathRec = entry.getValue();
                if (deathRec.equals(this)) {
                    updateBleAppCount(token, false, mPackageName);
                    break;
                }
            }
        }

        public String getPackageName() {
            return mPackageName;
        }
    }

    @Override
    public boolean isBleScanAlwaysAvailable() {
        if (isAirplaneModeOn() && !mEnable) {
            return false;
        }
        try {
            return Settings.Global.getInt(mContentResolver,
                    Settings.Global.BLE_SCAN_ALWAYS_AVAILABLE) != 0;
        } catch (SettingNotFoundException e) {
        }
        return false;
    }

    @Override
    public boolean isHearingAidProfileSupported() {
        return mIsHearingAidProfileSupported;
    }

    private boolean isDeviceProvisioned() {
        return Settings.Global.getInt(mContentResolver, Settings.Global.DEVICE_PROVISIONED,
                0) != 0;
    }

    // Monitor change of BLE scan only mode settings.
    private void registerForProvisioningStateChange() {
        ContentObserver contentObserver = new ContentObserver(null) {
            @Override
            public void onChange(boolean selfChange) {
                if (!isDeviceProvisioned()) {
                    if (DBG) {
                        Log.d(TAG, "DEVICE_PROVISIONED setting changed, but device is not "
                                + "provisioned");
                    }
                    return;
                }
                if (mHandler.hasMessages(MESSAGE_INIT_FLAGS_CHANGED)) {
                    Log.i(TAG, "Device provisioned, reactivating pending flag changes");
                    onInitFlagsChanged();
                }
            }
        };

        mContentResolver.registerContentObserver(
                Settings.Global.getUriFor(Settings.Global.DEVICE_PROVISIONED), false,
                contentObserver);
    }

    // Monitor change of BLE scan only mode settings.
    private void registerForBleScanModeChange() {
        ContentObserver contentObserver = new ContentObserver(null) {
            @Override
            public void onChange(boolean selfChange) {
                if (isBleScanAlwaysAvailable()) {
                    // Nothing to do
                    return;
                }
                // BLE scan is not available.
                disableBleScanMode();
                clearBleApps();
                try {
                    mBluetoothLock.readLock().lock();
                    if (mBluetooth != null) {
                        addActiveLog(BluetoothProtoEnums.ENABLE_DISABLE_REASON_APPLICATION_REQUEST,
                                mContext.getPackageName(), false);
                        synchronousOnBrEdrDown(mContext.getAttributionSource());
                    }
                } catch (RemoteException | TimeoutException e) {
                    Log.e(TAG, "error when disabling bluetooth", e);
                } finally {
                    mBluetoothLock.readLock().unlock();
                }
            }
        };

        mContentResolver.registerContentObserver(Settings.Global.getUriFor(
                    Settings.Global.BLE_SCAN_ALWAYS_AVAILABLE), false, contentObserver);
    }

    // Disable ble scan only mode.
    private void disableBleScanMode() {
        try {
            mBluetoothLock.writeLock().lock();
            if (mBluetooth != null && synchronousGetState() != BluetoothAdapter.STATE_ON) {
                if (DBG) {
                    Log.d(TAG, "Resetting the mEnable flag for clean disable");
                }
                mEnable = false;
            }
        } catch (RemoteException | TimeoutException e) {
            Log.e(TAG, "getState()", e);
        } finally {
            mBluetoothLock.writeLock().unlock();
        }
    }

    private int updateBleAppCount(IBinder token, boolean enable, String packageName) {
        ClientDeathRecipient r = mBleApps.get(token);
        if (r == null && enable) {
            ClientDeathRecipient deathRec = new ClientDeathRecipient(packageName);
            try {
                token.linkToDeath(deathRec, 0);
            } catch (RemoteException ex) {
                throw new IllegalArgumentException("BLE app (" + packageName + ") already dead!");
            }
            mBleApps.put(token, deathRec);
            if (DBG) {
                Log.d(TAG, "Registered for death of " + packageName);
            }
        } else if (!enable && r != null) {
            // Unregister death recipient as the app goes away.
            token.unlinkToDeath(r, 0);
            mBleApps.remove(token);
            if (DBG) {
                Log.d(TAG, "Unregistered for death of " + packageName);
            }
        }
        int appCount = mBleApps.size();
        if (DBG) {
            Log.d(TAG, appCount + " registered Ble Apps");
        }
        return appCount;
    }

    @RequiresPermission(android.Manifest.permission.BLUETOOTH_CONNECT)
    private boolean checkBluetoothPermissions(AttributionSource attributionSource, String message,
            boolean requireForeground) {
        if (isBluetoothDisallowed()) {
            if (DBG) {
                Log.d(TAG, "checkBluetoothPermissions: bluetooth disallowed");
            }
            return false;
        }
        // Check if packageName belongs to callingUid
        final int callingUid = Binder.getCallingUid();
        final boolean isCallerSystem = UserHandle.getAppId(callingUid) == Process.SYSTEM_UID;
        if (!isCallerSystem && callingUid != Process.SHELL_UID) {
            checkPackage(callingUid, attributionSource.getPackageName());

            if (requireForeground && !checkIfCallerIsForegroundUser()) {
                Log.w(TAG, "Not allowed for non-active and non system user");
                return false;
            }

            if (!checkConnectPermissionForDataDelivery(mContext, attributionSource, message)) {
                return false;
            }
        }
        return true;
    }

    public boolean enableBle(AttributionSource attributionSource, IBinder token)
            throws RemoteException {
        final String packageName = attributionSource.getPackageName();
        if (!checkBluetoothPermissions(attributionSource, "enableBle", false)
                || isAirplaneModeOn()) {
            if (DBG) {
                Log.d(TAG, "enableBle(): bluetooth disallowed");
            }
            return false;
        }

        if (DBG) {
            Log.d(TAG, "enableBle(" + packageName + "):  mBluetooth =" + mBluetooth
                    + " mBinding = " + mBinding + " mState = "
                    + BluetoothAdapter.nameForState(mState));
        }
        updateBleAppCount(token, true, packageName);

        if (mState == BluetoothAdapter.STATE_ON
                || mState == BluetoothAdapter.STATE_BLE_ON
                || mState == BluetoothAdapter.STATE_TURNING_ON
                || mState == BluetoothAdapter.STATE_TURNING_OFF
                || mState == BluetoothAdapter.STATE_BLE_TURNING_ON) {
            Log.d(TAG, "enableBLE(): Bluetooth is already enabled or is turning on");
            return true;
        }
        synchronized (mReceiver) {
            // waive WRITE_SECURE_SETTINGS permission check
            sendEnableMsg(false, BluetoothProtoEnums.ENABLE_DISABLE_REASON_APPLICATION_REQUEST,
                    packageName, true);
        }
        return true;
    }

    @RequiresPermission(android.Manifest.permission.BLUETOOTH_PRIVILEGED)
    public boolean disableBle(AttributionSource attributionSource, IBinder token)
            throws RemoteException {
        final String packageName = attributionSource.getPackageName();
        if (!checkBluetoothPermissions(attributionSource, "disableBle", false)) {
            if (DBG) {
                Log.d(TAG, "disableBLE(): bluetooth disallowed");
            }
            return false;
        }

        if (DBG) {
            Log.d(TAG, "disableBle(" + packageName + "):  mBluetooth =" + mBluetooth
                    + " mBinding = " + mBinding + " mState = "
                    + BluetoothAdapter.nameForState(mState));
        }

        if (mState == BluetoothAdapter.STATE_OFF) {
            Log.d(TAG, "disableBLE(): Already disabled");
            return false;
        }
        updateBleAppCount(token, false, packageName);

        if (mState == BluetoothAdapter.STATE_BLE_ON && !isBleAppPresent()) {
            if (mEnable) {
                disableBleScanMode();
            }
            if (!mEnableExternal) {
                addActiveLog(BluetoothProtoEnums.ENABLE_DISABLE_REASON_APPLICATION_REQUEST,
                        packageName, false);
                sendBrEdrDownCallback(attributionSource);
            }
        }
        return true;
    }

    // Clear all apps using BLE scan only mode.
    private void clearBleApps() {
        mBleApps.clear();
    }

    /** @hide */
    public boolean isBleAppPresent() {
        if (DBG) {
            Log.d(TAG, "isBleAppPresent() count: " + mBleApps.size());
        }
        return mBleApps.size() > 0;
    }

    /**
     * Call IBluetooth.onLeServiceUp() to continue if Bluetooth should be on,
     * call IBluetooth.onBrEdrDown() to disable if Bluetooth should be off.
     */
    @RequiresPermission(android.Manifest.permission.BLUETOOTH_PRIVILEGED)
    private void continueFromBleOnState() {
        if (DBG) {
            Log.d(TAG, "continueFromBleOnState()");
        }
        try {
            mBluetoothLock.readLock().lock();
            if (mBluetooth == null) {
                Log.e(TAG, "onBluetoothServiceUp: mBluetooth is null!");
                return;
            }
            if (!mEnableExternal && !isBleAppPresent()) {
                Log.i(TAG, "Bluetooth was disabled while enabling BLE, disable BLE now");
                mEnable = false;
                synchronousOnBrEdrDown(mContext.getAttributionSource());
                return;
            }
            if (isBluetoothPersistedStateOnBluetooth() || !isBleAppPresent()) {
                // This triggers transition to STATE_ON
                synchronousOnLeServiceUp(mContext.getAttributionSource());
                persistBluetoothSetting(BLUETOOTH_ON_BLUETOOTH);
            }
        } catch (RemoteException | TimeoutException e) {
            Log.e(TAG, "Unable to call onServiceUp", e);
        } finally {
            mBluetoothLock.readLock().unlock();
        }
    }

    /**
     * Inform BluetoothAdapter instances that BREDR part is down
     * and turn off all service and stack if no LE app needs it
     */
    @RequiresPermission(allOf = {
            android.Manifest.permission.BLUETOOTH_CONNECT,
            android.Manifest.permission.BLUETOOTH_PRIVILEGED,
    })
    private void sendBrEdrDownCallback(AttributionSource attributionSource) {
        if (DBG) {
            Log.d(TAG, "Calling sendBrEdrDownCallback callbacks");
        }

        if (mBluetooth == null) {
            Log.w(TAG, "Bluetooth handle is null");
            return;
        }

        if (isBleAppPresent()) {
            // Need to stay at BLE ON. Disconnect all Gatt connections
            try {
                final SynchronousResultReceiver recv = SynchronousResultReceiver.get();
                mBluetoothGatt.unregAll(attributionSource, recv);
                recv.awaitResultNoInterrupt(getSyncTimeout()).getValue(null);
            } catch (RemoteException | TimeoutException e) {
                Log.e(TAG, "Unable to disconnect all apps.", e);
            }
        } else {
            try {
                mBluetoothLock.readLock().lock();
                if (mBluetooth != null) {
                    synchronousOnBrEdrDown(attributionSource);
                }
            } catch (RemoteException | TimeoutException e) {
                Log.e(TAG, "Call to onBrEdrDown() failed.", e);
            } finally {
                mBluetoothLock.readLock().unlock();
            }
        }

    }

    public boolean enableNoAutoConnect(AttributionSource attributionSource) {
        final String packageName = attributionSource.getPackageName();
        if (!checkBluetoothPermissions(attributionSource, "enableNoAutoConnect", false)) {
            if (DBG) {
                Log.d(TAG, "enableNoAutoConnect(): not enabling - bluetooth disallowed");
            }
            return false;
        }

        if (DBG) {
            Log.d(TAG, "enableNoAutoConnect():  mBluetooth =" + mBluetooth + " mBinding = "
                    + mBinding);
        }

        int callingAppId = UserHandle.getAppId(Binder.getCallingUid());
        if (callingAppId != Process.NFC_UID) {
            throw new SecurityException("no permission to enable Bluetooth quietly");
        }

        synchronized (mReceiver) {
            mQuietEnableExternal = true;
            mEnableExternal = true;
            sendEnableMsg(true,
                    BluetoothProtoEnums.ENABLE_DISABLE_REASON_APPLICATION_REQUEST, packageName);
        }
        return true;
    }

    public boolean enable(AttributionSource attributionSource) throws RemoteException {
        final String packageName = attributionSource.getPackageName();
        if (!checkBluetoothPermissions(attributionSource, "enable", true)) {
            if (DBG) {
                Log.d(TAG, "enable(): not enabling - bluetooth disallowed");
            }
            return false;
        }

        final int callingUid = Binder.getCallingUid();
        final int callingPid = Binder.getCallingPid();
        if (CompatChanges.isChangeEnabled(RESTRICT_ENABLE_DISABLE, callingUid)
                && !isPrivileged(callingPid, callingUid)
                && !isSystem(packageName, callingUid)
                && !isDeviceOwner(callingUid, packageName)
                && !isProfileOwner(callingUid, packageName)) {
            return false;
        }

        if (DBG) {
            Log.d(TAG, "enable(" + packageName + "):  mBluetooth =" + mBluetooth + " mBinding = "
                    + mBinding + " mState = " + BluetoothAdapter.nameForState(mState));
        }

        synchronized (mReceiver) {
            mQuietEnableExternal = false;
            mEnableExternal = true;
            if (isAirplaneModeOn() && isApmEnhancementOn()) {
                setSettingsSecureInt(BLUETOOTH_APM_STATE, BLUETOOTH_ON_APM);
                setSettingsSecureInt(APM_USER_TOGGLED_BLUETOOTH, USED);
                if (isFirstTimeNotification(APM_BT_ENABLED_NOTIFICATION)) {
                    final long callingIdentity = Binder.clearCallingIdentity();
                    try {
                        mBluetoothAirplaneModeListener.sendApmNotification(
                                "bluetooth_enabled_apm_title",
                                "bluetooth_enabled_apm_message",
                                APM_BT_ENABLED_NOTIFICATION);
                    } catch (Exception e) {
                        Log.e(TAG, "APM enhancement BT enabled notification not shown");
                    } finally {
                        Binder.restoreCallingIdentity(callingIdentity);
                    }
                }
            }
            // waive WRITE_SECURE_SETTINGS permission check
            sendEnableMsg(false,
                    BluetoothProtoEnums.ENABLE_DISABLE_REASON_APPLICATION_REQUEST, packageName);
        }
        if (DBG) {
            Log.d(TAG, "enable returning");
        }
        return true;
    }

    public boolean disable(AttributionSource attributionSource, boolean persist)
            throws RemoteException {
        if (!persist) {
            mContext.enforceCallingOrSelfPermission(BLUETOOTH_PRIVILEGED,
                    "Need BLUETOOTH_PRIVILEGED permission");
        }

        final String packageName = attributionSource.getPackageName();
        if (!checkBluetoothPermissions(attributionSource, "disable", true)) {
            if (DBG) {
                Log.d(TAG, "disable(): not disabling - bluetooth disallowed");
            }
            return false;
        }

        final int callingUid = Binder.getCallingUid();
        final int callingPid = Binder.getCallingPid();
        if (CompatChanges.isChangeEnabled(RESTRICT_ENABLE_DISABLE, callingUid)
                && !isPrivileged(callingPid, callingUid)
                && !isSystem(packageName, callingUid)
                && !isDeviceOwner(callingUid, packageName)
                && !isProfileOwner(callingUid, packageName)) {
            return false;
        }

        if (DBG) {
            Log.d(TAG, "disable(): mBluetooth = " + mBluetooth + " mBinding = " + mBinding);
        }

        synchronized (mReceiver) {
            if (isAirplaneModeOn() && isApmEnhancementOn()) {
                setSettingsSecureInt(BLUETOOTH_APM_STATE, BLUETOOTH_OFF_APM);
                setSettingsSecureInt(APM_USER_TOGGLED_BLUETOOTH, USED);
            }

            if (persist) {
                persistBluetoothSetting(BLUETOOTH_OFF);
            }
            mEnableExternal = false;
            sendDisableMsg(BluetoothProtoEnums.ENABLE_DISABLE_REASON_APPLICATION_REQUEST,
                    packageName);
        }
        return true;
    }

    /**
     * Check if AppOpsManager is available and the packageName belongs to uid
     *
     * A null package belongs to any uid
     */
    private void checkPackage(int uid, String packageName) {
        if (mAppOps == null) {
            Log.w(TAG, "checkPackage(): called before system boot up, uid "
                    + uid + ", packageName " + packageName);
            throw new IllegalStateException("System has not boot yet");
        }
        if (packageName == null) {
            Log.w(TAG, "checkPackage(): called with null packageName from " + uid);
            return;
        }
        try {
            mAppOps.checkPackage(uid, packageName);
        } catch (SecurityException e) {
            Log.w(TAG, "checkPackage(): " + packageName + " does not belong to uid " + uid);
            throw new SecurityException(e.getMessage());
        }
    }

    /**
     * Check if the caller must still pass permission check or if the caller is exempted
     * from the consent UI via the MANAGE_BLUETOOTH_WHEN_WIRELESS_CONSENT_REQUIRED check.
     *
     * Commands from some callers may be exempted from triggering the consent UI when
     * enabling bluetooth. This exemption is checked via the
     * MANAGE_BLUETOOTH_WHEN_WIRELESS_CONSENT_REQUIRED and allows calls to skip
     * the consent UI where it may otherwise be required.
     *
     * @hide
     */
    @SuppressLint("AndroidFrameworkRequiresPermission")
    private boolean checkBluetoothPermissionWhenWirelessConsentRequired() {
        int result = mContext.checkCallingPermission(
                android.Manifest.permission.MANAGE_BLUETOOTH_WHEN_WIRELESS_CONSENT_REQUIRED);
        return result == PackageManager.PERMISSION_GRANTED;
    }

    @RequiresPermission(android.Manifest.permission.BLUETOOTH_PRIVILEGED)
    public void unbindAndFinish() {
        if (DBG) {
            Log.d(TAG, "unbindAndFinish(): " + mBluetooth + " mBinding = " + mBinding
                    + " mUnbinding = " + mUnbinding);
        }

        try {
            mBluetoothLock.writeLock().lock();
            if (mUnbinding) {
                return;
            }
            mUnbinding = true;
            mHandler.removeMessages(MESSAGE_BLUETOOTH_STATE_CHANGE);
            mHandler.removeMessages(MESSAGE_BIND_PROFILE_SERVICE);
            if (mBluetooth != null) {
                //Unregister callback object
                try {
                    synchronousUnregisterCallback(mBluetoothCallback,
                            mContext.getAttributionSource());
                } catch (RemoteException | TimeoutException e) {
                    Log.e(TAG, "Unable to unregister BluetoothCallback", e);
                }
                mBluetoothBinder = null;
                mBluetooth = null;
                mContext.unbindService(mConnection);
                mUnbinding = false;
                mBinding = false;
            } else {
                mUnbinding = false;
            }
            mBluetoothGatt = null;
        } finally {
            mBluetoothLock.writeLock().unlock();
        }
    }

    public IBluetoothGatt getBluetoothGatt() {
        // sync protection
        return mBluetoothGatt;
    }

    @Override
    public boolean bindBluetoothProfileService(int bluetoothProfile,
            IBluetoothProfileServiceConnection proxy) {
        if (mState != BluetoothAdapter.STATE_ON) {
            if (DBG) {
                Log.d(TAG, "Trying to bind to profile: " + bluetoothProfile
                        + ", while Bluetooth was disabled");
            }
            return false;
        }
        synchronized (mProfileServices) {
            ProfileServiceConnections psc = mProfileServices.get(new Integer(bluetoothProfile));
            Intent intent;
            if (bluetoothProfile == BluetoothProfile.HEADSET
                    && BluetoothProperties.isProfileHfpAgEnabled().orElse(false)) {
                intent = new Intent(IBluetoothHeadset.class.getName());
            } else if (bluetoothProfile == BluetoothProfile.LE_CALL_CONTROL
                    && BluetoothProperties.isProfileCcpServerEnabled().orElse(false)) {
                intent = new Intent(IBluetoothLeCallControl.class.getName());
            } else {
                return false;
            }
            if (psc == null) {
                if (DBG) {
                    Log.d(TAG, "Creating new ProfileServiceConnections object for" + " profile: "
                            + bluetoothProfile);
                }
                psc = new ProfileServiceConnections(intent);
                if (!psc.bindService(DEFAULT_REBIND_COUNT)) {
                    return false;
                }

                mProfileServices.put(new Integer(bluetoothProfile), psc);
            }
        }

        // Introducing a delay to give the client app time to prepare
        Message addProxyMsg = mHandler.obtainMessage(MESSAGE_ADD_PROXY_DELAYED);
        addProxyMsg.arg1 = bluetoothProfile;
        addProxyMsg.obj = proxy;
        mHandler.sendMessageDelayed(addProxyMsg, ADD_PROXY_DELAY_MS);
        return true;
    }

    @Override
    public void unbindBluetoothProfileService(int bluetoothProfile,
            IBluetoothProfileServiceConnection proxy) {
        synchronized (mProfileServices) {
            Integer profile = new Integer(bluetoothProfile);
            ProfileServiceConnections psc = mProfileServices.get(profile);
            if (psc == null) {
                return;
            }
            psc.removeProxy(proxy);
            if (psc.isEmpty()) {
                // All prxoies are disconnected, unbind with the service.
                try {
                    mContext.unbindService(psc);
                } catch (IllegalArgumentException e) {
                    Log.e(TAG, "Unable to unbind service with intent: " + psc.mIntent, e);
                }
                mProfileServices.remove(profile);
            }
        }
    }

    private void unbindAllBluetoothProfileServices() {
        synchronized (mProfileServices) {
            for (Integer i : mProfileServices.keySet()) {
                ProfileServiceConnections psc = mProfileServices.get(i);
                try {
                    mContext.unbindService(psc);
                } catch (IllegalArgumentException e) {
                    Log.e(TAG, "Unable to unbind service with intent: " + psc.mIntent, e);
                }
                psc.removeAllProxies();
            }
            mProfileServices.clear();
        }
    }

    /**
     * Send enable message and set adapter name and address. Called when the boot phase becomes
     * PHASE_SYSTEM_SERVICES_READY.
     */
    public void handleOnBootPhase() {
        if (DBG) {
            Log.d(TAG, "Bluetooth boot completed");
        }
        mAppOps = mContext.getSystemService(AppOpsManager.class);
        final boolean isBluetoothDisallowed = isBluetoothDisallowed();
        if (isBluetoothDisallowed) {
            return;
        }
        final boolean isSafeMode = mContext.getPackageManager().isSafeMode();
        if (mEnableExternal && isBluetoothPersistedStateOnBluetooth() && !isSafeMode) {
            if (DBG) {
                Log.d(TAG, "Auto-enabling Bluetooth.");
            }
            sendEnableMsg(mQuietEnableExternal,
                    BluetoothProtoEnums.ENABLE_DISABLE_REASON_SYSTEM_BOOT,
                    mContext.getPackageName());
        } else if (!isNameAndAddressSet()) {
            if (DBG) {
                Log.d(TAG, "Getting adapter name and address");
            }
            Message getMsg = mHandler.obtainMessage(MESSAGE_GET_NAME_AND_ADDRESS);
            mHandler.sendMessage(getMsg);
        }

        mBluetoothModeChangeHelper = new BluetoothModeChangeHelper(mContext);
        if (mBluetoothAirplaneModeListener != null) {
            mBluetoothAirplaneModeListener.start(mBluetoothModeChangeHelper);
        }
        registerForProvisioningStateChange();
        mBluetoothDeviceConfigListener = new BluetoothDeviceConfigListener(this, DBG, mContext);
    }

    /**
     * Called when switching to a different foreground user.
     */
    public void handleOnSwitchUser(UserHandle userHandle) {
        if (DBG) {
            Log.d(TAG, "User " + userHandle + " switched");
        }
        mHandler.obtainMessage(MESSAGE_USER_SWITCHED, userHandle.getIdentifier(), 0).sendToTarget();
    }

    /**
     * Called when user is unlocked.
     */
    public void handleOnUnlockUser(UserHandle userHandle) {
        if (DBG) {
            Log.d(TAG, "User " + userHandle + " unlocked");
        }
        mHandler.obtainMessage(MESSAGE_USER_UNLOCKED, userHandle.getIdentifier(), 0).sendToTarget();
    }

    /**
     * This class manages the clients connected to a given ProfileService
     * and maintains the connection with that service.
     */
    private final class ProfileServiceConnections
            implements ServiceConnection, IBinder.DeathRecipient {
        final RemoteCallbackList<IBluetoothProfileServiceConnection> mProxies =
                new RemoteCallbackList<IBluetoothProfileServiceConnection>();
        IBinder mService;
        ComponentName mClassName;
        Intent mIntent;
        boolean mInvokingProxyCallbacks = false;

        ProfileServiceConnections(Intent intent) {
            mService = null;
            mClassName = null;
            mIntent = intent;
        }

        private boolean bindService(int rebindCount) {
            int state = BluetoothAdapter.STATE_OFF;
            try {
                mBluetoothLock.readLock().lock();
                state = synchronousGetState();
            } catch (RemoteException | TimeoutException e) {
                Log.e(TAG, "Unable to call getState", e);
                return false;
            } finally {
                mBluetoothLock.readLock().unlock();
            }

            if (state != BluetoothAdapter.STATE_ON) {
                if (DBG) {
                    Log.d(TAG, "Unable to bindService while Bluetooth is disabled");
                }
                return false;
            }

            if (mIntent != null && mService == null
                    && doBind(mIntent, this, 0, USER_HANDLE_CURRENT_OR_SELF)) {
                Message msg = mHandler.obtainMessage(MESSAGE_BIND_PROFILE_SERVICE);
                msg.obj = this;
                msg.arg1 = rebindCount;
                mHandler.sendMessageDelayed(msg, TIMEOUT_BIND_MS);
                return true;
            }
            Log.w(TAG, "Unable to bind with intent: " + mIntent);
            return false;
        }

        private void addProxy(IBluetoothProfileServiceConnection proxy) {
            mProxies.register(proxy);
            if (mService != null) {
                try {
                    proxy.onServiceConnected(mClassName, mService);
                } catch (RemoteException e) {
                    Log.e(TAG, "Unable to connect to proxy", e);
                }
            } else {
                if (!mHandler.hasMessages(MESSAGE_BIND_PROFILE_SERVICE, this)) {
                    Message msg = mHandler.obtainMessage(MESSAGE_BIND_PROFILE_SERVICE);
                    msg.obj = this;
                    msg.arg1 = DEFAULT_REBIND_COUNT;
                    mHandler.sendMessage(msg);
                }
            }
        }

        private void removeProxy(IBluetoothProfileServiceConnection proxy) {
            if (proxy != null) {
                if (mProxies.unregister(proxy)) {
                    try {
                        proxy.onServiceDisconnected(mClassName);
                    } catch (RemoteException e) {
                        Log.e(TAG, "Unable to disconnect proxy", e);
                    }
                }
            } else {
                Log.w(TAG, "Trying to remove a null proxy");
            }
        }

        private void removeAllProxies() {
            onServiceDisconnected(mClassName);
            mProxies.kill();
        }

        private boolean isEmpty() {
            return mProxies.getRegisteredCallbackCount() == 0;
        }

        @Override
        public void onServiceConnected(ComponentName className, IBinder service) {
            // remove timeout message
            mHandler.removeMessages(MESSAGE_BIND_PROFILE_SERVICE, this);
            mService = service;
            mClassName = className;
            try {
                mService.linkToDeath(this, 0);
            } catch (RemoteException e) {
                Log.e(TAG, "Unable to linkToDeath", e);
            }

            if (mInvokingProxyCallbacks) {
                Log.e(TAG, "Proxy callbacks already in progress.");
                return;
            }
            mInvokingProxyCallbacks = true;

            final int n = mProxies.beginBroadcast();
            try {
                for (int i = 0; i < n; i++) {
                    try {
                        mProxies.getBroadcastItem(i).onServiceConnected(className, service);
                    } catch (RemoteException e) {
                        Log.e(TAG, "Unable to connect to proxy", e);
                    }
                }
            } finally {
                mProxies.finishBroadcast();
                mInvokingProxyCallbacks = false;
            }
        }

        @Override
        public void onServiceDisconnected(ComponentName className) {
            if (mService == null) {
                return;
            }
            try {
                mService.unlinkToDeath(this, 0);
            } catch (NoSuchElementException e) {
                Log.e(TAG, "error unlinking to death", e);
            }
            mService = null;
            mClassName = null;

            if (mInvokingProxyCallbacks) {
                Log.e(TAG, "Proxy callbacks already in progress.");
                return;
            }
            mInvokingProxyCallbacks = true;

            final int n = mProxies.beginBroadcast();
            try {
                for (int i = 0; i < n; i++) {
                    try {
                        mProxies.getBroadcastItem(i).onServiceDisconnected(className);
                    } catch (RemoteException e) {
                        Log.e(TAG, "Unable to disconnect from proxy", e);
                    }
                }
            } finally {
                mProxies.finishBroadcast();
                mInvokingProxyCallbacks = false;
            }
        }

        @Override
        public void binderDied() {
            if (DBG) {
                Log.w(TAG, "Profile service for profile: " + mClassName + " died.");
            }
            onServiceDisconnected(mClassName);
            // Trigger rebind
            Message msg = mHandler.obtainMessage(MESSAGE_BIND_PROFILE_SERVICE);
            msg.obj = this;
            mHandler.sendMessageDelayed(msg, TIMEOUT_BIND_MS);
        }
    }

    private void sendBluetoothStateCallback(boolean isUp) {
        try {
            int n = mStateChangeCallbacks.beginBroadcast();
            if (DBG) {
                Log.d(TAG, "Broadcasting onBluetoothStateChange(" + isUp + ") to " + n
                        + " receivers.");
            }
            for (int i = 0; i < n; i++) {
                try {
                    mStateChangeCallbacks.getBroadcastItem(i).onBluetoothStateChange(isUp);
                } catch (RemoteException e) {
                    Log.e(TAG, "Unable to call onBluetoothStateChange() on callback #" + i, e);
                }
            }
        } finally {
            mStateChangeCallbacks.finishBroadcast();
        }
    }

    /**
     * Inform BluetoothAdapter instances that Adapter service is up
     */
    private void sendBluetoothServiceUpCallback() {
        synchronized (mCallbacks) {
            try {
                int n = mCallbacks.beginBroadcast();
                Log.d(TAG, "Broadcasting onBluetoothServiceUp() to " + n + " receivers.");
                for (int i = 0; i < n; i++) {
                    try {
                        mCallbacks.getBroadcastItem(i).onBluetoothServiceUp(mBluetooth);
                    } catch (RemoteException e) {
                        Log.e(TAG, "Unable to call onBluetoothServiceUp() on callback #" + i, e);
                    }
                }
            } finally {
                mCallbacks.finishBroadcast();
            }
        }
    }

    /**
     * Inform BluetoothAdapter instances that Adapter service is down
     */
    private void sendBluetoothServiceDownCallback() {
        synchronized (mCallbacks) {
            try {
                int n = mCallbacks.beginBroadcast();
                Log.d(TAG, "Broadcasting onBluetoothServiceDown() to " + n + " receivers.");
                for (int i = 0; i < n; i++) {
                    try {
                        mCallbacks.getBroadcastItem(i).onBluetoothServiceDown();
                    } catch (RemoteException e) {
                        Log.e(TAG, "Unable to call onBluetoothServiceDown() on callback #" + i, e);
                    }
                }
            } finally {
                mCallbacks.finishBroadcast();
            }
        }
    }

    public String getAddress(AttributionSource attributionSource) {
        if (!checkConnectPermissionForDataDelivery(mContext, attributionSource, "getAddress")) {
            return null;
        }

        if ((Binder.getCallingUid() != Process.SYSTEM_UID) && (!checkIfCallerIsForegroundUser())) {
            Log.w(TAG, "getAddress(): not allowed for non-active and non system user");
            return null;
        }

        if (mContext.checkCallingOrSelfPermission(Manifest.permission.LOCAL_MAC_ADDRESS)
                != PackageManager.PERMISSION_GRANTED) {
            return BluetoothAdapter.DEFAULT_MAC_ADDRESS;
        }

        try {
            mBluetoothLock.readLock().lock();
            if (mBluetooth != null) {
                return synchronousGetAddress(attributionSource);
            }
        } catch (RemoteException | TimeoutException e) {
            Log.e(TAG,
                    "getAddress(): Unable to retrieve address remotely. Returning cached address",
                    e);
        } finally {
            mBluetoothLock.readLock().unlock();
        }

        // mAddress is accessed from outside.
        // It is alright without a lock. Here, bluetooth is off, no other thread is
        // changing mAddress
        return mAddress;
    }

    public String getName(AttributionSource attributionSource) {
        if (!checkConnectPermissionForDataDelivery(mContext, attributionSource, "getName")) {
            return null;
        }

        if ((Binder.getCallingUid() != Process.SYSTEM_UID) && (!checkIfCallerIsForegroundUser())) {
            Log.w(TAG, "getName(): not allowed for non-active and non system user");
            return null;
        }

        try {
            mBluetoothLock.readLock().lock();
            if (mBluetooth != null) {
                return synchronousGetName(attributionSource);
            }
        } catch (RemoteException | TimeoutException e) {
            Log.e(TAG, "getName(): Unable to retrieve name remotely. Returning cached name", e);
        } finally {
            mBluetoothLock.readLock().unlock();
        }

        // mName is accessed from outside.
        // It alright without a lock. Here, bluetooth is off, no other thread is
        // changing mName
        return mName;
    }

    private class BluetoothServiceConnection implements ServiceConnection {
        public void onServiceConnected(ComponentName componentName, IBinder service) {
            String name = componentName.getClassName();
            if (DBG) {
                Log.d(TAG, "BluetoothServiceConnection: " + name);
            }
            Message msg = mHandler.obtainMessage(MESSAGE_BLUETOOTH_SERVICE_CONNECTED);
            if (name.equals("com.android.bluetooth.btservice.AdapterService")) {
                msg.arg1 = SERVICE_IBLUETOOTH;
            } else if (name.equals("com.android.bluetooth.gatt.GattService")) {
                msg.arg1 = SERVICE_IBLUETOOTHGATT;
            } else {
                Log.e(TAG, "Unknown service connected: " + name);
                return;
            }
            msg.obj = service;
            mHandler.sendMessage(msg);
        }

        public void onServiceDisconnected(ComponentName componentName) {
            // Called if we unexpectedly disconnect.
            String name = componentName.getClassName();
            if (DBG) {
                Log.d(TAG, "BluetoothServiceConnection, disconnected: " + name);
            }
            Message msg = mHandler.obtainMessage(MESSAGE_BLUETOOTH_SERVICE_DISCONNECTED);
            if (name.equals("com.android.bluetooth.btservice.AdapterService")) {
                msg.arg1 = SERVICE_IBLUETOOTH;
            } else if (name.equals("com.android.bluetooth.gatt.GattService")) {
                msg.arg1 = SERVICE_IBLUETOOTHGATT;
            } else {
                Log.e(TAG, "Unknown service disconnected: " + name);
                return;
            }
            mHandler.sendMessage(msg);
        }
    }

    private BluetoothServiceConnection mConnection = new BluetoothServiceConnection();

    private class BluetoothHandler extends Handler {
        boolean mGetNameAddressOnly = false;
        private int mWaitForEnableRetry;
        private int mWaitForDisableRetry;

        BluetoothHandler(Looper looper) {
            super(looper);
        }

        @Override
        public void handleMessage(Message msg) {
            switch (msg.what) {
                case MESSAGE_GET_NAME_AND_ADDRESS:
                    if (DBG) {
                        Log.d(TAG, "MESSAGE_GET_NAME_AND_ADDRESS");
                    }
                    try {
                        mBluetoothLock.writeLock().lock();
                        if ((mBluetooth == null) && (!mBinding)) {
                            if (DBG) {
                                Log.d(TAG, "Binding to service to get name and address");
                            }
                            mGetNameAddressOnly = true;
                            Message timeoutMsg = mHandler.obtainMessage(MESSAGE_TIMEOUT_BIND);
                            mHandler.sendMessageDelayed(timeoutMsg, TIMEOUT_BIND_MS);
                            Intent i = new Intent(IBluetooth.class.getName());
                            if (!doBind(i, mConnection,
                                    Context.BIND_AUTO_CREATE | Context.BIND_IMPORTANT,
                                    UserHandle.CURRENT)) {
                                mHandler.removeMessages(MESSAGE_TIMEOUT_BIND);
                            } else {
                                mBinding = true;
                            }
                        } else if (mBluetooth != null) {
                            try {
                                storeNameAndAddress(
                                        synchronousGetName(mContext.getAttributionSource()),
                                        synchronousGetAddress(mContext.getAttributionSource()));
                            } catch (RemoteException | TimeoutException e) {
                                Log.e(TAG, "Unable to grab names", e);
                            }
                            if (mGetNameAddressOnly && !mEnable) {
                                unbindAndFinish();
                            }
                            mGetNameAddressOnly = false;
                        }
                    } finally {
                        mBluetoothLock.writeLock().unlock();
                    }
                    break;

                case MESSAGE_ENABLE:
                    int quietEnable = msg.arg1;
                    int isBle  = msg.arg2;
                    if (mShutdownInProgress) {
                        Log.d(TAG, "Skip Bluetooth Enable in device shutdown process");
                        break;
                    }

                    if (mHandler.hasMessages(MESSAGE_HANDLE_DISABLE_DELAYED)
                            || mHandler.hasMessages(MESSAGE_HANDLE_ENABLE_DELAYED)) {
                        // We are handling enable or disable right now, wait for it.
                        mHandler.sendMessageDelayed(mHandler.obtainMessage(MESSAGE_ENABLE,
                                quietEnable, isBle), ENABLE_DISABLE_DELAY_MS);
                        break;
                    }

                    if (DBG) {
                        Log.d(TAG, "MESSAGE_ENABLE(" + quietEnable + "): mBluetooth = "
                                + mBluetooth);
                    }
                    mHandler.removeMessages(MESSAGE_RESTART_BLUETOOTH_SERVICE);
                    mEnable = true;

                    if (isBle == 0) {
                        persistBluetoothSetting(BLUETOOTH_ON_BLUETOOTH);
                    }

                    // Use service interface to get the exact state
                    try {
                        mBluetoothLock.readLock().lock();
                        if (mBluetooth != null) {
                            boolean isHandled = true;
                            int state = synchronousGetState();
                            switch (state) {
                                case BluetoothAdapter.STATE_BLE_ON:
                                    if (isBle == 1) {
                                        Log.i(TAG, "Already at BLE_ON State");
                                    } else {
                                        Log.w(TAG, "BT Enable in BLE_ON State, going to ON");
                                        synchronousOnLeServiceUp(mContext.getAttributionSource());
                                    }
                                    break;
                                case BluetoothAdapter.STATE_BLE_TURNING_ON:
                                case BluetoothAdapter.STATE_TURNING_ON:
                                case BluetoothAdapter.STATE_ON:
                                    Log.i(TAG, "MESSAGE_ENABLE: already enabled");
                                    break;
                                default:
                                    isHandled = false;
                                    break;
                            }
                            if (isHandled) break;
                        }
                    } catch (RemoteException | TimeoutException e) {
                        Log.e(TAG, "", e);
                    } finally {
                        mBluetoothLock.readLock().unlock();
                    }

                    mQuietEnable = (quietEnable == 1);
                    if (mBluetooth == null) {
                        handleEnable(mQuietEnable);
                    } else {
                        //
                        // We need to wait until transitioned to STATE_OFF and
                        // the previous Bluetooth process has exited. The
                        // waiting period has three components:
                        // (a) Wait until the local state is STATE_OFF. This
                        //     is accomplished by sending delay a message
                        //     MESSAGE_HANDLE_ENABLE_DELAYED
                        // (b) Wait until the STATE_OFF state is updated to
                        //     all components.
                        // (c) Wait until the Bluetooth process exits, and
                        //     ActivityManager detects it.
                        // The waiting for (b) and (c) is accomplished by
                        // delaying the MESSAGE_RESTART_BLUETOOTH_SERVICE
                        // message. The delay time is backed off if Bluetooth
                        // continuously failed to turn on itself.
                        //
                        mWaitForEnableRetry = 0;
                        Message enableDelayedMsg =
                                mHandler.obtainMessage(MESSAGE_HANDLE_ENABLE_DELAYED);
                        mHandler.sendMessageDelayed(enableDelayedMsg, ENABLE_DISABLE_DELAY_MS);
                    }
                    break;

                case MESSAGE_DISABLE:
                    if (mHandler.hasMessages(MESSAGE_HANDLE_DISABLE_DELAYED) || mBinding
                            || mHandler.hasMessages(MESSAGE_HANDLE_ENABLE_DELAYED)) {
                        // We are handling enable or disable right now, wait for it.
                        mHandler.sendMessageDelayed(mHandler.obtainMessage(MESSAGE_DISABLE),
                                ENABLE_DISABLE_DELAY_MS);
                        break;
                    }

                    if (DBG) {
                        Log.d(TAG, "MESSAGE_DISABLE: mBluetooth = " + mBluetooth
                                + ", mBinding = " + mBinding);
                    }
                    mHandler.removeMessages(MESSAGE_RESTART_BLUETOOTH_SERVICE);

                    if (mEnable && mBluetooth != null) {
                        mWaitForDisableRetry = 0;
                        Message disableDelayedMsg =
                                mHandler.obtainMessage(MESSAGE_HANDLE_DISABLE_DELAYED, 0, 0);
                        mHandler.sendMessageDelayed(disableDelayedMsg, ENABLE_DISABLE_DELAY_MS);
                    } else {
                        mEnable = false;
                        handleDisable();
                    }
                    break;

                case MESSAGE_HANDLE_ENABLE_DELAYED: {
                    // The Bluetooth is turning off, wait for STATE_OFF
                    if (mState != BluetoothAdapter.STATE_OFF) {
                        if (mWaitForEnableRetry < MAX_WAIT_FOR_ENABLE_DISABLE_RETRIES) {
                            mWaitForEnableRetry++;
                            Message enableDelayedMsg =
                                    mHandler.obtainMessage(MESSAGE_HANDLE_ENABLE_DELAYED);
                            mHandler.sendMessageDelayed(enableDelayedMsg, ENABLE_DISABLE_DELAY_MS);
                            break;
                        } else {
                            Log.e(TAG, "Wait for STATE_OFF timeout");
                        }
                    }
                    // Either state is changed to STATE_OFF or reaches the maximum retry, we
                    // should move forward to the next step.
                    mWaitForEnableRetry = 0;
                    Message restartMsg =
                            mHandler.obtainMessage(MESSAGE_RESTART_BLUETOOTH_SERVICE);
                    mHandler.sendMessageDelayed(restartMsg, getServiceRestartMs());
                    Log.d(TAG, "Handle enable is finished");
                    break;
                }

                case MESSAGE_HANDLE_DISABLE_DELAYED: {
                    boolean disabling = (msg.arg1 == 1);
                    Log.d(TAG, "MESSAGE_HANDLE_DISABLE_DELAYED: disabling:" + disabling);
                    if (!disabling) {
                        // The Bluetooth is turning on, wait for STATE_ON
                        if (mState != BluetoothAdapter.STATE_ON) {
                            if (mWaitForDisableRetry < MAX_WAIT_FOR_ENABLE_DISABLE_RETRIES) {
                                mWaitForDisableRetry++;
                                Message disableDelayedMsg = mHandler.obtainMessage(
                                        MESSAGE_HANDLE_DISABLE_DELAYED, 0, 0);
                                mHandler.sendMessageDelayed(disableDelayedMsg,
                                        ENABLE_DISABLE_DELAY_MS);
                                break;
                            } else {
                                Log.e(TAG, "Wait for STATE_ON timeout");
                            }
                        }
                        // Either state is changed to STATE_ON or reaches the maximum retry, we
                        // should move forward to the next step.
                        mWaitForDisableRetry = 0;
                        mEnable = false;
                        handleDisable();
                        // Wait for state exiting STATE_ON
                        Message disableDelayedMsg =
                                mHandler.obtainMessage(MESSAGE_HANDLE_DISABLE_DELAYED, 1, 0);
                        mHandler.sendMessageDelayed(disableDelayedMsg, ENABLE_DISABLE_DELAY_MS);
                    } else {
                        // The Bluetooth is turning off, wait for exiting STATE_ON
                        if (mState == BluetoothAdapter.STATE_ON) {
                            if (mWaitForDisableRetry < MAX_WAIT_FOR_ENABLE_DISABLE_RETRIES) {
                                mWaitForDisableRetry++;
                                Message disableDelayedMsg = mHandler.obtainMessage(
                                        MESSAGE_HANDLE_DISABLE_DELAYED, 1, 0);
                                mHandler.sendMessageDelayed(disableDelayedMsg,
                                        ENABLE_DISABLE_DELAY_MS);
                                break;
                            } else {
                                Log.e(TAG, "Wait for exiting STATE_ON timeout");
                            }
                        }
                        // Either state is exited from STATE_ON or reaches the maximum retry, we
                        // should move forward to the next step.
                        Log.d(TAG, "Handle disable is finished");
                    }
                    break;
                }

                case MESSAGE_RESTORE_USER_SETTING:
                    if ((msg.arg1 == RESTORE_SETTING_TO_OFF) && mEnable) {
                        if (DBG) {
                            Log.d(TAG, "Restore Bluetooth state to disabled");
                        }
                        persistBluetoothSetting(BLUETOOTH_OFF);
                        mEnableExternal = false;
                        sendDisableMsg(
                                BluetoothProtoEnums.ENABLE_DISABLE_REASON_RESTORE_USER_SETTING,
                                mContext.getPackageName());
                    } else if ((msg.arg1 == RESTORE_SETTING_TO_ON) && !mEnable) {
                        if (DBG) {
                            Log.d(TAG, "Restore Bluetooth state to enabled");
                        }
                        mQuietEnableExternal = false;
                        mEnableExternal = true;
                        // waive WRITE_SECURE_SETTINGS permission check
                        sendEnableMsg(false,
                                BluetoothProtoEnums.ENABLE_DISABLE_REASON_RESTORE_USER_SETTING,
                                mContext.getPackageName());
                    }
                    break;
                case MESSAGE_REGISTER_STATE_CHANGE_CALLBACK: {
                    IBluetoothStateChangeCallback callback =
                            (IBluetoothStateChangeCallback) msg.obj;
                    mStateChangeCallbacks.register(callback);
                    break;
                }
                case MESSAGE_UNREGISTER_STATE_CHANGE_CALLBACK: {
                    IBluetoothStateChangeCallback callback =
                            (IBluetoothStateChangeCallback) msg.obj;
                    mStateChangeCallbacks.unregister(callback);
                    break;
                }
                case MESSAGE_ADD_PROXY_DELAYED: {
                    ProfileServiceConnections psc = mProfileServices.get(msg.arg1);
                    if (psc == null) {
                        break;
                    }
                    IBluetoothProfileServiceConnection proxy =
                            (IBluetoothProfileServiceConnection) msg.obj;
                    psc.addProxy(proxy);
                    break;
                }
                case MESSAGE_BIND_PROFILE_SERVICE: {
                    ProfileServiceConnections psc = (ProfileServiceConnections) msg.obj;
                    removeMessages(MESSAGE_BIND_PROFILE_SERVICE, msg.obj);
                    if (psc == null) {
                        break;
                    }
                    if (msg.arg1 > 0) {
                        try {
                            mContext.unbindService(psc);
                        } catch (IllegalArgumentException e) {
                            Log.e(TAG, "Unable to unbind service with intent: " + psc.mIntent, e);
                        }
                        psc.bindService(msg.arg1 - 1);
                    }
                    break;
                }
                case MESSAGE_BLUETOOTH_SERVICE_CONNECTED: {
                    if (DBG) {
                        Log.d(TAG, "MESSAGE_BLUETOOTH_SERVICE_CONNECTED: " + msg.arg1);
                    }

                    IBinder service = (IBinder) msg.obj;
                    try {
                        mBluetoothLock.writeLock().lock();
                        if (msg.arg1 == SERVICE_IBLUETOOTHGATT) {
                            mBluetoothGatt = IBluetoothGatt.Stub.asInterface(service);
                            continueFromBleOnState();
                            break;
                        } // else must be SERVICE_IBLUETOOTH

                        //Remove timeout
                        mHandler.removeMessages(MESSAGE_TIMEOUT_BIND);

                        mBinding = false;
                        mBluetoothBinder = service;
                        mBluetooth = IBluetooth.Stub.asInterface(service);

                        int foregroundUserId = ActivityManager.getCurrentUser();
                        propagateForegroundUserId(foregroundUserId);

                        if (!isNameAndAddressSet()) {
                            Message getMsg = mHandler.obtainMessage(MESSAGE_GET_NAME_AND_ADDRESS);
                            mHandler.sendMessage(getMsg);
                            if (mGetNameAddressOnly) {
                                return;
                            }
                        }

                        //Register callback object
                        try {
                            synchronousRegisterCallback(mBluetoothCallback,
                                    mContext.getAttributionSource());
                        } catch (RemoteException | TimeoutException e) {
                            Log.e(TAG, "Unable to register BluetoothCallback", e);
                        }
                        //Inform BluetoothAdapter instances that service is up
                        sendBluetoothServiceUpCallback();

                        //Do enable request
                        try {
                            if (!synchronousEnable(mQuietEnable, mContext.getAttributionSource())) {
                                Log.e(TAG, "IBluetooth.enable() returned false");
                            }
                        } catch (RemoteException | TimeoutException e) {
                            Log.e(TAG, "Unable to call enable()", e);
                        }
                    } finally {
                        mBluetoothLock.writeLock().unlock();
                    }

                    if (!mEnable) {
                        waitForState(Set.of(BluetoothAdapter.STATE_ON));
                        handleDisable();
                        waitForState(Set.of(BluetoothAdapter.STATE_OFF,
                                BluetoothAdapter.STATE_TURNING_ON,
                                BluetoothAdapter.STATE_TURNING_OFF,
                                BluetoothAdapter.STATE_BLE_TURNING_ON,
                                BluetoothAdapter.STATE_BLE_ON,
                                BluetoothAdapter.STATE_BLE_TURNING_OFF));
                    }
                    break;
                }
                case MESSAGE_BLUETOOTH_STATE_CHANGE: {
                    int prevState = msg.arg1;
                    int newState = msg.arg2;
                    if (DBG) {
                        Log.d(TAG,
                                "MESSAGE_BLUETOOTH_STATE_CHANGE: " + BluetoothAdapter.nameForState(
                                        prevState) + " > " + BluetoothAdapter.nameForState(
                                        newState));
                    }
                    mState = newState;
                    bluetoothStateChangeHandler(prevState, newState);
                    // handle error state transition case from TURNING_ON to OFF
                    // unbind and rebind bluetooth service and enable bluetooth
                    if ((prevState == BluetoothAdapter.STATE_BLE_TURNING_ON) && (newState
                            == BluetoothAdapter.STATE_OFF) && (mBluetooth != null) && mEnable) {
                        recoverBluetoothServiceFromError(false);
                    }
                    if ((prevState == BluetoothAdapter.STATE_TURNING_ON) && (newState
                            == BluetoothAdapter.STATE_BLE_ON) && (mBluetooth != null) && mEnable) {
                        recoverBluetoothServiceFromError(true);
                    }
                    // If we tried to enable BT while BT was in the process of shutting down,
                    // wait for the BT process to fully tear down and then force a restart
                    // here.  This is a bit of a hack (b/29363429).
                    if ((prevState == BluetoothAdapter.STATE_BLE_TURNING_OFF) && (newState
                            == BluetoothAdapter.STATE_OFF)) {
                        if (mEnable) {
                            Log.d(TAG, "Entering STATE_OFF but mEnabled is true; restarting.");
                            waitForState(Set.of(BluetoothAdapter.STATE_OFF));
                            Message restartMsg =
                                    mHandler.obtainMessage(MESSAGE_RESTART_BLUETOOTH_SERVICE);
                            mHandler.sendMessageDelayed(restartMsg, getServiceRestartMs());
                        }
                    }
                    if (newState == BluetoothAdapter.STATE_ON
                            || newState == BluetoothAdapter.STATE_BLE_ON) {
                        // bluetooth is working, reset the counter
                        if (mErrorRecoveryRetryCounter != 0) {
                            Log.w(TAG, "bluetooth is recovered from error");
                            mErrorRecoveryRetryCounter = 0;
                        }
                    }
                    break;
                }
                case MESSAGE_BLUETOOTH_SERVICE_DISCONNECTED: {
                    Log.e(TAG, "MESSAGE_BLUETOOTH_SERVICE_DISCONNECTED(" + msg.arg1 + ")");
                    try {
                        mBluetoothLock.writeLock().lock();
                        if (msg.arg1 == SERVICE_IBLUETOOTH) {
                            // if service is unbinded already, do nothing and return
                            if (mBluetooth == null) {
                                break;
                            }
                            mBluetooth = null;
                        } else if (msg.arg1 == SERVICE_IBLUETOOTHGATT) {
                            mBluetoothGatt = null;
                            break;
                        } else {
                            Log.e(TAG, "Unknown argument for service disconnect!");
                            break;
                        }
                    } finally {
                        mBluetoothLock.writeLock().unlock();
                    }

                    // log the unexpected crash
                    addCrashLog();
                    addActiveLog(BluetoothProtoEnums.ENABLE_DISABLE_REASON_CRASH,
                            mContext.getPackageName(), false);
                    if (mEnable) {
                        mEnable = false;
                        // Send a Bluetooth Restart message
                        Message restartMsg =
                                mHandler.obtainMessage(MESSAGE_RESTART_BLUETOOTH_SERVICE);
                        mHandler.sendMessageDelayed(restartMsg, getServiceRestartMs());
                    }

                    sendBluetoothServiceDownCallback();

                    // Send BT state broadcast to update
                    // the BT icon correctly
                    if ((mState == BluetoothAdapter.STATE_TURNING_ON) || (mState
                            == BluetoothAdapter.STATE_ON)) {
                        bluetoothStateChangeHandler(BluetoothAdapter.STATE_ON,
                                BluetoothAdapter.STATE_TURNING_OFF);
                        mState = BluetoothAdapter.STATE_TURNING_OFF;
                    }
                    if (mState == BluetoothAdapter.STATE_TURNING_OFF) {
                        bluetoothStateChangeHandler(BluetoothAdapter.STATE_TURNING_OFF,
                                BluetoothAdapter.STATE_OFF);
                    }

                    mHandler.removeMessages(MESSAGE_BLUETOOTH_STATE_CHANGE);
                    mState = BluetoothAdapter.STATE_OFF;
                    break;
                }
                case MESSAGE_RESTART_BLUETOOTH_SERVICE: {
                    mErrorRecoveryRetryCounter++;
                    Log.d(TAG, "MESSAGE_RESTART_BLUETOOTH_SERVICE: retry count="
                            + mErrorRecoveryRetryCounter);
                    if (mErrorRecoveryRetryCounter < MAX_ERROR_RESTART_RETRIES) {
                        /* Enable without persisting the setting as
                         it doesnt change when IBluetooth
                         service restarts */
                        mEnable = true;
                        addActiveLog(BluetoothProtoEnums.ENABLE_DISABLE_REASON_RESTARTED,
                                mContext.getPackageName(), true);
                        handleEnable(mQuietEnable);
                    } else {
                        Log.e(TAG, "Reach maximum retry to restart Bluetooth!");
                    }
                    break;
                }
                case MESSAGE_TIMEOUT_BIND: {
                    Log.e(TAG, "MESSAGE_TIMEOUT_BIND");
                    mBluetoothLock.writeLock().lock();
                    mBinding = false;
                    mBluetoothLock.writeLock().unlock();
                    break;
                }
                case MESSAGE_TIMEOUT_UNBIND: {
                    Log.e(TAG, "MESSAGE_TIMEOUT_UNBIND");
                    mBluetoothLock.writeLock().lock();
                    mUnbinding = false;
                    mBluetoothLock.writeLock().unlock();
                    break;
                }

                case MESSAGE_USER_SWITCHED: {
                    if (DBG) {
                        Log.d(TAG, "MESSAGE_USER_SWITCHED");
                    }
                    mHandler.removeMessages(MESSAGE_USER_SWITCHED);
                    mBluetoothNotificationManager.createNotificationChannels();

                    /* disable and enable BT when detect a user switch */
                    if (mBluetooth != null && isEnabled()) {
                        restartForReason(BluetoothProtoEnums.ENABLE_DISABLE_REASON_USER_SWITCH);
                    } else if (mBinding || mBluetooth != null) {
                        Message userMsg = mHandler.obtainMessage(MESSAGE_USER_SWITCHED);
                        userMsg.arg2 = 1 + msg.arg2;
                        // if user is switched when service is binding retry after a delay
                        mHandler.sendMessageDelayed(userMsg, USER_SWITCHED_TIME_MS);
                        if (DBG) {
                            Log.d(TAG, "Retry MESSAGE_USER_SWITCHED " + userMsg.arg2);
                        }
                    }
                    break;
                }
                case MESSAGE_USER_UNLOCKED: {
                    if (DBG) {
                        Log.d(TAG, "MESSAGE_USER_UNLOCKED");
                    }
                    mHandler.removeMessages(MESSAGE_USER_SWITCHED);

                    if (mEnable && !mBinding && (mBluetooth == null)) {
                        // We should be connected, but we gave up for some
                        // reason; maybe the Bluetooth service wasn't encryption
                        // aware, so try binding again.
                        if (DBG) {
                            Log.d(TAG, "Enabled but not bound; retrying after unlock");
                        }
                        handleEnable(mQuietEnable);
                    }
                    break;
                }
                case MESSAGE_INIT_FLAGS_CHANGED: {
                    if (DBG) {
                        Log.d(TAG, "MESSAGE_INIT_FLAGS_CHANGED");
                    }
                    mHandler.removeMessages(MESSAGE_INIT_FLAGS_CHANGED);
                    if (mBluetoothModeChangeHelper.isMediaProfileConnected()) {
                        Log.i(TAG, "Delaying MESSAGE_INIT_FLAGS_CHANGED by "
                                + DELAY_FOR_RETRY_INIT_FLAG_CHECK_MS
                                + " ms due to existing connections");
                        mHandler.sendEmptyMessageDelayed(
                                MESSAGE_INIT_FLAGS_CHANGED,
                                DELAY_FOR_RETRY_INIT_FLAG_CHECK_MS);
                        break;
                    }
                    if (!isDeviceProvisioned()) {
                        Log.i(TAG, "Delaying MESSAGE_INIT_FLAGS_CHANGED by "
                                + DELAY_FOR_RETRY_INIT_FLAG_CHECK_MS
                                +  "ms because device is not provisioned");
                        mHandler.sendEmptyMessageDelayed(
                                MESSAGE_INIT_FLAGS_CHANGED,
                                DELAY_FOR_RETRY_INIT_FLAG_CHECK_MS);
                        break;
                    }
                    if (mBluetooth != null && isEnabled()) {
                        Log.i(TAG, "Restarting Bluetooth due to init flag change");
                        restartForReason(
                                BluetoothProtoEnums.ENABLE_DISABLE_REASON_INIT_FLAGS_CHANGED);
                    }
                    break;
                }
            }
        }

        @RequiresPermission(allOf = {
                android.Manifest.permission.BLUETOOTH_CONNECT,
                android.Manifest.permission.BLUETOOTH_PRIVILEGED
        })
        private void restartForReason(int reason) {
            try {
                mBluetoothLock.readLock().lock();
                if (mBluetooth != null) {
                    synchronousUnregisterCallback(mBluetoothCallback,
                            mContext.getAttributionSource());
                }
            } catch (RemoteException | TimeoutException e) {
                Log.e(TAG, "Unable to unregister", e);
            } finally {
                mBluetoothLock.readLock().unlock();
            }

            if (mState == BluetoothAdapter.STATE_TURNING_OFF) {
                // MESSAGE_USER_SWITCHED happened right after MESSAGE_ENABLE
                bluetoothStateChangeHandler(mState, BluetoothAdapter.STATE_OFF);
                mState = BluetoothAdapter.STATE_OFF;
            }
            if (mState == BluetoothAdapter.STATE_OFF) {
                bluetoothStateChangeHandler(mState, BluetoothAdapter.STATE_TURNING_ON);
                mState = BluetoothAdapter.STATE_TURNING_ON;
            }

            waitForState(Set.of(BluetoothAdapter.STATE_ON));

            if (mState == BluetoothAdapter.STATE_TURNING_ON) {
                bluetoothStateChangeHandler(mState, BluetoothAdapter.STATE_ON);
            }

            unbindAllBluetoothProfileServices();
            // disable
            addActiveLog(reason, mContext.getPackageName(), false);
            handleDisable();
            // Pbap service need receive STATE_TURNING_OFF intent to close
            bluetoothStateChangeHandler(BluetoothAdapter.STATE_ON,
                    BluetoothAdapter.STATE_TURNING_OFF);

            boolean didDisableTimeout =
                    !waitForState(Set.of(BluetoothAdapter.STATE_OFF));

            bluetoothStateChangeHandler(BluetoothAdapter.STATE_TURNING_OFF,
                    BluetoothAdapter.STATE_OFF);
            sendBluetoothServiceDownCallback();

            try {
                mBluetoothLock.writeLock().lock();
                if (mBluetooth != null) {
                    mBluetooth = null;
                    // Unbind
                    mContext.unbindService(mConnection);
                }
                mBluetoothGatt = null;
            } finally {
                mBluetoothLock.writeLock().unlock();
            }

            //
            // If disabling Bluetooth times out, wait for an
            // additional amount of time to ensure the process is
            // shut down completely before attempting to restart.
            //
            if (didDisableTimeout) {
                SystemClock.sleep(3000);
            } else {
                SystemClock.sleep(100);
            }

            mHandler.removeMessages(MESSAGE_BLUETOOTH_STATE_CHANGE);
            mState = BluetoothAdapter.STATE_OFF;
            // enable
            addActiveLog(reason, mContext.getPackageName(), true);
            // mEnable flag could have been reset on disableBLE. Reenable it.
            mEnable = true;
            handleEnable(mQuietEnable);
        }
    }

    @RequiresPermission(android.Manifest.permission.BLUETOOTH_CONNECT)
    private void handleEnable(boolean quietMode) {
        mQuietEnable = quietMode;

        try {
            mBluetoothLock.writeLock().lock();
            if ((mBluetooth == null) && (!mBinding)) {
                Log.d(TAG, "binding Bluetooth service");
                //Start bind timeout and bind
                Message timeoutMsg = mHandler.obtainMessage(MESSAGE_TIMEOUT_BIND);
                mHandler.sendMessageDelayed(timeoutMsg, TIMEOUT_BIND_MS);
                Intent i = new Intent(IBluetooth.class.getName());
                if (!doBind(i, mConnection, Context.BIND_AUTO_CREATE | Context.BIND_IMPORTANT,
                        UserHandle.CURRENT)) {
                    mHandler.removeMessages(MESSAGE_TIMEOUT_BIND);
                } else {
                    mBinding = true;
                }
            } else if (mBluetooth != null) {
                //Enable bluetooth
                try {
                    if (!synchronousEnable(mQuietEnable, mContext.getAttributionSource())) {
                        Log.e(TAG, "IBluetooth.enable() returned false");
                    }
                } catch (RemoteException | TimeoutException e) {
                    Log.e(TAG, "Unable to call enable()", e);
                }
            }
        } finally {
            mBluetoothLock.writeLock().unlock();
        }
    }

    boolean doBind(Intent intent, ServiceConnection conn, int flags, UserHandle user) {
        ComponentName comp = resolveSystemService(intent, mContext.getPackageManager(), 0);
        intent.setComponent(comp);
        if (comp == null || !mContext.bindServiceAsUser(intent, conn, flags, user)) {
            Log.e(TAG, "Fail to bind to: " + intent);
            return false;
        }
        return true;
    }

    @RequiresPermission(android.Manifest.permission.BLUETOOTH_CONNECT)
    private void handleDisable() {
        try {
            mBluetoothLock.readLock().lock();
            if (mBluetooth != null) {
                if (DBG) {
                    Log.d(TAG, "Sending off request.");
                }
                if (!synchronousDisable(mContext.getAttributionSource())) {
                    Log.e(TAG, "IBluetooth.disable() returned false");
                }
            }
        } catch (RemoteException | TimeoutException e) {
            Log.e(TAG, "Unable to call disable()", e);
        } finally {
            mBluetoothLock.readLock().unlock();
        }
    }

    private boolean checkIfCallerIsForegroundUser() {
        int callingUid = Binder.getCallingUid();
        UserHandle callingUser = UserHandle.getUserHandleForUid(callingUid);
        final long callingIdentity = Binder.clearCallingIdentity();
        UserManager userManager = mContext.getSystemService(UserManager.class);
        UserHandle uh = userManager.getProfileParent(callingUser);
        UserHandle parentUser = (uh != null) ? uh : USER_HANDLE_NULL;
        int callingAppId = UserHandle.getAppId(callingUid);
        boolean valid = false;
        try {
            UserHandle foregroundUser = UserHandle.of(ActivityManager.getCurrentUser());
            valid = (callingUser == foregroundUser) || parentUser == foregroundUser
                    || callingAppId == Process.NFC_UID || callingAppId == mSystemUiUid
                    || callingAppId == Process.SHELL_UID;
            if (DBG && !valid) {
                Log.d(TAG, "checkIfCallerIsForegroundUser: valid=" + valid + " callingUser="
                        + callingUser + " parentUser=" + parentUser + " foregroundUser="
                        + foregroundUser);
            }
        } finally {
            Binder.restoreCallingIdentity(callingIdentity);
        }
        return valid;
    }

    private void sendBleStateChanged(int prevState, int newState) {
        if (DBG) {
            Log.d(TAG,
                    "Sending BLE State Change: " + BluetoothAdapter.nameForState(prevState) + " > "
                            + BluetoothAdapter.nameForState(newState));
        }
        // Send broadcast message to everyone else
        Intent intent = new Intent(BluetoothAdapter.ACTION_BLE_STATE_CHANGED);
        intent.putExtra(BluetoothAdapter.EXTRA_PREVIOUS_STATE, prevState);
        intent.putExtra(BluetoothAdapter.EXTRA_STATE, newState);
        intent.addFlags(Intent.FLAG_RECEIVER_REGISTERED_ONLY_BEFORE_BOOT);
        mContext.sendBroadcastAsUser(intent, UserHandle.ALL, null, getTempAllowlistBroadcastOptions());
    }

    private boolean isBleState(int state) {
        switch (state) {
            case BluetoothAdapter.STATE_BLE_ON:
            case BluetoothAdapter.STATE_BLE_TURNING_ON:
            case BluetoothAdapter.STATE_BLE_TURNING_OFF:
                return true;
        }
        return false;
    }

    @RequiresPermission(allOf = {
            android.Manifest.permission.BLUETOOTH_CONNECT,
            android.Manifest.permission.BLUETOOTH_PRIVILEGED,
    })
    private void bluetoothStateChangeHandler(int prevState, int newState) {
        boolean isStandardBroadcast = true;
        if (prevState == newState) { // No change. Nothing to do.
            return;
        }
        // Notify all proxy objects first of adapter state change
        if (newState == BluetoothAdapter.STATE_BLE_ON || newState == BluetoothAdapter.STATE_OFF) {
            boolean intermediate_off = (prevState == BluetoothAdapter.STATE_TURNING_OFF
                    && newState == BluetoothAdapter.STATE_BLE_ON);

            if (newState == BluetoothAdapter.STATE_OFF) {
                // If Bluetooth is off, send service down event to proxy objects, and unbind
                if (DBG) {
                    Log.d(TAG, "Bluetooth is complete send Service Down");
                }
                sendBluetoothServiceDownCallback();
                unbindAndFinish();
                sendBleStateChanged(prevState, newState);

                /* Currently, the OFF intent is broadcasted externally only when we transition
                 * from TURNING_OFF to BLE_ON state. So if the previous state is a BLE state,
                 * we are guaranteed that the OFF intent has been broadcasted earlier and we
                 * can safely skip it.
                 * Conversely, if the previous state is not a BLE state, it indicates that some
                 * sort of crash has occurred, moving us directly to STATE_OFF without ever
                 * passing through BLE_ON. We should broadcast the OFF intent in this case. */
                isStandardBroadcast = !isBleState(prevState);

            } else if (!intermediate_off) {
                // connect to GattService
                if (DBG) {
                    Log.d(TAG, "Bluetooth is in LE only mode");
                }
                if (mBluetoothGatt != null || !mContext.getPackageManager()
                            .hasSystemFeature(PackageManager.FEATURE_BLUETOOTH_LE)) {
                    continueFromBleOnState();
                } else {
                    if (DBG) {
                        Log.d(TAG, "Binding Bluetooth GATT service");
                    }
                    Intent i = new Intent(IBluetoothGatt.class.getName());
                    doBind(i, mConnection, Context.BIND_AUTO_CREATE | Context.BIND_IMPORTANT,
                            UserHandle.CURRENT);
                }
                sendBleStateChanged(prevState, newState);
                //Don't broadcase this as std intent
                isStandardBroadcast = false;

            } else if (intermediate_off) {
                if (DBG) {
                    Log.d(TAG, "Intermediate off, back to LE only mode");
                }
                // For LE only mode, broadcast as is
                sendBleStateChanged(prevState, newState);
                sendBluetoothStateCallback(false); // BT is OFF for general users
                // Broadcast as STATE_OFF
                newState = BluetoothAdapter.STATE_OFF;
                sendBrEdrDownCallback(mContext.getAttributionSource());
            }
        } else if (newState == BluetoothAdapter.STATE_ON) {
            boolean isUp = (newState == BluetoothAdapter.STATE_ON);
            sendBluetoothStateCallback(isUp);
            sendBleStateChanged(prevState, newState);

        } else if (newState == BluetoothAdapter.STATE_BLE_TURNING_ON
                || newState == BluetoothAdapter.STATE_BLE_TURNING_OFF) {
            sendBleStateChanged(prevState, newState);
            isStandardBroadcast = false;

        } else if (newState == BluetoothAdapter.STATE_TURNING_ON
                || newState == BluetoothAdapter.STATE_TURNING_OFF) {
            sendBleStateChanged(prevState, newState);
        }

        if (isStandardBroadcast) {
            if (prevState == BluetoothAdapter.STATE_BLE_ON) {
                // Show prevState of BLE_ON as OFF to standard users
                prevState = BluetoothAdapter.STATE_OFF;
            }
            if (DBG) {
                Log.d(TAG,
                        "Sending State Change: " + BluetoothAdapter.nameForState(prevState) + " > "
                                + BluetoothAdapter.nameForState(newState));
            }
            Intent intent = new Intent(BluetoothAdapter.ACTION_STATE_CHANGED);
            intent.putExtra(BluetoothAdapter.EXTRA_PREVIOUS_STATE, prevState);
            intent.putExtra(BluetoothAdapter.EXTRA_STATE, newState);
            intent.addFlags(Intent.FLAG_RECEIVER_REGISTERED_ONLY_BEFORE_BOOT);
            mContext.sendBroadcastAsUser(intent, UserHandle.ALL, null,
                    getTempAllowlistBroadcastOptions());
        }
    }

    private boolean waitForState(Set<Integer> states) {
        int i = 0;
        while (i < 10) {
            try {
                mBluetoothLock.readLock().lock();
                if (mBluetooth == null) {
                    break;
                }
                if (states.contains(synchronousGetState())) {
                    return true;
                }
            } catch (RemoteException | TimeoutException e) {
                Log.e(TAG, "getState()", e);
                break;
            } finally {
                mBluetoothLock.readLock().unlock();
            }
            SystemClock.sleep(300);
            i++;
        }
        Log.e(TAG, "waitForState " + states + " time out");
        return false;
    }

    private void sendDisableMsg(int reason, String packageName) {
        mHandler.sendMessage(mHandler.obtainMessage(MESSAGE_DISABLE));
        addActiveLog(reason, packageName, false);
    }

    private void sendEnableMsg(boolean quietMode, int reason, String packageName) {
        sendEnableMsg(quietMode, reason, packageName, false);
    }

    private void sendEnableMsg(boolean quietMode, int reason, String packageName, boolean isBle) {
        mHandler.sendMessage(mHandler.obtainMessage(MESSAGE_ENABLE, quietMode ? 1 : 0,
                  isBle ? 1 : 0));
        addActiveLog(reason, packageName, true);
        mLastEnabledTime = SystemClock.elapsedRealtime();
    }

    private void addActiveLog(int reason, String packageName, boolean enable) {
        synchronized (mActiveLogs) {
            if (mActiveLogs.size() > ACTIVE_LOG_MAX_SIZE) {
                mActiveLogs.remove();
            }
            mActiveLogs.add(
                    new ActiveLog(reason, packageName, enable, System.currentTimeMillis()));
        }

        if (enable) {
            mBatteryStatsManager.reportBluetoothOn(Binder.getCallingUid(), reason, packageName);
        } else {
            mBatteryStatsManager.reportBluetoothOff(Binder.getCallingUid(), reason, packageName);
        }
    }

    private void addCrashLog() {
        synchronized (mCrashTimestamps) {
            if (mCrashTimestamps.size() == CRASH_LOG_MAX_SIZE) {
                mCrashTimestamps.removeFirst();
            }
            mCrashTimestamps.add(System.currentTimeMillis());
            mCrashes++;
        }
    }

    @RequiresPermission(allOf = {
            android.Manifest.permission.BLUETOOTH_CONNECT,
            android.Manifest.permission.BLUETOOTH_PRIVILEGED,
    })
    private void recoverBluetoothServiceFromError(boolean clearBle) {
        Log.e(TAG, "recoverBluetoothServiceFromError");
        try {
            mBluetoothLock.readLock().lock();
            if (mBluetooth != null) {
                //Unregister callback object
                synchronousUnregisterCallback(mBluetoothCallback, mContext.getAttributionSource());
            }
        } catch (RemoteException | TimeoutException e) {
            Log.e(TAG, "Unable to unregister", e);
        } finally {
            mBluetoothLock.readLock().unlock();
        }

        SystemClock.sleep(500);

        // disable
        addActiveLog(BluetoothProtoEnums.ENABLE_DISABLE_REASON_START_ERROR,
                mContext.getPackageName(), false);
        handleDisable();

        waitForState(Set.of(BluetoothAdapter.STATE_OFF));

        sendBluetoothServiceDownCallback();

        try {
            mBluetoothLock.writeLock().lock();
            if (mBluetooth != null) {
                mBluetooth = null;
                // Unbind
                mContext.unbindService(mConnection);
            }
            mBluetoothGatt = null;
        } finally {
            mBluetoothLock.writeLock().unlock();
        }

        mHandler.removeMessages(MESSAGE_BLUETOOTH_STATE_CHANGE);
        mState = BluetoothAdapter.STATE_OFF;

        if (clearBle) {
            clearBleApps();
        }

        mEnable = false;

        // Send a Bluetooth Restart message to reenable bluetooth
        Message restartMsg = mHandler.obtainMessage(MESSAGE_RESTART_BLUETOOTH_SERVICE);
        mHandler.sendMessageDelayed(restartMsg, ERROR_RESTART_TIME_MS);
    }

    private boolean isBluetoothDisallowed() {
        final long callingIdentity = Binder.clearCallingIdentity();
        try {
            return mContext.getSystemService(UserManager.class)
                    .hasUserRestrictionForUser(UserManager.DISALLOW_BLUETOOTH, UserHandle.SYSTEM);
        } finally {
            Binder.restoreCallingIdentity(callingIdentity);
        }
    }

    /**
     * Disables BluetoothOppLauncherActivity component, so the Bluetooth sharing option is not
     * offered to the user if Bluetooth or sharing is disallowed. Puts the component to its default
     * state if Bluetooth is not disallowed.
     *
     * @param userHandle user to disable bluetooth sharing for
     * @param bluetoothSharingDisallowed whether bluetooth sharing is disallowed.
     */
    private void updateOppLauncherComponentState(UserHandle userHandle,
            boolean bluetoothSharingDisallowed) {
        try {
            int newState;
            if (bluetoothSharingDisallowed) {
                newState = PackageManager.COMPONENT_ENABLED_STATE_DISABLED;
            } else if (BluetoothProperties.isProfileOppEnabled().orElse(false)) {
                newState = PackageManager.COMPONENT_ENABLED_STATE_ENABLED;
            } else {
                newState = PackageManager.COMPONENT_ENABLED_STATE_DEFAULT;
            }

            String launcherActivity = "com.android.bluetooth.opp.BluetoothOppLauncherActivity";

<<<<<<< HEAD
            PackageManager packageManager = mContext.createContextAsUser(userHandle, 0)
                                                        .getPackageManager();
            var allPackages = packageManager.getPackagesForUid(Process.BLUETOOTH_UID);
            for (String candidatePackage : allPackages) {
                PackageInfo packageInfo;
                try {
                    // note: we need the package manager for the SYSTEM user, not our userHandle
                    packageInfo = mContext.getPackageManager().getPackageInfo(
                        candidatePackage,
                        PackageManager.PackageInfoFlags.of(PackageManager.GET_ACTIVITIES));
=======
            PackageManager systemPackageManager = mContext.getPackageManager();
            PackageManager userPackageManager = mContext.createContextAsUser(userHandle, 0)
                                                        .getPackageManager();
            var allPackages = systemPackageManager.getPackagesForUid(Process.BLUETOOTH_UID);
            for (String candidatePackage : allPackages) {
                Log.v(TAG, "Searching package " + candidatePackage);
                PackageInfo packageInfo;
                try {
                    packageInfo = systemPackageManager.getPackageInfo(
                        candidatePackage,
                        PackageManager.PackageInfoFlags.of(
                            PackageManager.GET_ACTIVITIES
                            | PackageManager.MATCH_ANY_USER
                            | PackageManager.MATCH_UNINSTALLED_PACKAGES
                            | PackageManager.MATCH_DISABLED_COMPONENTS));
>>>>>>> 9b9e7577
                } catch (PackageManager.NameNotFoundException e) {
                    // ignore, try next package
                    Log.e(TAG, "Could not find package " + candidatePackage);
                    continue;
                } catch (Exception e) {
                    Log.e(TAG, "Error while loading package" + e);
                    continue;
                }
                if (packageInfo.activities == null) {
                    continue;
                }
                for (var activity : packageInfo.activities) {
<<<<<<< HEAD
=======
                    Log.v(TAG, "Checking activity " + activity.name);
>>>>>>> 9b9e7577
                    if (launcherActivity.equals(activity.name)) {
                        final ComponentName oppLauncherComponent = new ComponentName(
                                candidatePackage, launcherActivity
                        );
<<<<<<< HEAD
                        packageManager.setComponentEnabledSetting(
=======
                        userPackageManager.setComponentEnabledSetting(
>>>>>>> 9b9e7577
                                oppLauncherComponent, newState, PackageManager.DONT_KILL_APP
                        );
                        return;
                    }
                }
            }

            Log.e(TAG,
                    "Cannot toggle BluetoothOppLauncherActivity, could not find it in any package");
        } catch (Exception e) {
            Log.e(TAG, "updateOppLauncherComponentState failed: " + e);
        }
    }

    private int getServiceRestartMs() {
        return (mErrorRecoveryRetryCounter + 1) * SERVICE_RESTART_TIME_MS;
    }

    @Override
    public void dump(FileDescriptor fd, PrintWriter writer, String[] args) {
        if ((mContext.checkCallingOrSelfPermission(
                android.Manifest.permission.DUMP) != PackageManager.PERMISSION_GRANTED)) {
            return;
        }
        if ((args.length > 0) && args[0].startsWith("--proto")) {
            dumpProto(fd);
            return;
        }
        String errorMsg = null;

        writer.println("Bluetooth Status");
        writer.println("  enabled: " + isEnabled());
        writer.println("  state: " + BluetoothAdapter.nameForState(mState));
        writer.println("  address: " + mAddress);
        writer.println("  name: " + mName);
        if (mEnable) {
            long onDuration = SystemClock.elapsedRealtime() - mLastEnabledTime;
            String onDurationString = String.format(Locale.US, "%02d:%02d:%02d.%03d",
                    (int) (onDuration / (1000 * 60 * 60)),
                    (int) ((onDuration / (1000 * 60)) % 60), (int) ((onDuration / 1000) % 60),
                    (int) (onDuration % 1000));
            writer.println("  time since enabled: " + onDurationString);
        }

        if (mActiveLogs.size() == 0) {
            writer.println("\nBluetooth never enabled!");
        } else {
            writer.println("\nEnable log:");
            for (ActiveLog log : mActiveLogs) {
                writer.println("  " + log);
            }
        }

        writer.println(
                "\nBluetooth crashed " + mCrashes + " time" + (mCrashes == 1 ? "" : "s"));
        if (mCrashes == CRASH_LOG_MAX_SIZE) {
            writer.println("(last " + CRASH_LOG_MAX_SIZE + ")");
        }
        for (Long time : mCrashTimestamps) {
            writer.println("  " + timeToLog(time));
        }

        writer.println("\n" + mBleApps.size() + " BLE app" + (mBleApps.size() == 1 ? "" : "s")
                + " registered");
        for (ClientDeathRecipient app : mBleApps.values()) {
            writer.println("  " + app.getPackageName());
        }

        writer.println("\nBluetoothManagerService:");
        writer.println("  mEnable:" + mEnable);
        writer.println("  mQuietEnable:" + mQuietEnable);
        writer.println("  mEnableExternal:" + mEnableExternal);
        writer.println("  mQuietEnableExternal:" + mQuietEnableExternal);

        writer.println("");
        writer.flush();
        if (args.length == 0) {
            // Add arg to produce output
            args = new String[1];
            args[0] = "--print";
        }

        if (mBluetoothBinder == null) {
            errorMsg = "Bluetooth Service not connected";
        } else {
            try {
                mBluetoothBinder.dump(fd, args);
            } catch (RemoteException re) {
                errorMsg = "RemoteException while dumping Bluetooth Service";
            }
        }
        if (errorMsg != null) {
            writer.println(errorMsg);
        }
    }

    private void dumpProto(FileDescriptor fd) {
        final ProtoOutputStream proto = new ProtoOutputStream(new FileOutputStream(fd));
        proto.write(BluetoothManagerServiceDumpProto.ENABLED, isEnabled());
        proto.write(BluetoothManagerServiceDumpProto.STATE, mState);
        proto.write(BluetoothManagerServiceDumpProto.STATE_NAME,
                BluetoothAdapter.nameForState(mState));
        proto.write(BluetoothManagerServiceDumpProto.ADDRESS, mAddress);
        proto.write(BluetoothManagerServiceDumpProto.NAME, mName);
        if (mEnable) {
            proto.write(BluetoothManagerServiceDumpProto.LAST_ENABLED_TIME_MS, mLastEnabledTime);
        }
        proto.write(BluetoothManagerServiceDumpProto.CURR_TIMESTAMP_MS,
                SystemClock.elapsedRealtime());
        for (ActiveLog log : mActiveLogs) {
            long token = proto.start(BluetoothManagerServiceDumpProto.ACTIVE_LOGS);
            log.dump(proto);
            proto.end(token);
        }
        proto.write(BluetoothManagerServiceDumpProto.NUM_CRASHES, mCrashes);
        proto.write(BluetoothManagerServiceDumpProto.CRASH_LOG_MAXED,
                mCrashes == CRASH_LOG_MAX_SIZE);
        for (Long time : mCrashTimestamps) {
            proto.write(BluetoothManagerServiceDumpProto.CRASH_TIMESTAMPS_MS, time);
        }
        proto.write(BluetoothManagerServiceDumpProto.NUM_BLE_APPS, mBleApps.size());
        for (ClientDeathRecipient app : mBleApps.values()) {
            proto.write(BluetoothManagerServiceDumpProto.BLE_APP_PACKAGE_NAMES,
                    app.getPackageName());
        }
        proto.flush();
    }

    private static String getEnableDisableReasonString(int reason) {
        switch (reason) {
            case BluetoothProtoEnums.ENABLE_DISABLE_REASON_APPLICATION_REQUEST:
                return "APPLICATION_REQUEST";
            case BluetoothProtoEnums.ENABLE_DISABLE_REASON_AIRPLANE_MODE:
                return "AIRPLANE_MODE";
            case BluetoothProtoEnums.ENABLE_DISABLE_REASON_DISALLOWED:
                return "DISALLOWED";
            case BluetoothProtoEnums.ENABLE_DISABLE_REASON_RESTARTED:
                return "RESTARTED";
            case BluetoothProtoEnums.ENABLE_DISABLE_REASON_START_ERROR:
                return "START_ERROR";
            case BluetoothProtoEnums.ENABLE_DISABLE_REASON_SYSTEM_BOOT:
                return "SYSTEM_BOOT";
            case BluetoothProtoEnums.ENABLE_DISABLE_REASON_CRASH:
                return "CRASH";
            case BluetoothProtoEnums.ENABLE_DISABLE_REASON_USER_SWITCH:
                return "USER_SWITCH";
            case BluetoothProtoEnums.ENABLE_DISABLE_REASON_RESTORE_USER_SETTING:
                return "RESTORE_USER_SETTING";
            case BluetoothProtoEnums.ENABLE_DISABLE_REASON_FACTORY_RESET:
                return "FACTORY_RESET";
            case BluetoothProtoEnums.ENABLE_DISABLE_REASON_INIT_FLAGS_CHANGED:
                return "INIT_FLAGS_CHANGED";
            case BluetoothProtoEnums.ENABLE_DISABLE_REASON_UNSPECIFIED:
            default: return "UNKNOWN[" + reason + "]";
        }
    }

    @SuppressLint("AndroidFrameworkRequiresPermission")
    private static boolean checkPermissionForDataDelivery(Context context, String permission,
            AttributionSource attributionSource, String message) {
        PermissionManager pm = context.getSystemService(PermissionManager.class);
        if (pm == null) {
            return false;
        }
        AttributionSource currentAttribution = new AttributionSource
                .Builder(context.getAttributionSource())
                .setNext(attributionSource)
                .build();
        final int result = pm.checkPermissionForDataDeliveryFromDataSource(permission,
                currentAttribution, message);
        if (result == PERMISSION_GRANTED) {
            return true;
        }

        final String msg = "Need " + permission + " permission for " + attributionSource + ": "
                + message;
        if (result == PERMISSION_HARD_DENIED) {
            throw new SecurityException(msg);
        } else {
            Log.w(TAG, msg);
            return false;
        }
    }

    /**
     * Returns true if the BLUETOOTH_CONNECT permission is granted for the calling app. Returns
     * false if the result is a soft denial. Throws SecurityException if the result is a hard
     * denial.
     *
     * <p>Should be used in situations where the app op should not be noted.
     */
    @SuppressLint("AndroidFrameworkRequiresPermission")
    @RequiresPermission(android.Manifest.permission.BLUETOOTH_CONNECT)
    public static boolean checkConnectPermissionForDataDelivery(
            Context context, AttributionSource attributionSource, String message) {
        return checkPermissionForDataDelivery(context, BLUETOOTH_CONNECT,
                attributionSource, message);
    }

    @Override
    public int handleShellCommand(@NonNull ParcelFileDescriptor in,
            @NonNull ParcelFileDescriptor out, @NonNull ParcelFileDescriptor err,
            @NonNull String[] args) {
        return new BluetoothShellCommand(this, mContext).exec(this, in.getFileDescriptor(),
                out.getFileDescriptor(), err.getFileDescriptor(), args);
    }

    static @NonNull Bundle getTempAllowlistBroadcastOptions() {
        final long duration = 10_000;
        final BroadcastOptions bOptions = BroadcastOptions.makeBasic();
        bOptions.setTemporaryAppAllowlist(duration,
                TEMPORARY_ALLOW_LIST_TYPE_FOREGROUND_SERVICE_ALLOWED,
                PowerExemptionManager.REASON_BLUETOOTH_BROADCAST, "");
        return bOptions.toBundle();
    }

    private ComponentName resolveSystemService(@NonNull Intent intent,
            @NonNull PackageManager pm, int flags) {
        List<ResolveInfo> results = pm.queryIntentServices(intent, flags);
        if (results == null) {
            return null;
        }
        ComponentName comp = null;
        for (int i = 0; i < results.size(); i++) {
            ResolveInfo ri = results.get(i);
            if ((ri.serviceInfo.applicationInfo.flags & ApplicationInfo.FLAG_SYSTEM) == 0) {
                continue;
            }
            ComponentName foundComp = new ComponentName(ri.serviceInfo.applicationInfo.packageName,
                    ri.serviceInfo.name);
            if (comp != null) {
                throw new IllegalStateException("Multiple system services handle " + intent
                        + ": " + comp + ", " + foundComp);
            }
            comp = foundComp;
        }
        return comp;
    }

    private boolean isPrivileged(int pid, int uid) {
        return (mContext.checkPermission(android.Manifest.permission.BLUETOOTH_PRIVILEGED, pid, uid)
                == PackageManager.PERMISSION_GRANTED)
                || (mContext.checkPermission(android.Manifest.permission.NETWORK_SETTINGS, pid, uid)
                == PackageManager.PERMISSION_GRANTED)
                || (mContext.getPackageManager().checkSignatures(uid, Process.SYSTEM_UID)
                == PackageManager.SIGNATURE_MATCH);
    }

    private Pair<UserHandle, ComponentName> getDeviceOwner() {
        DevicePolicyManager devicePolicyManager =
                mContext.getSystemService(DevicePolicyManager.class);
        if (devicePolicyManager == null) return null;
        long ident = Binder.clearCallingIdentity();
        UserHandle deviceOwnerUser = null;
        ComponentName deviceOwnerComponent = null;
        try {
            deviceOwnerUser = devicePolicyManager.getDeviceOwnerUser();
            deviceOwnerComponent = devicePolicyManager.getDeviceOwnerComponentOnAnyUser();
        } finally {
            Binder.restoreCallingIdentity(ident);
        }
        if (deviceOwnerUser == null || deviceOwnerComponent == null
                || deviceOwnerComponent.getPackageName() == null) {
            return null;
        }
        return new Pair<>(deviceOwnerUser, deviceOwnerComponent);
    }

    private boolean isDeviceOwner(int uid, String packageName) {
        if (packageName == null) {
            Log.e(TAG, "isDeviceOwner: packageName is null, returning false");
            return false;
        }

        Pair<UserHandle, ComponentName> deviceOwner = getDeviceOwner();

        // no device owner
        if (deviceOwner == null) return false;

        return deviceOwner.first.equals(UserHandle.getUserHandleForUid(uid))
                && deviceOwner.second.getPackageName().equals(packageName);
    }

    private boolean isProfileOwner(int uid, String packageName) {
        Context userContext;
        try {
            userContext = mContext.createPackageContextAsUser(mContext.getPackageName(), 0,
                    UserHandle.getUserHandleForUid(uid));
        } catch (PackageManager.NameNotFoundException e) {
            Log.e(TAG, "Unknown package name");
            return false;
        }
        if (userContext == null) {
            Log.e(TAG, "Unable to retrieve user context for " + uid);
            return false;
        }
        DevicePolicyManager devicePolicyManager =
                userContext.getSystemService(DevicePolicyManager.class);
        if (devicePolicyManager == null) {
            Log.w(TAG, "Error retrieving DPM service");
            return false;
        }
        return devicePolicyManager.isProfileOwnerApp(packageName);
    }

    public boolean isSystem(String packageName, int uid) {
        long ident = Binder.clearCallingIdentity();
        try {
            ApplicationInfo info = mContext.getPackageManager().getApplicationInfoAsUser(
                    packageName, 0, UserHandle.getUserHandleForUid(uid));
            return (info.flags & FLAGS_SYSTEM_APP) != 0;
        } catch (PackageManager.NameNotFoundException e) {
            return false;
        } finally {
            Binder.restoreCallingIdentity(ident);
        }
    }
}<|MERGE_RESOLUTION|>--- conflicted
+++ resolved
@@ -2985,18 +2985,6 @@
 
             String launcherActivity = "com.android.bluetooth.opp.BluetoothOppLauncherActivity";
 
-<<<<<<< HEAD
-            PackageManager packageManager = mContext.createContextAsUser(userHandle, 0)
-                                                        .getPackageManager();
-            var allPackages = packageManager.getPackagesForUid(Process.BLUETOOTH_UID);
-            for (String candidatePackage : allPackages) {
-                PackageInfo packageInfo;
-                try {
-                    // note: we need the package manager for the SYSTEM user, not our userHandle
-                    packageInfo = mContext.getPackageManager().getPackageInfo(
-                        candidatePackage,
-                        PackageManager.PackageInfoFlags.of(PackageManager.GET_ACTIVITIES));
-=======
             PackageManager systemPackageManager = mContext.getPackageManager();
             PackageManager userPackageManager = mContext.createContextAsUser(userHandle, 0)
                                                         .getPackageManager();
@@ -3012,7 +3000,6 @@
                             | PackageManager.MATCH_ANY_USER
                             | PackageManager.MATCH_UNINSTALLED_PACKAGES
                             | PackageManager.MATCH_DISABLED_COMPONENTS));
->>>>>>> 9b9e7577
                 } catch (PackageManager.NameNotFoundException e) {
                     // ignore, try next package
                     Log.e(TAG, "Could not find package " + candidatePackage);
@@ -3025,19 +3012,12 @@
                     continue;
                 }
                 for (var activity : packageInfo.activities) {
-<<<<<<< HEAD
-=======
                     Log.v(TAG, "Checking activity " + activity.name);
->>>>>>> 9b9e7577
                     if (launcherActivity.equals(activity.name)) {
                         final ComponentName oppLauncherComponent = new ComponentName(
                                 candidatePackage, launcherActivity
                         );
-<<<<<<< HEAD
-                        packageManager.setComponentEnabledSetting(
-=======
                         userPackageManager.setComponentEnabledSetting(
->>>>>>> 9b9e7577
                                 oppLauncherComponent, newState, PackageManager.DONT_KILL_APP
                         );
                         return;
