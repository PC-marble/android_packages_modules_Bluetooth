{
  "postsubmit" : [
    {
      "name" : "bluetooth_test_common"
    },
    {
      "name" : "bluetoothtbd_test"
    },
    {
      "name" : "net_test_audio_a2dp_hw"
    },
    {
      "name" : "net_test_avrcp"
    },
    {
      "name" : "net_test_btcore"
    },
    {
      "name" : "net_test_btif"
    },
    {
      "name" : "net_test_btif_profile_queue"
    },
    {
      "name" : "net_test_btpackets"
    },
    {
      "name" : "net_test_device"
    },
    {
      "name" : "net_test_hci"
    },
    {
      "name" : "net_test_performance"
    },
    {
      "name" : "net_test_stack"
    },
    {
      "name" : "net_test_stack_ad_parser"
    },
    {
      "name" : "net_test_stack_multi_adv"
    },
    {
      "name" : "net_test_stack_rfcomm"
    },
    {
      "name" : "net_test_stack_smp"
    },
    {
      "name" : "net_test_types"
    }
  ],
  "presubmit" : [
    {
      "name" : "bluetooth_test_common",
      "host" : true
    },
    {
      "name" : "bluetoothtbd_test",
      "host" : true
    },
    {
      "name" : "net_test_avrcp",
      "host" : true
    },
    {
      "name" : "net_test_btcore",
      "host" : true
    },
    {
      "name" : "net_test_btm_iso",
      "host" : true
    },
    {
      "name" : "net_test_btpackets",
      "host" : true
    },
    {
      "name" : "net_test_types",
      "host" : true
    },
    {
      "name" : "net_test_btif_rc",
      "host" : true
    },
    {
      "name" : "net_test_stack_gatt_native",
<<<<<<< HEAD
=======
      "host" : true
    },
    {
      "name" : "net_test_stack_a2dp_native",
>>>>>>> 13981215
      "host" : true
    },
    {
      "name" : "net_test_btif_config_cache",
      "host" : true
    },
    {
      "name" : "net_test_hf_client_add_record"
    },
    {
      "name" : "net_test_btif_hf_client_service"
    }
  ]
}<|MERGE_RESOLUTION|>--- conflicted
+++ resolved
@@ -87,13 +87,10 @@
     },
     {
       "name" : "net_test_stack_gatt_native",
-<<<<<<< HEAD
-=======
       "host" : true
     },
     {
       "name" : "net_test_stack_a2dp_native",
->>>>>>> 13981215
       "host" : true
     },
     {
