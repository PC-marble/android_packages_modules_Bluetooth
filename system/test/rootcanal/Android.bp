--- conflicted
+++ resolved
@@ -34,13 +34,6 @@
         "bluetooth_hci.cc",
         "service.cc",
     ],
-<<<<<<< HEAD
-
-=======
-    visibility: [
-        "//platform_testing/libraries/sts-common-util/host-side/rootcanal",
-    ],
->>>>>>> 589747ba
     header_libs: ["libbluetooth_headers"],
     shared_libs: [
         "android.hardware.bluetooth@1.0",
@@ -89,13 +82,7 @@
     srcs: [
         "bluetooth_hci.cc",
     ],
-<<<<<<< HEAD
 
-=======
-    visibility: [
-        "//platform_testing/libraries/sts-common-util/host-side/rootcanal",
-    ],
->>>>>>> 589747ba
     header_libs: ["libbluetooth_headers"],
     shared_libs: [
         "android.hardware.bluetooth@1.0",
