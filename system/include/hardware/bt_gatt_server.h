--- conflicted
+++ resolved
@@ -153,20 +153,11 @@
                                       uint16_t latency, uint16_t timeout,
                                       uint8_t status);
 
-<<<<<<< HEAD
-/** Callback invoked when the connection's subrate parameters for a given connection
- * changes */
-typedef void (*subrate_change_callback)(int conn_id, uint16_t subrate_factor,
-                                        uint16_t latency, uint16_t cont_num, 
-                                        uint16_t timeout, uint8_t status);
-
-=======
 /** Callback invoked when the subrate change event for a given connection
  * is received */
 typedef void (*subrate_change_callback)(int conn_id, uint16_t subrate_factor,
                                         uint16_t latency, uint16_t cont_num,
                                         uint16_t timeout, uint8_t status);
->>>>>>> d1cc8fa3
 typedef struct {
   register_server_callback register_server_cb;
   connection_callback connection_cb;
