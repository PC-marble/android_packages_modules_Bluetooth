--- conflicted
+++ resolved
@@ -58,7 +58,6 @@
 /* Local events which will not trigger a higher layer callback */
 enum
 {
-<<<<<<< HEAD
     BTA_AG_LOCAL_EVT_FIRST = 0x100,
     BTA_AG_LOCAL_EVT_CCWA,
     BTA_AG_LOCAL_EVT_CLIP,
@@ -67,36 +66,6 @@
     BTA_AG_LOCAL_EVT_CMEE,
     BTA_AG_LOCAL_EVT_BIA,
     BTA_AG_LOCAL_EVT_BCC,
-=======
-    BTA_AG_HF_CMD_A,
-    BTA_AG_HF_CMD_D,
-    BTA_AG_HF_CMD_VGS,
-    BTA_AG_HF_CMD_VGM,
-    BTA_AG_HF_CMD_CCWA,
-    BTA_AG_HF_CMD_CHLD,
-    BTA_AG_HF_CMD_CHUP,
-    BTA_AG_HF_CMD_CIND,
-    BTA_AG_HF_CMD_CLIP,
-    BTA_AG_HF_CMD_CMER,
-    BTA_AG_HF_CMD_VTS,
-    BTA_AG_HF_CMD_BINP,
-    BTA_AG_HF_CMD_BLDN,
-    BTA_AG_HF_CMD_BVRA,
-    BTA_AG_HF_CMD_BRSF,
-    BTA_AG_HF_CMD_NREC,
-    BTA_AG_HF_CMD_CNUM,
-    BTA_AG_HF_CMD_BTRH,
-    BTA_AG_HF_CMD_CLCC,
-    BTA_AG_HF_CMD_COPS,
-    BTA_AG_HF_CMD_CMEE,
-    BTA_AG_HF_CMD_BIA,
-    BTA_AG_HF_CMD_CBC,
-    BTA_AG_HF_CMD_BCC,
-    BTA_AG_HF_CMD_BCS,
-    BTA_AG_HF_CMD_BIND,
-    BTA_AG_HF_CMD_BIEV,
-    BTA_AG_HF_CMD_BAC
->>>>>>> 27321a90
 };
 
 /* AT command interpreter table for HSP */
@@ -118,7 +87,6 @@
     {"+VGM",  BTA_AG_MIC_EVT,     BTA_AG_AT_SET,  BTA_AG_AT_INT,   0,  15},
     {"+CCWA", BTA_AG_LOCAL_EVT_CCWA, BTA_AG_AT_SET,  BTA_AG_AT_INT,   0,   1},
     /* Consider CHLD as str to take care of indexes for ECC */
-<<<<<<< HEAD
     {"+CHLD", BTA_AG_AT_CHLD_EVT, BTA_AG_AT_SET | BTA_AG_AT_TEST, BTA_AG_AT_STR, 0, 4},
     {"+CHUP", BTA_AG_AT_CHUP_EVT, BTA_AG_AT_NONE, BTA_AG_AT_STR,   0,   0},
     {"+CIND", BTA_AG_AT_CIND_EVT, BTA_AG_AT_READ | BTA_AG_AT_TEST, BTA_AG_AT_STR, 0, 0},
@@ -144,32 +112,6 @@
     {"+BAC",  BTA_AG_AT_BAC_EVT,  BTA_AG_AT_SET,  BTA_AG_AT_STR,   0,   0},
     /* End-of-table marker used to stop lookup iteration */
     {"", 0, 0, 0, 0, 0}
-=======
-    {"+CHLD",   (BTA_AG_AT_SET | BTA_AG_AT_TEST),   BTA_AG_AT_STR,   0,   4},
-    {"+CHUP",   BTA_AG_AT_NONE,                     BTA_AG_AT_STR,   0,   0},
-    {"+CIND",   (BTA_AG_AT_READ | BTA_AG_AT_TEST),  BTA_AG_AT_STR,   0,   0},
-    {"+CLIP",   BTA_AG_AT_SET,                      BTA_AG_AT_INT,   0,   1},
-    {"+CMER",   BTA_AG_AT_SET,                      BTA_AG_AT_STR,   0,   0},
-    {"+VTS",    BTA_AG_AT_SET,                      BTA_AG_AT_STR,   0,   0},
-    {"+BINP",   BTA_AG_AT_SET,                      BTA_AG_AT_INT,   1,   1},
-    {"+BLDN",   BTA_AG_AT_NONE,                     BTA_AG_AT_STR,   0,   0},
-    {"+BVRA",   BTA_AG_AT_SET,                      BTA_AG_AT_INT,   0,   1},
-    {"+BRSF",   BTA_AG_AT_SET,                      BTA_AG_AT_INT,   0,   BTA_AG_CMD_MAX_VAL},
-    {"+NREC",   BTA_AG_AT_SET,                      BTA_AG_AT_INT,   0,   0},
-    {"+CNUM",   BTA_AG_AT_NONE,                     BTA_AG_AT_STR,   0,   0},
-    {"+BTRH",   (BTA_AG_AT_READ | BTA_AG_AT_SET),   BTA_AG_AT_INT,   0,   2},
-    {"+CLCC",   BTA_AG_AT_NONE,                     BTA_AG_AT_STR,   0,   0},
-    {"+COPS",   (BTA_AG_AT_READ | BTA_AG_AT_SET),   BTA_AG_AT_STR,   0,   0},
-    {"+CMEE",   BTA_AG_AT_SET,                      BTA_AG_AT_INT,   0,   1},
-    {"+BIA",    BTA_AG_AT_SET,                      BTA_AG_AT_STR,   0,   20},
-    {"+CBC",    BTA_AG_AT_SET,                      BTA_AG_AT_INT,   0,   100},
-    {"+BCC",    BTA_AG_AT_NONE,                     BTA_AG_AT_STR,   0,   0},
-    {"+BCS",    BTA_AG_AT_SET,                      BTA_AG_AT_INT,   0,   BTA_AG_CMD_MAX_VAL},
-    {"+BIND",   BTA_AG_AT_SET | BTA_AG_AT_READ | BTA_AG_AT_TEST , BTA_AG_AT_STR,   0,   0},
-    {"+BIEV",   BTA_AG_AT_SET,                      BTA_AG_AT_STR,   0,   0},
-    {"+BAC",    BTA_AG_AT_SET,                      BTA_AG_AT_STR,   0,   0},
-    {"",        BTA_AG_AT_NONE,                     BTA_AG_AT_STR,   0,   0}
->>>>>>> 27321a90
 };
 
 /* AT result code table element */
@@ -191,7 +133,6 @@
 /* Local AT command result codes not defined in bta_ag_api.h */
 enum
 {
-<<<<<<< HEAD
     BTA_AG_LOCAL_RES_FIRST = 0x0100,
     BTA_AG_LOCAL_RES_OK,
     BTA_AG_LOCAL_RES_ERROR,
@@ -200,36 +141,11 @@
     BTA_AG_LOCAL_RES_BRSF,
     BTA_AG_LOCAL_RES_CMEE,
     BTA_AG_LOCAL_RES_BCS
-=======
-    BTA_AG_RES_OK,
-    BTA_AG_RES_ERROR,
-    BTA_AG_RES_RING,
-    BTA_AG_RES_VGS,
-    BTA_AG_RES_VGM,
-    BTA_AG_RES_CCWA,
-    BTA_AG_RES_CHLD,
-    BTA_AG_RES_CIND,
-    BTA_AG_RES_CLIP,
-    BTA_AG_RES_CIEV,
-    BTA_AG_RES_BINP,
-    BTA_AG_RES_BVRA,
-    BTA_AG_RES_BRSF,
-    BTA_AG_RES_BSIR,
-    BTA_AG_RES_CNUM,
-    BTA_AG_RES_BTRH,
-    BTA_AG_RES_CLCC,
-    BTA_AG_RES_COPS,
-    BTA_AG_RES_CMEE,
-    BTA_AG_RES_BCS,
-    BTA_AG_RES_BIND,
-    BTA_AG_RES_UNAT
->>>>>>> 27321a90
 };
 
 /* AT result code constant table */
 const tBTA_AG_RESULT bta_ag_result_tbl[] =
 {
-<<<<<<< HEAD
     {"OK",      BTA_AG_LOCAL_RES_OK,    BTA_AG_RES_FMT_NONE},
     {"ERROR",   BTA_AG_LOCAL_RES_ERROR, BTA_AG_RES_FMT_NONE},
     {"RING",    BTA_AG_LOCAL_RES_RING,  BTA_AG_RES_FMT_NONE},
@@ -252,30 +168,6 @@
     {"+BCS: ",  BTA_AG_LOCAL_RES_BCS,   BTA_AG_RES_FMT_INT},
     {"+BIND: ", BTA_AG_BIND_RES,        BTA_AG_RES_FMT_STR},
     {"",        BTA_AG_UNAT_RES,        BTA_AG_RES_FMT_STR}
-=======
-    {"OK",      BTA_AG_RES_FMT_NONE},
-    {"ERROR",   BTA_AG_RES_FMT_NONE},
-    {"RING",    BTA_AG_RES_FMT_NONE},
-    {"+VGS: ",  BTA_AG_RES_FMT_INT},
-    {"+VGM: ",  BTA_AG_RES_FMT_INT},
-    {"+CCWA: ", BTA_AG_RES_FMT_STR},
-    {"+CHLD: ", BTA_AG_RES_FMT_STR},
-    {"+CIND: ", BTA_AG_RES_FMT_STR},
-    {"+CLIP: ", BTA_AG_RES_FMT_STR},
-    {"+CIEV: ", BTA_AG_RES_FMT_STR},
-    {"+BINP: ", BTA_AG_RES_FMT_STR},
-    {"+BVRA: ", BTA_AG_RES_FMT_INT},
-    {"+BRSF: ", BTA_AG_RES_FMT_INT},
-    {"+BSIR: ", BTA_AG_RES_FMT_INT},
-    {"+CNUM: ", BTA_AG_RES_FMT_STR},
-    {"+BTRH: ", BTA_AG_RES_FMT_INT},
-    {"+CLCC: ", BTA_AG_RES_FMT_STR},
-    {"+COPS: ", BTA_AG_RES_FMT_STR},
-    {"+CME ERROR: ", BTA_AG_RES_FMT_INT},
-    {"+BCS: ",  BTA_AG_RES_FMT_INT},
-    {"+BIND: ", BTA_AG_RES_FMT_STR},
-    {"",        BTA_AG_RES_FMT_STR}
->>>>>>> 27321a90
 };
 
 static const tBTA_AG_RESULT* bta_ag_result_by_code(size_t code)
@@ -304,7 +196,6 @@
 /* callsetup indicator value lookup table */
 const tBTA_AG_INDICATOR_MAP callsetup_indicator_map[] =
 {
-<<<<<<< HEAD
     {BTA_AG_IN_CALL_RES,        BTA_AG_CALLSETUP_INCOMING},
     {BTA_AG_IN_CALL_CONN_RES,   BTA_AG_CALLSETUP_NONE},
     {BTA_AG_CALL_WAIT_RES,      BTA_AG_CALLSETUP_INCOMING},
@@ -315,41 +206,10 @@
     {BTA_AG_END_CALL_RES,       BTA_AG_CALLSETUP_NONE},
     {BTA_AG_IN_CALL_HELD_RES,   BTA_AG_CALLSETUP_NONE},
     {BTA_AG_BIND_RES,           BTA_AG_CALLSETUP_NONE}
-=======
-    BTA_AG_AT_A_EVT,        /* BTA_AG_HF_CMD_A */
-    BTA_AG_AT_D_EVT,        /* BTA_AG_HF_CMD_D */
-    BTA_AG_SPK_EVT,         /* BTA_AG_HF_CMD_VGS */
-    BTA_AG_MIC_EVT,         /* BTA_AG_HF_CMD_VGM */
-    0,                      /* BTA_AG_HF_CMD_CCWA */
-    BTA_AG_AT_CHLD_EVT,     /* BTA_AG_HF_CMD_CHLD */
-    BTA_AG_AT_CHUP_EVT,     /* BTA_AG_HF_CMD_CHUP */
-    BTA_AG_AT_CIND_EVT,     /* BTA_AG_HF_CMD_CIND */
-    0,                      /* BTA_AG_HF_CMD_CLIP */
-    0,                      /* BTA_AG_HF_CMD_CMER */
-    BTA_AG_AT_VTS_EVT,      /* BTA_AG_HF_CMD_VTS */
-    BTA_AG_AT_BINP_EVT,     /* BTA_AG_HF_CMD_BINP */
-    BTA_AG_AT_BLDN_EVT,     /* BTA_AG_HF_CMD_BLDN */
-    BTA_AG_AT_BVRA_EVT,     /* BTA_AG_HF_CMD_BVRA */
-    0,                      /* BTA_AG_HF_CMD_BRSF */
-    BTA_AG_AT_NREC_EVT,     /* BTA_AG_HF_CMD_NREC */
-    BTA_AG_AT_CNUM_EVT,     /* BTA_AG_HF_CMD_CNUM */
-    BTA_AG_AT_BTRH_EVT,     /* BTA_AG_HF_CMD_BTRH */
-    BTA_AG_AT_CLCC_EVT,     /* BTA_AG_HF_CMD_CLCC */
-    BTA_AG_AT_COPS_EVT,     /* BTA_AG_HF_CMD_COPS */
-    0,                      /* BTA_AG_HF_CMD_CMEE */
-    0,                      /* BTA_AG_HF_CMD_BIA */
-    BTA_AG_AT_CBC_EVT,      /* BTA_AG_HF_CMD_CBC */
-    0,                      /* BTA_AG_HF_CMD_BCC */
-    BTA_AG_AT_BCS_EVT,      /* BTA_AG_HF_CMD_BCS */
-    BTA_AG_AT_BIND_EVT,     /* BTA_AG_HF_CMD_BIND */
-    BTA_AG_AT_BIEV_EVT,     /* BTA_AG_HF_CMD_BIEV */
-    BTA_AG_AT_BAC_EVT       /* BTA_AG_HF_CMD_BAC */
->>>>>>> 27321a90
 };
 
 static size_t bta_ag_indicator_by_result_code(size_t code)
 {
-<<<<<<< HEAD
     for (size_t i = 0; i != sizeof(callsetup_indicator_map) /
       sizeof(callsetup_indicator_map[0]); ++i)
     {
@@ -358,57 +218,6 @@
     }
     return BTA_AG_CALLSETUP_NONE;
 }
-=======
-    BTA_AG_RES_VGS,     /* BTA_AG_SPK_RES */
-    BTA_AG_RES_VGM,     /* BTA_AG_MIC_RES */
-    BTA_AG_RES_BSIR,    /* BTA_AG_INBAND_RING_RES */
-    BTA_AG_RES_CIND,    /* BTA_AG_CIND_RES */
-    BTA_AG_RES_BINP,    /* BTA_AG_BINP_RES */
-    BTA_AG_RES_CIEV,    /* BTA_AG_IND_RES */
-    BTA_AG_RES_BVRA,    /* BTA_AG_BVRA_RES */
-    BTA_AG_RES_CNUM,    /* BTA_AG_CNUM_RES */
-    BTA_AG_RES_BTRH,    /* BTA_AG_BTRH_RES */
-    BTA_AG_RES_CLCC,    /* BTA_AG_CLCC_RES */
-    BTA_AG_RES_COPS,    /* BTA_AG_COPS_RES */
-    0,                  /* BTA_AG_IN_CALL_RES */
-    0,                  /* BTA_AG_IN_CALL_CONN_RES */
-    BTA_AG_RES_CCWA,    /* BTA_AG_CALL_WAIT_RES */
-    0,                  /* BTA_AG_OUT_CALL_ORIG_RES */
-    0,                  /* BTA_AG_OUT_CALL_ALERT_RES */
-    0,                  /* BTA_AG_OUT_CALL_CONN_RES */
-    0,                  /* BTA_AG_CALL_CANCEL_RES */
-    0,                  /* BTA_AG_END_CALL_RES */
-    0,                  /* BTA_AG_IN_CALL_HELD_RES */
-    BTA_AG_RES_BIND,    /* BTA_AG_BIND_RES */
-    BTA_AG_RES_UNAT     /* BTA_AG_UNAT_RES */
-};
-
-/* callsetup indicator value lookup table */
-const uint8_t bta_ag_callsetup_ind_tbl[] =
-{
-    0,                          /* BTA_AG_SPK_RES */
-    0,                          /* BTA_AG_MIC_RES */
-    0,                          /* BTA_AG_INBAND_RING_RES */
-    0,                          /* BTA_AG_CIND_RES */
-    0,                          /* BTA_AG_BINP_RES */
-    0,                          /* BTA_AG_IND_RES */
-    0,                          /* BTA_AG_BVRA_RES */
-    0,                          /* BTA_AG_CNUM_RES */
-    0,                          /* BTA_AG_BTRH_RES */
-    0,                          /* BTA_AG_CLCC_RES */
-    0,                          /* BTA_AG_COPS_RES */
-    BTA_AG_CALLSETUP_INCOMING,  /* BTA_AG_IN_CALL_RES */
-    BTA_AG_CALLSETUP_NONE,      /* BTA_AG_IN_CALL_CONN_RES */
-    BTA_AG_CALLSETUP_INCOMING,  /* BTA_AG_CALL_WAIT_RES */
-    BTA_AG_CALLSETUP_OUTGOING,  /* BTA_AG_OUT_CALL_ORIG_RES */
-    BTA_AG_CALLSETUP_ALERTING,  /* BTA_AG_OUT_CALL_ALERT_RES */
-    BTA_AG_CALLSETUP_NONE,      /* BTA_AG_OUT_CALL_CONN_RES */
-    BTA_AG_CALLSETUP_NONE,      /* BTA_AG_CALL_CANCEL_RES */
-    BTA_AG_CALLSETUP_NONE,      /* BTA_AG_END_CALL_RES */
-    BTA_AG_CALLSETUP_NONE,      /* BTA_AG_IN_CALL_HELD_RES */
-    0                           /* BTA_AG_BIND_RES */
-};
->>>>>>> 27321a90
 
 /*******************************************************************************
 **
@@ -1476,13 +1285,8 @@
             }
             break;
 
-<<<<<<< HEAD
         case BTA_AG_AT_BIND_EVT:
             APPL_TRACE_DEBUG("%s BTA_AG_AT_BIND_EVT arg_type: %d", __func__, arg_type);
-=======
-        case BTA_AG_HF_CMD_BIND:
-            APPL_TRACE_DEBUG("%s BTA_AG_HF_CMD_BIND arg_type: %d", __func__, arg_type);
->>>>>>> 27321a90
             if (arg_type == BTA_AG_AT_SET)
             {
                 if (bta_ag_parse_bind_set(p_scb, val))
@@ -1501,11 +1305,7 @@
             }
             break;
 
-<<<<<<< HEAD
         case BTA_AG_AT_BIEV_EVT:
-=======
-        case BTA_AG_HF_CMD_BIEV:
->>>>>>> 27321a90
             if (bta_ag_parse_biev_response(p_scb, &val))
             {
                 bta_ag_send_ok(p_scb);
@@ -1516,11 +1316,38 @@
             }
             break;
 
-<<<<<<< HEAD
-        case BTA_AG_AT_CIND_EVT:
-=======
+        case BTA_AG_HF_CMD_BIND:
+            APPL_TRACE_DEBUG("%s BTA_AG_HF_CMD_BIND arg_type: %d", __func__, arg_type);
+            if (arg_type == BTA_AG_AT_SET)
+            {
+                if (bta_ag_parse_bind_set(p_scb, val))
+                {
+                    bta_ag_send_ok(p_scb);
+                } else {
+                    event = 0;/* don't call callback */
+                    bta_ag_send_error(p_scb, BTA_AG_ERR_INVALID_INDEX);
+                }
+            } else {
+                bta_ag_bind_response(p_scb, arg_type);
+
+                /* Need not pass this command beyond BTIF.*/
+                /* Stack handles it internally */
+                event = 0;/* don't call callback */
+            }
+            break;
+
+        case BTA_AG_HF_CMD_BIEV:
+            if (bta_ag_parse_biev_response(p_scb, &val))
+            {
+                bta_ag_send_ok(p_scb);
+            } else {
+                bta_ag_send_error(p_scb, BTA_AG_ERR_INVALID_INDEX);
+                /* don't call callback receiving invalid indicator */
+                event = 0;
+            }
+            break;
+
         case BTA_AG_HF_CMD_CIND:
->>>>>>> 27321a90
             if (arg_type == BTA_AG_AT_TEST)
             {
                 /* don't call callback */
@@ -2248,11 +2075,7 @@
                     *p++ = ',';
                     p += utl_itoa(p_scb->local_hf_indicators[local_index].is_enable, p);
 
-<<<<<<< HEAD
                     bta_ag_send_result(p_scb, p_result->result, buffer, 0);
-=======
-                    bta_ag_send_result(p_scb, code, buffer, 0);
->>>>>>> 27321a90
                 } else {
                     APPL_TRACE_DEBUG("%s HF Indicator %d already %s", p_result->data.ind.id,
                         (p_result->data.ind.on_demand == true) ? "Enabled" : "Disabled");
