package {
    // See: http://go/android-license-faq
    // A large-scale-change added 'default_applicable_licenses' to import
    // all of the 'license_kinds' from "system_bt_license"
    // to get the below license kinds:
    //   SPDX-license-identifier-Apache-2.0
    default_applicable_licenses: ["system_bt_license"],
}

rust_defaults {
    name: "gd_rust_defaults",
    target: {
        darwin: {
            enabled: false,
        },
    },
    host_supported: true,
}

cc_defaults {
    name: "gd_ffi_defaults",
    target: {
        darwin: {
            enabled: false,
        },
    },
}

rust_defaults {
    name: "libbt_shim_defaults",
    defaults: ["gd_rust_defaults"],
    crate_name: "bt_shim",
    srcs: ["src/lib.rs"],
    rustlibs: [
        "libbluetooth_rs",
        "libbt_common",
        "libbt_facade_helpers",
        "libbt_packets",
        "libcxx",
        "libfutures",
        "liblazy_static",
        "liblog_rust",
        "libnix",
        "libnum_traits",
        "libtokio",
    ],
    proc_macros: [
        "libpaste",
    ],
    static_libs: [
        "libbt_callbacks_cxx",
    ],
    apex_available: [
        "com.android.btservices",
    ],
    min_sdk_version: "30",
}

rust_library_rlib {
    name: "libbt_shim",
    defaults: ["libbt_shim_defaults"],
}

rust_ffi_static {
    name: "libbt_shim_ffi",
    defaults: ["libbt_shim_defaults"],
<<<<<<< HEAD
    apex_available: [
        "//apex_available:platform",
        "com.android.btservices",
    ],
    min_sdk_version: "30",
=======
>>>>>>> a99ab99c
}

cc_library_static {
    name: "libbt_shim_bridge",
    defaults: [
        "gd_ffi_defaults",
        "libchrome_support_defaults"
    ],
    generated_headers: [
        "libbt_init_flags_bridge_header",
        "libbt_shim_bridge_header",
        "libbt_message_loop_thread_bridge_header",
        "cxx-bridge-header",
    ],
    generated_sources: [
        "libbt_init_flags_bridge_code",
        "libbt_shim_bridge_code",
        "libbt_message_loop_thread_bridge_code",
    ],
    export_generated_headers: [
        "libbt_init_flags_bridge_header",
        "libbt_shim_bridge_header",
        "libbt_message_loop_thread_bridge_header",
        "cxx-bridge-header",
    ],
    include_dirs: [
        "packages/modules/Bluetooth/system/gd",
    ],
    header_libs: ["libbt_callbacks_cxx_headers"],
    export_header_lib_headers: ["libbt_callbacks_cxx_headers"],
    cflags: [
        "-Wno-unused-const-variable",
    ],
    host_supported: true,
    apex_available: [
        "//apex_available:platform",
        "com.android.btservices",
    ],
    min_sdk_version: "30",
}

cc_library_static {
    name: "libbluetooth_rust_interop",
    defaults: [
        "gd_ffi_defaults",
        "libchrome_support_defaults"
    ],
    static_libs: [
        "libbt_shim_bridge",
        "libbt_shim_ffi",
    ],
    host_supported: true,
    apex_available: [
        "//apex_available:platform",
        "com.android.btservices",
    ],
    min_sdk_version: "30",
}

cc_library_static {
    name: "libbt_callbacks_cxx",
    defaults: [
        "gd_ffi_defaults",
        "libchrome_support_defaults"
    ],
    header_libs: ["libbt_callbacks_cxx_headers"],
    srcs: ["callbacks/callbacks.cc"],
    generated_headers: ["libbt_shim_bridge_header", "cxx-bridge-header"],
    host_supported: true,
    apex_available: [
        "//apex_available:platform",
        "com.android.btservices",
    ],
    min_sdk_version: "30",
}

cc_library_headers {
    name: "libbt_callbacks_cxx_headers",
    local_include_dirs: ["callbacks"],
    host_supported: true,
    apex_available: [
        "//apex_available:platform",
        "com.android.btservices",
    ],
    min_sdk_version: "30",
}

genrule {
    name: "libbt_shim_bridge_header",
    tools: ["cxxbridge"],
    cmd: "$(location cxxbridge) $(in) --header > $(out)",
    srcs: ["src/bridge.rs"],
    out: ["src/bridge.rs.h"],
}

genrule {
    name: "libbt_shim_bridge_code",
    tools: ["cxxbridge"],
    cmd: "$(location cxxbridge) $(in) >> $(out)",
    srcs: ["src/bridge.rs"],
    out: ["bridge.cc"],
}

genrule {
    name: "libbt_init_flags_bridge_header",
    tools: ["cxxbridge"],
    cmd: "$(location cxxbridge) $(in) --header > $(out)",
    srcs: ["src/init_flags.rs"],
    out: ["src/init_flags.rs.h"],
}

genrule {
    name: "libbt_init_flags_bridge_code",
    tools: ["cxxbridge"],
    cmd: "$(location cxxbridge) $(in) >> $(out)",
    srcs: ["src/init_flags.rs"],
    out: ["init_flags.cc"],
}

genrule {
    name: "libbt_message_loop_thread_bridge_header",
    tools: ["cxxbridge"],
    cmd: "$(location cxxbridge) $(in) --header > $(out)",
    srcs: ["src/message_loop_thread.rs"],
    out: ["src/message_loop_thread.rs.h"],
}

genrule {
    name: "libbt_message_loop_thread_bridge_code",
    tools: ["cxxbridge"],
    cmd: "$(location cxxbridge) $(in) >> $(out)",
    srcs: ["src/message_loop_thread.rs"],
    out: ["message_loop_thread.cc"],
}<|MERGE_RESOLUTION|>--- conflicted
+++ resolved
@@ -51,6 +51,7 @@
         "libbt_callbacks_cxx",
     ],
     apex_available: [
+        "//apex_available:platform",
         "com.android.btservices",
     ],
     min_sdk_version: "30",
@@ -64,14 +65,6 @@
 rust_ffi_static {
     name: "libbt_shim_ffi",
     defaults: ["libbt_shim_defaults"],
-<<<<<<< HEAD
-    apex_available: [
-        "//apex_available:platform",
-        "com.android.btservices",
-    ],
-    min_sdk_version: "30",
-=======
->>>>>>> a99ab99c
 }
 
 cc_library_static {
