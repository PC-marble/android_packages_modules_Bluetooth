--- conflicted
+++ resolved
@@ -60,12 +60,8 @@
     name: "libbt_shim_ffi",
     defaults: ["libbt_shim_defaults"],
     apex_available: [
-<<<<<<< HEAD
-        "//apex_available:platform",
-        "com.android.bluetooth",
-=======
-        "com.android.btservices",
->>>>>>> 9708777a
+        "//apex_available:platform",
+        "com.android.btservices",
     ],
     min_sdk_version: "30",
 }
@@ -103,12 +99,8 @@
     ],
     host_supported: true,
     apex_available: [
-<<<<<<< HEAD
-        "//apex_available:platform",
-        "com.android.bluetooth",
-=======
-        "com.android.btservices",
->>>>>>> 9708777a
+        "//apex_available:platform",
+        "com.android.btservices",
     ],
     min_sdk_version: "30",
 }
@@ -125,12 +117,8 @@
     ],
     host_supported: true,
     apex_available: [
-<<<<<<< HEAD
-        "//apex_available:platform",
-        "com.android.bluetooth",
-=======
-        "com.android.btservices",
->>>>>>> 9708777a
+        "//apex_available:platform",
+        "com.android.btservices",
     ],
     min_sdk_version: "30",
 }
@@ -146,12 +134,8 @@
     generated_headers: ["libbt_shim_bridge_header", "cxx-bridge-header"],
     host_supported: true,
     apex_available: [
-<<<<<<< HEAD
-        "//apex_available:platform",
-        "com.android.bluetooth",
-=======
-        "com.android.btservices",
->>>>>>> 9708777a
+        "//apex_available:platform",
+        "com.android.btservices",
     ],
     min_sdk_version: "30",
 }
@@ -161,12 +145,8 @@
     local_include_dirs: ["callbacks"],
     host_supported: true,
     apex_available: [
-<<<<<<< HEAD
-        "//apex_available:platform",
-        "com.android.bluetooth",
-=======
-        "com.android.btservices",
->>>>>>> 9708777a
+        "//apex_available:platform",
+        "com.android.btservices",
     ],
     min_sdk_version: "30",
 }
