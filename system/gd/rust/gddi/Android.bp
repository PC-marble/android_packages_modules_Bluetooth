--- conflicted
+++ resolved
@@ -16,12 +16,8 @@
     proc_macros: ["libgddi_macros"],
     rustlibs: ["libtokio"],
     apex_available: [
-<<<<<<< HEAD
         "//apex_available:platform",
-        "com.android.bluetooth",
-=======
         "com.android.btservices",
->>>>>>> 9708777a
     ],
     min_sdk_version: "30",
 }
