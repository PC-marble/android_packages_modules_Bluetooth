package {
    // See: http://go/android-license-faq
    // A large-scale-change added 'default_applicable_licenses' to import
    // all of the 'license_kinds' from "system_bt_license"
    // to get the below license kinds:
    //   SPDX-license-identifier-Apache-2.0
    default_applicable_licenses: ["system_bt_license"],
}

rust_library {
    name: "libbt_common",
    defaults: ["gd_rust_defaults"],
    crate_name: "bt_common",
    srcs: ["src/lib.rs"],
    edition: "2018",
    rustlibs: [
        "libtokio",
        "libnix",
        "liblazy_static",
        "liblog_rust",
        "libcxx",
        "libgrpcio",
    ],
    target: {
        android: {
            rustlibs: [
                "libandroid_logger",
                "librustutils",
            ],
            shared_libs: [
                "libcutils",
            ],
        },
        host: {
            rustlibs: [
                "libenv_logger",
            ],
        },
    },
    proc_macros: [
        "libpaste",
    ],
<<<<<<< HEAD
    whole_static_libs: [
        "libbt_keystore_cc",
    ],
}

rust_ffi_static {
    name: "libbt_common_ffi",
    defaults: ["libbt_common_defaults"],
    target: {
          android: {
              rustlibs: [
                  "librustutils",
                  "libandroid_logger",
              ]
          },
     },
    apex_available: [
        "//apex_available:platform",
        "com.android.bluetooth",
    ],
    min_sdk_version: "30",
}

cc_library_static {
    name: "libbt_common_bridge",
    defaults: ["gd_ffi_defaults"],
    generated_headers: [
        "libbt_common_bridge_header",
        "cxx-bridge-header",
    ],
    generated_sources: [
        "libbt_common_bridge_code",
    ],
    export_generated_headers: [
        "libbt_common_bridge_header",
        "cxx-bridge-header",
    ],
    include_dirs: [
        "packages/modules/Bluetooth/system/gd",
        "packages/modules/Bluetooth/system/gd/rust/common",
    ],
    header_libs: ["libbt_keystore_cc_headers"],
    export_header_lib_headers: ["libbt_keystore_cc_headers"],
    cflags: [
        "-Wno-unused-const-variable",
    ],
    host_supported: true,
=======
>>>>>>> 63fcfefa
    apex_available: [
        "com.android.bluetooth",
    ],
    min_sdk_version: "30",
}

rust_test_host {
    name: "libbt_common_inline_tests",
    srcs: ["src/lib.rs"],
    test_suites: ["general-tests"],
    auto_gen_config: true,
    rustlibs: [
        "libtokio",
        "libnix",
        "liblazy_static",
        "liblog_rust",
        "libenv_logger",
        "libcxx",
        "libgrpcio",
    ],
    proc_macros: [
        "libpaste",
    ],
}<|MERGE_RESOLUTION|>--- conflicted
+++ resolved
@@ -40,57 +40,8 @@
     proc_macros: [
         "libpaste",
     ],
-<<<<<<< HEAD
-    whole_static_libs: [
-        "libbt_keystore_cc",
-    ],
-}
-
-rust_ffi_static {
-    name: "libbt_common_ffi",
-    defaults: ["libbt_common_defaults"],
-    target: {
-          android: {
-              rustlibs: [
-                  "librustutils",
-                  "libandroid_logger",
-              ]
-          },
-     },
     apex_available: [
         "//apex_available:platform",
-        "com.android.bluetooth",
-    ],
-    min_sdk_version: "30",
-}
-
-cc_library_static {
-    name: "libbt_common_bridge",
-    defaults: ["gd_ffi_defaults"],
-    generated_headers: [
-        "libbt_common_bridge_header",
-        "cxx-bridge-header",
-    ],
-    generated_sources: [
-        "libbt_common_bridge_code",
-    ],
-    export_generated_headers: [
-        "libbt_common_bridge_header",
-        "cxx-bridge-header",
-    ],
-    include_dirs: [
-        "packages/modules/Bluetooth/system/gd",
-        "packages/modules/Bluetooth/system/gd/rust/common",
-    ],
-    header_libs: ["libbt_keystore_cc_headers"],
-    export_header_lib_headers: ["libbt_keystore_cc_headers"],
-    cflags: [
-        "-Wno-unused-const-variable",
-    ],
-    host_supported: true,
-=======
->>>>>>> 63fcfefa
-    apex_available: [
         "com.android.bluetooth",
     ],
     min_sdk_version: "30",
