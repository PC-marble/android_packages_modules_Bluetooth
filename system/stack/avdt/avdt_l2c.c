/******************************************************************************
 *
 *  Copyright (C) 2002-2012 Broadcom Corporation
 *
 *  Licensed under the Apache License, Version 2.0 (the "License");
 *  you may not use this file except in compliance with the License.
 *  You may obtain a copy of the License at:
 *
 *  http://www.apache.org/licenses/LICENSE-2.0
 *
 *  Unless required by applicable law or agreed to in writing, software
 *  distributed under the License is distributed on an "AS IS" BASIS,
 *  WITHOUT WARRANTIES OR CONDITIONS OF ANY KIND, either express or implied.
 *  See the License for the specific language governing permissions and
 *  limitations under the License.
 *
 ******************************************************************************/

/******************************************************************************
 *
 *  This AVDTP adaption layer module interfaces to L2CAP
 *
 ******************************************************************************/

#include <string.h>
#include "bt_types.h"
#include "bt_target.h"
#include "bt_utils.h"
#include "avdt_api.h"
#include "avdtc_api.h"
#include "avdt_int.h"
#include "l2c_api.h"
#include "l2cdefs.h"
#include "btm_api.h"
#include "btm_int.h"


/* callback function declarations */
void avdt_l2c_connect_ind_cback(BD_ADDR bd_addr, UINT16 lcid, UINT16 psm, UINT8 id);
void avdt_l2c_connect_cfm_cback(UINT16 lcid, UINT16 result);
void avdt_l2c_config_cfm_cback(UINT16 lcid, tL2CAP_CFG_INFO *p_cfg);
void avdt_l2c_config_ind_cback(UINT16 lcid, tL2CAP_CFG_INFO *p_cfg);
void avdt_l2c_disconnect_ind_cback(UINT16 lcid, BOOLEAN ack_needed);
void avdt_l2c_disconnect_cfm_cback(UINT16 lcid, UINT16 result);
void avdt_l2c_congestion_ind_cback(UINT16 lcid, BOOLEAN is_congested);
void avdt_l2c_data_ind_cback(UINT16 lcid, BT_HDR *p_buf);

/* L2CAP callback function structure */
const tL2CAP_APPL_INFO avdt_l2c_appl = {
    avdt_l2c_connect_ind_cback,
    avdt_l2c_connect_cfm_cback,
    NULL,
    avdt_l2c_config_ind_cback,
    avdt_l2c_config_cfm_cback,
    avdt_l2c_disconnect_ind_cback,
    avdt_l2c_disconnect_cfm_cback,
    NULL,
    avdt_l2c_data_ind_cback,
    avdt_l2c_congestion_ind_cback,
    NULL                /* tL2CA_TX_COMPLETE_CB */
};

/*******************************************************************************
**
** Function         avdt_sec_check_complete_term
**
** Description      The function called when Security Manager finishes
**                  verification of the service side connection
**
** Returns          void
**
*******************************************************************************/
static void avdt_sec_check_complete_term (BD_ADDR bd_addr, tBT_TRANSPORT transport,
                                                 void *p_ref_data, UINT8 res)
{
    tAVDT_CCB       *p_ccb = NULL;
    tL2CAP_CFG_INFO cfg;
    tAVDT_TC_TBL    *p_tbl;
    UNUSED(p_ref_data);

    AVDT_TRACE_DEBUG("avdt_sec_check_complete_term res: %d", res);
    if (!bd_addr)
    {
        AVDT_TRACE_WARNING("avdt_sec_check_complete_term: NULL BD_ADDR");
        return;

    }
    p_ccb = avdt_ccb_by_bd(bd_addr);

    p_tbl = avdt_ad_tc_tbl_by_st(AVDT_CHAN_SIG, p_ccb, AVDT_AD_ST_SEC_ACP);
    if (p_tbl == NULL)
        return;

    if (res == BTM_SUCCESS)
    {
        /* Send response to the L2CAP layer. */
        L2CA_ConnectRsp (bd_addr, p_tbl->id, p_tbl->lcid, L2CAP_CONN_OK, L2CAP_CONN_OK);

        /* store idx in LCID table, store LCID in routing table */
        avdt_cb.ad.lcid_tbl[p_tbl->lcid - L2CAP_BASE_APPL_CID] = avdt_ad_tc_tbl_to_idx(p_tbl);
        avdt_cb.ad.rt_tbl[avdt_ccb_to_idx(p_ccb)][p_tbl->tcid].lcid = p_tbl->lcid;

        /* transition to configuration state */
        p_tbl->state = AVDT_AD_ST_CFG;

        /* Send L2CAP config req */
        memset(&cfg, 0, sizeof(tL2CAP_CFG_INFO));
        cfg.mtu_present = TRUE;
        cfg.mtu = p_tbl->my_mtu;
        cfg.flush_to_present = TRUE;
        cfg.flush_to = p_tbl->my_flush_to;
        L2CA_ConfigReq(p_tbl->lcid, &cfg);
    }
    else
    {
        L2CA_ConnectRsp (bd_addr, p_tbl->id, p_tbl->lcid, L2CAP_CONN_SECURITY_BLOCK, L2CAP_CONN_OK);
        avdt_ad_tc_close_ind(p_tbl, L2CAP_CONN_SECURITY_BLOCK);
    }
}

/*******************************************************************************
**
** Function         avdt_sec_check_complete_orig
**
** Description      The function called when Security Manager finishes
**                  verification of the service side connection
**
** Returns          void
**
*******************************************************************************/
static void avdt_sec_check_complete_orig (BD_ADDR bd_addr, tBT_TRANSPORT trasnport,
                                                void *p_ref_data, UINT8 res)
{
    tAVDT_CCB       *p_ccb = NULL;
    tL2CAP_CFG_INFO cfg;
    tAVDT_TC_TBL    *p_tbl;
    UNUSED(p_ref_data);

    AVDT_TRACE_DEBUG("avdt_sec_check_complete_orig res: %d", res);
    if (bd_addr)
        p_ccb = avdt_ccb_by_bd(bd_addr);
    p_tbl = avdt_ad_tc_tbl_by_st(AVDT_CHAN_SIG, p_ccb, AVDT_AD_ST_SEC_INT);
    if(p_tbl == NULL)
        return;

    if( res == BTM_SUCCESS )
    {
        /* set channel state */
        p_tbl->state = AVDT_AD_ST_CFG;

        /* Send L2CAP config req */
        memset(&cfg, 0, sizeof(tL2CAP_CFG_INFO));
        cfg.mtu_present = TRUE;
        cfg.mtu = p_tbl->my_mtu;
        cfg.flush_to_present = TRUE;
        cfg.flush_to = p_tbl->my_flush_to;
        L2CA_ConfigReq(p_tbl->lcid, &cfg);
    }
    else
    {
        L2CA_DisconnectReq (p_tbl->lcid);
        avdt_ad_tc_close_ind(p_tbl, L2CAP_CONN_SECURITY_BLOCK);
    }
}
/*******************************************************************************
**
** Function         avdt_l2c_connect_ind_cback
**
** Description      This is the L2CAP connect indication callback function.
**
**
** Returns          void
**
*******************************************************************************/
void avdt_l2c_connect_ind_cback(BD_ADDR bd_addr, UINT16 lcid, UINT16 psm, UINT8 id)
{
    tAVDT_CCB       *p_ccb;
    tAVDT_TC_TBL    *p_tbl = NULL;
    UINT16          result;
    tL2CAP_CFG_INFO cfg;
    tBTM_STATUS rc;
    UNUSED(psm);

    /* do we already have a control channel for this peer? */
    if ((p_ccb = avdt_ccb_by_bd(bd_addr)) == NULL)
    {
        /* no, allocate ccb */
        if ((p_ccb = avdt_ccb_alloc(bd_addr)) == NULL)
        {
            /* no ccb available, reject L2CAP connection */
            result = L2CAP_CONN_NO_RESOURCES;
        }
        else
        {
            /* allocate and set up entry; first channel is always signaling */
            p_tbl = avdt_ad_tc_tbl_alloc(p_ccb);
            p_tbl->my_mtu = avdt_cb.rcb.ctrl_mtu;
            p_tbl->my_flush_to = L2CAP_DEFAULT_FLUSH_TO;
            p_tbl->tcid = AVDT_CHAN_SIG;
            p_tbl->lcid = lcid;
            p_tbl->id   = id;
            p_tbl->state = AVDT_AD_ST_SEC_ACP;
            p_tbl->cfg_flags = AVDT_L2C_CFG_CONN_ACP;

<<<<<<< HEAD
            if (interop_match_addr(INTEROP_2MBPS_LINK_ONLY, (const bt_bdaddr_t *)&bd_addr)) {
                // Disable 3DH packets for AVDT ACL to improve sensitivity on HS
                tACL_CONN *p_acl_cb = btm_bda_to_acl(bd_addr, BT_TRANSPORT_BR_EDR);
                btm_set_packet_types(p_acl_cb, (btm_cb.btm_acl_pkt_types_supported |
                                                HCI_PKT_TYPES_MASK_NO_3_DH1 |
                                                HCI_PKT_TYPES_MASK_NO_3_DH3 |
                                                HCI_PKT_TYPES_MASK_NO_3_DH5));
            }

=======
>>>>>>> 841b310e
            /* Check the security */
            rc = btm_sec_mx_access_request (bd_addr, AVDT_PSM,
                FALSE, BTM_SEC_PROTO_AVDT,
                AVDT_CHAN_SIG,
                &avdt_sec_check_complete_term, NULL);
            if(rc == BTM_CMD_STARTED)
            {
                L2CA_ConnectRsp (p_ccb->peer_addr, p_tbl->id, lcid, L2CAP_CONN_PENDING, L2CAP_CONN_OK);
            }
            return;
        }
    }
    /* deal with simultaneous control channel connect case */
    else if ((p_tbl = avdt_ad_tc_tbl_by_st(AVDT_CHAN_SIG, p_ccb, AVDT_AD_ST_CONN)) != NULL)
    {
        /* reject their connection */
        result = L2CAP_CONN_NO_RESOURCES;
    }
    /* this must be a traffic channel; are we accepting a traffic channel
    ** for this ccb?
    */
    else if ((p_tbl = avdt_ad_tc_tbl_by_st(AVDT_CHAN_MEDIA, p_ccb, AVDT_AD_ST_ACP)) != NULL)
    {
        /* yes; proceed with connection */
        result = L2CAP_CONN_OK;
    }
#if AVDT_REPORTING == TRUE
    /* this must be a reporting channel; are we accepting a reporting channel
    ** for this ccb?
    */
    else if ((p_tbl = avdt_ad_tc_tbl_by_st(AVDT_CHAN_REPORT, p_ccb, AVDT_AD_ST_ACP)) != NULL)
    {
        /* yes; proceed with connection */
        result = L2CAP_CONN_OK;
    }
#endif
    /* else we're not listening for traffic channel; reject */
    else
    {
        result = L2CAP_CONN_NO_PSM;
    }

    /* Send L2CAP connect rsp */
    L2CA_ConnectRsp(bd_addr, id, lcid, result, 0);

    /* if result ok, proceed with connection */
    if (result == L2CAP_CONN_OK)
    {
        /* store idx in LCID table, store LCID in routing table */
        avdt_cb.ad.lcid_tbl[lcid - L2CAP_BASE_APPL_CID] = avdt_ad_tc_tbl_to_idx(p_tbl);
        avdt_cb.ad.rt_tbl[avdt_ccb_to_idx(p_ccb)][p_tbl->tcid].lcid = lcid;

        /* transition to configuration state */
        p_tbl->state = AVDT_AD_ST_CFG;

        /* Send L2CAP config req */
        memset(&cfg, 0, sizeof(tL2CAP_CFG_INFO));
        cfg.mtu_present = TRUE;
        cfg.mtu = p_tbl->my_mtu;
        cfg.flush_to_present = TRUE;
        cfg.flush_to = p_tbl->my_flush_to;
        L2CA_ConfigReq(lcid, &cfg);
    }
}

/*******************************************************************************
**
** Function         avdt_l2c_connect_cfm_cback
**
** Description      This is the L2CAP connect confirm callback function.
**
**
** Returns          void
**
*******************************************************************************/
void avdt_l2c_connect_cfm_cback(UINT16 lcid, UINT16 result)
{
    tAVDT_TC_TBL    *p_tbl;
    tL2CAP_CFG_INFO cfg;
    tAVDT_CCB *p_ccb;

    AVDT_TRACE_DEBUG("avdt_l2c_connect_cfm_cback lcid: %d, result: %d",
        lcid, result);
    /* look up info for this channel */
    if ((p_tbl = avdt_ad_tc_tbl_by_lcid(lcid)) != NULL)
    {
        /* if in correct state */
        if (p_tbl->state == AVDT_AD_ST_CONN)
        {
            /* if result successful */
            if (result == L2CAP_CONN_OK)
            {
                if(p_tbl->tcid != AVDT_CHAN_SIG)
                {
                    /* set channel state */
                    p_tbl->state = AVDT_AD_ST_CFG;

                    /* Send L2CAP config req */
                    memset(&cfg, 0, sizeof(tL2CAP_CFG_INFO));
                    cfg.mtu_present = TRUE;
                    cfg.mtu = p_tbl->my_mtu;
                    cfg.flush_to_present = TRUE;
                    cfg.flush_to = p_tbl->my_flush_to;
                    L2CA_ConfigReq(lcid, &cfg);
                }
                else
                {
                    p_ccb = avdt_ccb_by_idx(p_tbl->ccb_idx);
                    if(p_ccb == NULL)
                    {
                        result = L2CAP_CONN_NO_RESOURCES;
                    }
                    else
                    {
                        /* set channel state */
                        p_tbl->state = AVDT_AD_ST_SEC_INT;
                        p_tbl->lcid = lcid;
                        p_tbl->cfg_flags = AVDT_L2C_CFG_CONN_INT;

<<<<<<< HEAD
                        if (interop_match_addr(INTEROP_2MBPS_LINK_ONLY, (const bt_bdaddr_t *) &p_ccb->peer_addr)) {
                            // Disable 3DH packets for AVDT ACL to improve sensitivity on HS
                            tACL_CONN *p_acl_cb = btm_bda_to_acl(p_ccb->peer_addr, BT_TRANSPORT_BR_EDR);
                            btm_set_packet_types(p_acl_cb, (btm_cb.btm_acl_pkt_types_supported |
                                                            HCI_PKT_TYPES_MASK_NO_3_DH1 |
                                                            HCI_PKT_TYPES_MASK_NO_3_DH3 |
                                                            HCI_PKT_TYPES_MASK_NO_3_DH5));
                        }

=======
>>>>>>> 841b310e
                        /* Check the security */
                        btm_sec_mx_access_request (p_ccb->peer_addr, AVDT_PSM,
                            TRUE, BTM_SEC_PROTO_AVDT,
                            AVDT_CHAN_SIG,
                            &avdt_sec_check_complete_orig, NULL);
                    }
                }
            }

            /* failure; notify adaption that channel closed */
            if (result != L2CAP_CONN_OK)
            {
                avdt_ad_tc_close_ind(p_tbl, result);
            }
        }
    }
}

/*******************************************************************************
**
** Function         avdt_l2c_config_cfm_cback
**
** Description      This is the L2CAP config confirm callback function.
**
**
** Returns          void
**
*******************************************************************************/
void avdt_l2c_config_cfm_cback(UINT16 lcid, tL2CAP_CFG_INFO *p_cfg)
{
    tAVDT_TC_TBL    *p_tbl;

    /* look up info for this channel */
    if ((p_tbl = avdt_ad_tc_tbl_by_lcid(lcid)) != NULL)
    {
        p_tbl->lcid = lcid;

        /* if in correct state */
        if (p_tbl->state == AVDT_AD_ST_CFG)
        {
            /* if result successful */
            if (p_cfg->result == L2CAP_CONN_OK)
            {
                /* update cfg_flags */
                p_tbl->cfg_flags |= AVDT_L2C_CFG_CFM_DONE;

                /* if configuration complete */
                if (p_tbl->cfg_flags & AVDT_L2C_CFG_IND_DONE)
                {
                    avdt_ad_tc_open_ind(p_tbl);
                }
            }
            /* else failure */
            else
            {
                /* Send L2CAP disconnect req */
                L2CA_DisconnectReq(lcid);
            }
        }
    }
}

/*******************************************************************************
**
** Function         avdt_l2c_config_ind_cback
**
** Description      This is the L2CAP config indication callback function.
**
**
** Returns          void
**
*******************************************************************************/
void avdt_l2c_config_ind_cback(UINT16 lcid, tL2CAP_CFG_INFO *p_cfg)
{
    tAVDT_TC_TBL    *p_tbl;

    /* look up info for this channel */
    if ((p_tbl = avdt_ad_tc_tbl_by_lcid(lcid)) != NULL)
    {
        /* store the mtu in tbl */
        if (p_cfg->mtu_present)
        {
            p_tbl->peer_mtu = p_cfg->mtu;
        }
        else
        {
            p_tbl->peer_mtu = L2CAP_DEFAULT_MTU;
        }
        AVDT_TRACE_DEBUG("peer_mtu: %d, lcid: x%x",p_tbl->peer_mtu, lcid);

        /* send L2CAP configure response */
        memset(p_cfg, 0, sizeof(tL2CAP_CFG_INFO));
        p_cfg->result = L2CAP_CFG_OK;
        L2CA_ConfigRsp(lcid, p_cfg);

        /* if first config ind */
        if ((p_tbl->cfg_flags & AVDT_L2C_CFG_IND_DONE) == 0)
        {
            /* update cfg_flags */
            p_tbl->cfg_flags |= AVDT_L2C_CFG_IND_DONE;

            /* if configuration complete */
            if (p_tbl->cfg_flags & AVDT_L2C_CFG_CFM_DONE)
            {
                avdt_ad_tc_open_ind(p_tbl);
            }
        }
    }
}

/*******************************************************************************
**
** Function         avdt_l2c_disconnect_ind_cback
**
** Description      This is the L2CAP disconnect indication callback function.
**
**
** Returns          void
**
*******************************************************************************/
void avdt_l2c_disconnect_ind_cback(UINT16 lcid, BOOLEAN ack_needed)
{
    tAVDT_TC_TBL    *p_tbl;

    AVDT_TRACE_DEBUG("avdt_l2c_disconnect_ind_cback lcid: %d, ack_needed: %d",
        lcid, ack_needed);
    /* look up info for this channel */
    if ((p_tbl = avdt_ad_tc_tbl_by_lcid(lcid)) != NULL)
    {
        if (ack_needed)
        {
            /* send L2CAP disconnect response */
            L2CA_DisconnectRsp(lcid);
        }

        avdt_ad_tc_close_ind(p_tbl, 0);
    }
}

/*******************************************************************************
**
** Function         avdt_l2c_disconnect_cfm_cback
**
** Description      This is the L2CAP disconnect confirm callback function.
**
**
** Returns          void
**
*******************************************************************************/
void avdt_l2c_disconnect_cfm_cback(UINT16 lcid, UINT16 result)
{
    tAVDT_TC_TBL    *p_tbl;

    AVDT_TRACE_DEBUG("avdt_l2c_disconnect_cfm_cback lcid: %d, result: %d",
        lcid, result);
    /* look up info for this channel */
    if ((p_tbl = avdt_ad_tc_tbl_by_lcid(lcid)) != NULL)
    {
        avdt_ad_tc_close_ind(p_tbl, result);
    }
}

/*******************************************************************************
**
** Function         avdt_l2c_congestion_ind_cback
**
** Description      This is the L2CAP congestion indication callback function.
**
**
** Returns          void
**
*******************************************************************************/
void avdt_l2c_congestion_ind_cback(UINT16 lcid, BOOLEAN is_congested)
{
    tAVDT_TC_TBL    *p_tbl;

    /* look up info for this channel */
    if ((p_tbl = avdt_ad_tc_tbl_by_lcid(lcid)) != NULL)
    {
        avdt_ad_tc_cong_ind(p_tbl, is_congested);
    }
}

/*******************************************************************************
**
** Function         avdt_l2c_data_ind_cback
**
** Description      This is the L2CAP data indication callback function.
**
**
** Returns          void
**
*******************************************************************************/
void avdt_l2c_data_ind_cback(UINT16 lcid, BT_HDR *p_buf)
{
    tAVDT_TC_TBL    *p_tbl;

    /* look up info for this channel */
    if ((p_tbl = avdt_ad_tc_tbl_by_lcid(lcid)) != NULL)
    {
        avdt_ad_tc_data_ind(p_tbl, p_buf);
    }
    else /* prevent buffer leak */
        osi_free(p_buf);
}
<|MERGE_RESOLUTION|>--- conflicted
+++ resolved
@@ -33,7 +33,7 @@
 #include "l2cdefs.h"
 #include "btm_api.h"
 #include "btm_int.h"
-
+#include "device/include/interop.h"
 
 /* callback function declarations */
 void avdt_l2c_connect_ind_cback(BD_ADDR bd_addr, UINT16 lcid, UINT16 psm, UINT8 id);
@@ -202,7 +202,6 @@
             p_tbl->state = AVDT_AD_ST_SEC_ACP;
             p_tbl->cfg_flags = AVDT_L2C_CFG_CONN_ACP;
 
-<<<<<<< HEAD
             if (interop_match_addr(INTEROP_2MBPS_LINK_ONLY, (const bt_bdaddr_t *)&bd_addr)) {
                 // Disable 3DH packets for AVDT ACL to improve sensitivity on HS
                 tACL_CONN *p_acl_cb = btm_bda_to_acl(bd_addr, BT_TRANSPORT_BR_EDR);
@@ -212,8 +211,6 @@
                                                 HCI_PKT_TYPES_MASK_NO_3_DH5));
             }
 
-=======
->>>>>>> 841b310e
             /* Check the security */
             rc = btm_sec_mx_access_request (bd_addr, AVDT_PSM,
                 FALSE, BTM_SEC_PROTO_AVDT,
@@ -333,7 +330,6 @@
                         p_tbl->lcid = lcid;
                         p_tbl->cfg_flags = AVDT_L2C_CFG_CONN_INT;
 
-<<<<<<< HEAD
                         if (interop_match_addr(INTEROP_2MBPS_LINK_ONLY, (const bt_bdaddr_t *) &p_ccb->peer_addr)) {
                             // Disable 3DH packets for AVDT ACL to improve sensitivity on HS
                             tACL_CONN *p_acl_cb = btm_bda_to_acl(p_ccb->peer_addr, BT_TRANSPORT_BR_EDR);
@@ -343,8 +339,6 @@
                                                             HCI_PKT_TYPES_MASK_NO_3_DH5));
                         }
 
-=======
->>>>>>> 841b310e
                         /* Check the security */
                         btm_sec_mx_access_request (p_ccb->peer_addr, AVDT_PSM,
                             TRUE, BTM_SEC_PROTO_AVDT,
