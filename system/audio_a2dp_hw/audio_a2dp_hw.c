--- conflicted
+++ resolved
@@ -692,17 +692,14 @@
 
     INFO("state %d", out->common.state);
 
-<<<<<<< HEAD
-    parms = str_parms_create_str(kvpairs);
-=======
-    pthread_mutex_lock(&out->common.lock);
 
     hash_map_t *params = hash_map_utils_new_from_string_params(kvpairs);
-
     int status = 0;
+
     if (!params)
       return status;
->>>>>>> ec69ae20
+
+    pthread_mutex_lock(&out->common.lock);
 
     /* dump params */
     hash_map_utils_dump_string_keys_string_values(params);
@@ -711,45 +708,14 @@
 
     if (keyval && strcmp(keyval, "true") == 0)
     {
-<<<<<<< HEAD
-        if (strcmp(keyval, "true") == 0)
-        {
-            DEBUG("stream closing, disallow any writes");
-            pthread_mutex_lock(&out->common.lock);
-            out->common.state = AUDIO_A2DP_STATE_STOPPING;
-            pthread_mutex_unlock(&out->common.lock);
-        }
-=======
         DEBUG("stream closing, disallow any writes");
         out->common.state = AUDIO_A2DP_STATE_STOPPING;
->>>>>>> ec69ae20
     }
 
     keyval = (char *)hash_map_get(params, "A2dpSuspended");
 
     if (keyval && strcmp(keyval, "true") == 0)
     {
-<<<<<<< HEAD
-        pthread_mutex_lock(&out->common.lock);
-        if (strcmp(keyval, "true") == 0)
-        {
-            if (out->common.state == AUDIO_A2DP_STATE_STARTED)
-                status = suspend_audio_datapath(&out->common, false);
-        }
-        else
-        {
-            /* Do not start the streaming automatically. If the phone was streaming
-             * prior to being suspended, the next out_write shall trigger the
-             * AVDTP start procedure */
-            if (out->common.state == AUDIO_A2DP_STATE_SUSPENDED)
-                out->common.state = AUDIO_A2DP_STATE_STANDBY;
-            /* Irrespective of the state, return 0 */
-        }
-        pthread_mutex_unlock(&out->common.lock);
-    }
-
-    str_parms_destroy(parms);
-=======
         if (out->common.state == AUDIO_A2DP_STATE_STARTED)
             status = suspend_audio_datapath(&out->common, false);
     }
@@ -765,7 +731,6 @@
 
     pthread_mutex_unlock(&out->common.lock);
     hash_map_free(params);
->>>>>>> ec69ae20
 
     return status;
 }
