/******************************************************************************
 *
 *  Copyright 2009-2012 Broadcom Corporation
 *
 *  Licensed under the Apache License, Version 2.0 (the "License");
 *  you may not use this file except in compliance with the License.
 *  You may obtain a copy of the License at:
 *
 *  http://www.apache.org/licenses/LICENSE-2.0
 *
 *  Unless required by applicable law or agreed to in writing, software
 *  distributed under the License is distributed on an "AS IS" BASIS,
 *  WITHOUT WARRANTIES OR CONDITIONS OF ANY KIND, either express or implied.
 *  See the License for the specific language governing permissions and
 *  limitations under the License.
 *
 ******************************************************************************/

/*******************************************************************************
 *
 *  Filename:      btif_dm.c
 *
 *  Description:   Contains Device Management (DM) related functionality
 *
 *
 ******************************************************************************/

#define LOG_TAG "bt_btif_dm"

#include "btif_dm.h"

#ifdef OS_ANDROID
#include <android/sysprop/BluetoothProperties.sysprop.h>
#endif

#include <base/bind.h>
#include <base/logging.h>
#include <bluetooth/uuid.h>
#include <hardware/bluetooth.h>
#include <hardware/bt_csis.h>
#include <hardware/bt_hearing_aid.h>
#include <hardware/bt_le_audio.h>
#include <hardware/bt_vc.h>
#include <signal.h>
#include <stdio.h>
#include <stdlib.h>
#include <string.h>
#include <sys/types.h>
#include <time.h>
#include <unistd.h>

#include <mutex>

#ifdef OS_ANDROID
#include <android/sysprop/BluetoothProperties.sysprop.h>
#endif

#include "advertise_data_parser.h"
#include "bta_csis_api.h"
#include "bta_dm_int.h"
#include "bta_gatt_api.h"
#include "bta_le_audio_api.h"
#include "bta_vc_api.h"
#include "btif/include/stack_manager.h"
#include "btif_api.h"
#include "btif_av.h"
#include "btif_bqr.h"
#include "btif_config.h"
#include "btif_dm.h"
#include "btif_gatt.h"
#include "btif_hd.h"
#include "btif_hf.h"
#include "btif_hh.h"
#include "btif_metrics_logging.h"
#include "btif_sdp.h"
#include "btif_storage.h"
#include "btif_util.h"
#include "common/lru.h"
#include "common/metrics.h"
#include "device/include/controller.h"
#include "device/include/interop.h"
#include "gd/common/lru_cache.h"
#include "internal_include/stack_config.h"
#include "main/shim/dumpsys.h"
#include "main/shim/shim.h"
#include "osi/include/allocator.h"
#include "osi/include/log.h"
#include "osi/include/osi.h"
#include "osi/include/properties.h"
#include "stack/btm/btm_dev.h"
#include "stack/btm/btm_sec.h"
#include "stack/include/bt_octets.h"
#include "stack_config.h"
#include "types/raw_address.h"

bool btif_get_device_type(const RawAddress& bda, int* p_device_type);

using bluetooth::Uuid;
/******************************************************************************
 *  Constants & Macros
 *****************************************************************************/

const Uuid UUID_HEARING_AID = Uuid::FromString("FDF0");
const Uuid UUID_VC = Uuid::FromString("1844");
const Uuid UUID_CSIS = Uuid::FromString("1846");
const Uuid UUID_LE_AUDIO = Uuid::FromString("184E");
const Uuid UUID_LE_MIDI = Uuid::FromString("03B80E5A-EDE8-4B33-A751-6CE34EC4C700");
const Uuid UUID_HAS = Uuid::FromString("1854");
const Uuid UUID_BASS = Uuid::FromString("184F");
const Uuid UUID_BATTERY = Uuid::FromString("180F");
const Uuid UUID_A2DP_SINK = Uuid::FromString("110B");
const bool enable_address_consolidate = true;  // TODO remove

#define COD_UNCLASSIFIED ((0x1F) << 8)
#define COD_HID_KEYBOARD 0x0540
#define COD_HID_POINTING 0x0580
#define COD_HID_COMBO 0x05C0
#define COD_HID_MAJOR 0x0500
#define COD_HID_MASK 0x0700
#define COD_AV_HEADSETS 0x0404
#define COD_AV_HANDSFREE 0x0408
#define COD_AV_HEADPHONES 0x0418
#define COD_AV_PORTABLE_AUDIO 0x041C
#define COD_AV_HIFI_AUDIO 0x0428

#define COD_CLASS_LE_AUDIO (1 << 14)

#define BTIF_DM_MAX_SDP_ATTEMPTS_AFTER_PAIRING 2

#ifndef PROPERTY_CLASS_OF_DEVICE
#define PROPERTY_CLASS_OF_DEVICE "bluetooth.device.class_of_device"
#endif

#define NUM_TIMEOUT_RETRIES 5
#ifndef PROPERTY_DEFAULT_DEVICE_NAME
#define PROPERTY_DEFAULT_DEVICE_NAME "bluetooth.device.default_name"
#endif
#ifndef PROPERTY_PRODUCT_MODEL
#define PROPERTY_PRODUCT_MODEL "ro.product.model"
#endif
#define DEFAULT_LOCAL_NAME_MAX 31
#if (DEFAULT_LOCAL_NAME_MAX > BTM_MAX_LOC_BD_NAME_LEN)
#error "default btif local name size exceeds stack supported length"
#endif

#ifndef PROPERTY_BLE_PRIVACY_ENABLED
#define PROPERTY_BLE_PRIVACY_ENABLED "bluetooth.core.gap.le.privacy.enabled"
#endif

#define ENCRYPTED_BREDR 2
#define ENCRYPTED_LE 4

struct btif_dm_pairing_cb_t {
  bt_bond_state_t state;
  RawAddress static_bdaddr;
  RawAddress bd_addr;
  tBTM_SEC_DEV_REC::tBTM_BOND_TYPE bond_type;
  uint8_t pin_code_len;
  uint8_t is_ssp;
  uint8_t auth_req;
  uint8_t io_cap;
  uint8_t autopair_attempts;
  uint8_t timeout_retries;
  uint8_t is_local_initiated;
  uint8_t sdp_attempts;
  bool is_le_only;
  bool is_le_nc; /* LE Numeric comparison */
  btif_dm_ble_cb_t ble;
  uint8_t fail_reason;

  enum ServiceDiscoveryState { NOT_STARTED, SCHEDULED, FINISHED };

  ServiceDiscoveryState gatt_over_le;
  ServiceDiscoveryState sdp_over_classic;
};

// TODO(jpawlowski): unify ?
// btif_dm_local_key_id_t == tBTM_BLE_LOCAL_ID_KEYS == tBTA_BLE_LOCAL_ID_KEYS
typedef struct {
  Octet16 ir;
  Octet16 irk;
  Octet16 dhk;
} btif_dm_local_key_id_t;

typedef struct {
  bool is_er_rcvd;
  Octet16 er;
  bool is_id_keys_rcvd;
  btif_dm_local_key_id_t id_keys; /* ID kyes */

} btif_dm_local_key_cb_t;

/* this structure holds optional OOB data for remote device */
typedef struct {
  RawAddress bdaddr;       /* peer bdaddr */
  tBT_TRANSPORT transport; /* BR/EDR or LE */
  int data_present;        /* What type(s) of OOB Data present */
  bt_oob_data_t p192_data; /* P192 Data or empty */
  bt_oob_data_t p256_data; /* P256 Data or empty */
} btif_dm_oob_cb_t;

typedef struct { unsigned int manufact_id; } skip_sdp_entry_t;

typedef struct {
  bluetooth::common::LruCache<RawAddress, std::vector<uint8_t>> le_audio_cache;
} btif_dm_metadata_cb_t;

typedef enum {
  BTIF_DM_FUNC_CREATE_BOND,
  BTIF_DM_FUNC_CANCEL_BOND,
  BTIF_DM_FUNC_REMOVE_BOND,
  BTIF_DM_FUNC_BOND_STATE_CHANGED,
} bt_bond_function_t;

typedef struct {
  RawAddress bd_addr;
  bt_bond_function_t function;
  bt_bond_state_t state;
  struct timespec timestamp;
} btif_bond_event_t;

#define BTA_SERVICE_ID_TO_SERVICE_MASK(id) (1 << (id))

#define MAX_BTIF_BOND_EVENT_ENTRIES 15

#define MAX_NUM_DEVICES_IN_EIR_UUID_CACHE 128

static bluetooth::common::LruCache<RawAddress, std::set<Uuid>> eir_uuids_cache(
    MAX_NUM_DEVICES_IN_EIR_UUID_CACHE);

static skip_sdp_entry_t sdp_rejectlist[] = {{76}};  // Apple Mouse and Keyboard

/* This flag will be true if HCI_Inquiry is in progress */
static bool btif_dm_inquiry_in_progress = false;

/*******************************************************************************
 *  Static variables
 ******************************************************************************/
static char btif_default_local_name[DEFAULT_LOCAL_NAME_MAX + 1] = {'\0'};
static uid_set_t* uid_set = NULL;

/* A circular array to keep track of the most recent bond events */
static btif_bond_event_t btif_dm_bond_events[MAX_BTIF_BOND_EVENT_ENTRIES + 1];

static std::mutex bond_event_lock;

/* |btif_num_bond_events| keeps track of the total number of events and can be
   greater than |MAX_BTIF_BOND_EVENT_ENTRIES| */
static size_t btif_num_bond_events = 0;
static size_t btif_events_start_index = 0;
static size_t btif_events_end_index = 0;

/******************************************************************************
 *  Static functions
 *****************************************************************************/
static void btif_dm_ble_sec_req_evt(tBTA_DM_BLE_SEC_REQ* p_ble_req,
                                    bool is_consent);
static void btif_dm_remove_ble_bonding_keys(void);
static void btif_dm_save_ble_bonding_keys(RawAddress& bd_addr);
static btif_dm_pairing_cb_t pairing_cb;
static btif_dm_oob_cb_t oob_cb;
static btif_dm_metadata_cb_t metadata_cb{.le_audio_cache{40}};
static void btif_dm_cb_create_bond(const RawAddress bd_addr,
                                   tBT_TRANSPORT transport);
static void btif_update_remote_properties(const RawAddress& bd_addr,
                                          BD_NAME bd_name, DEV_CLASS dev_class,
                                          tBT_DEVICE_TYPE dev_type);
static btif_dm_local_key_cb_t ble_local_key_cb;
static void btif_dm_ble_key_notif_evt(tBTA_DM_SP_KEY_NOTIF* p_ssp_key_notif);
static void btif_dm_ble_auth_cmpl_evt(tBTA_DM_AUTH_CMPL* p_auth_cmpl);
static void btif_dm_ble_passkey_req_evt(tBTA_DM_PIN_REQ* p_pin_req);
static void btif_dm_ble_key_nc_req_evt(tBTA_DM_SP_KEY_NOTIF* p_notif_req);
static void btif_dm_ble_oob_req_evt(tBTA_DM_SP_RMT_OOB* req_oob_type);
static void btif_dm_ble_sc_oob_req_evt(tBTA_DM_SP_RMT_OOB* req_oob_type);

static const char* btif_get_default_local_name();

static void btif_stats_add_bond_event(const RawAddress& bd_addr,
                                      bt_bond_function_t function,
                                      bt_bond_state_t state);

/******************************************************************************
 *  Externs
 *****************************************************************************/
extern bt_status_t btif_av_sink_execute_service(bool b_enable);
extern bt_status_t btif_hh_execute_service(bool b_enable);
extern bt_status_t btif_hf_client_execute_service(bool b_enable);
extern bt_status_t btif_sdp_execute_service(bool b_enable);
extern bt_status_t btif_hh_connect(const RawAddress* bd_addr);
extern bt_status_t btif_hd_execute_service(bool b_enable);
extern bluetooth::hearing_aid::HearingAidInterface*
btif_hearing_aid_get_interface();
extern bluetooth::csis::CsisClientInterface* btif_csis_client_get_interface();
extern bluetooth::le_audio::LeAudioClientInterface*
btif_le_audio_get_interface();
extern bluetooth::vc::VolumeControlInterface*
btif_volume_control_get_interface();

/******************************************************************************
 *  Functions
 *****************************************************************************/

static bool is_empty_128bit(uint8_t* data) {
  static const uint8_t zero[16] = {0};
  return !memcmp(zero, data, sizeof(zero));
}

static bool is_bonding_or_sdp() {
  return pairing_cb.state == BT_BOND_STATE_BONDING ||
         (pairing_cb.state == BT_BOND_STATE_BONDED && pairing_cb.sdp_attempts);
}

void btif_dm_init(uid_set_t* set) {
  uid_set = set;
}

void btif_dm_cleanup(void) {
  if (uid_set) {
    uid_set_destroy(uid_set);
    uid_set = NULL;
  }
}

bt_status_t btif_in_execute_service_request(tBTA_SERVICE_ID service_id,
                                            bool b_enable) {
  BTIF_TRACE_DEBUG("%s service_id: %d", __func__, service_id);
  /* Check the service_ID and invoke the profile's BT state changed API */
  switch (service_id) {
    case BTA_HFP_SERVICE_ID:
    case BTA_HSP_SERVICE_ID: {
      bluetooth::headset::ExecuteService(b_enable);
    } break;
    case BTA_A2DP_SOURCE_SERVICE_ID: {
      btif_av_source_execute_service(b_enable);
    } break;
    case BTA_A2DP_SINK_SERVICE_ID: {
      btif_av_sink_execute_service(b_enable);
    } break;
    case BTA_HID_SERVICE_ID: {
      btif_hh_execute_service(b_enable);
    } break;
    case BTA_HFP_HS_SERVICE_ID: {
      btif_hf_client_execute_service(b_enable);
    } break;
    case BTA_SDP_SERVICE_ID: {
      btif_sdp_execute_service(b_enable);
    } break;
    case BTA_HIDD_SERVICE_ID: {
      btif_hd_execute_service(b_enable);
    } break;
    case BTA_PBAP_SERVICE_ID:
      FALLTHROUGH_INTENDED; /* FALLTHROUGH */
    case BTA_PCE_SERVICE_ID:
      FALLTHROUGH_INTENDED; /* FALLTHROUGH */
    case BTA_MAP_SERVICE_ID:
      FALLTHROUGH_INTENDED; /* FALLTHROUGH */
    case BTA_MN_SERVICE_ID: {
      /**
       * Do nothing; these services were started elsewhere. However, we need to flow through this
       * codepath in order to properly report back the local UUIDs back to adapter properties in
       * Java. To achieve this, we need to catch these service IDs in order for {@link
       * btif_in_execute_service_request} to return {@code BT_STATUS_SUCCESS}, so that in {@link
       * btif_dm_enable_service} the check passes and the UUIDs are allowed to be passed up into
       * the Java layer.
       */
    } break;
    default:
      BTIF_TRACE_ERROR("%s: Unknown service %d being %s", __func__, service_id,
                       (b_enable) ? "enabled" : "disabled");
      return BT_STATUS_FAIL;
  }
  return BT_STATUS_SUCCESS;
}

/*******************************************************************************
 *
 * Function         check_eir_remote_name
 *
 * Description      Check if remote name is in the EIR data
 *
 * Returns          true if remote name found
 *                  Populate p_remote_name, if provided and remote name found
 *
 ******************************************************************************/
static bool check_eir_remote_name(tBTA_DM_SEARCH* p_search_data,
                                  uint8_t* p_remote_name,
                                  uint8_t* p_remote_name_len) {
  const uint8_t* p_eir_remote_name = NULL;
  uint8_t remote_name_len = 0;

  /* Check EIR for remote name and services */
  if (p_search_data->inq_res.p_eir) {
    p_eir_remote_name = AdvertiseDataParser::GetFieldByType(
        p_search_data->inq_res.p_eir, p_search_data->inq_res.eir_len,
        HCI_EIR_COMPLETE_LOCAL_NAME_TYPE, &remote_name_len);
    if (!p_eir_remote_name) {
      p_eir_remote_name = AdvertiseDataParser::GetFieldByType(
          p_search_data->inq_res.p_eir, p_search_data->inq_res.eir_len,
          HCI_EIR_SHORTENED_LOCAL_NAME_TYPE, &remote_name_len);
    }

    if (p_eir_remote_name) {
      if (remote_name_len > BD_NAME_LEN) remote_name_len = BD_NAME_LEN;

      if (p_remote_name && p_remote_name_len) {
        memcpy(p_remote_name, p_eir_remote_name, remote_name_len);
        *(p_remote_name + remote_name_len) = 0;
        *p_remote_name_len = remote_name_len;
      }

      return true;
    }
  }

  return false;
}

/*******************************************************************************
 *
 * Function         check_cached_remote_name
 *
 * Description      Check if remote name is in the NVRAM cache
 *
 * Returns          true if remote name found
 *                  Populate p_remote_name, if provided and remote name found
 *
 ******************************************************************************/
static bool check_cached_remote_name(tBTA_DM_SEARCH* p_search_data,
                                     uint8_t* p_remote_name,
                                     uint8_t* p_remote_name_len) {
  bt_bdname_t bdname;
  bt_property_t prop_name;

  /* check if we already have it in our btif_storage cache */

  BTIF_STORAGE_FILL_PROPERTY(&prop_name, BT_PROPERTY_BDNAME,
                             sizeof(bt_bdname_t), &bdname);
  if (btif_storage_get_remote_device_property(
          &p_search_data->inq_res.bd_addr, &prop_name) == BT_STATUS_SUCCESS) {
    if (p_remote_name && p_remote_name_len) {
      strcpy((char*)p_remote_name, (char*)bdname.name);
      *p_remote_name_len = strlen((char*)p_remote_name);
    }
    return true;
  }

  return false;
}

static uint32_t get_cod(const RawAddress* remote_bdaddr) {
  uint32_t remote_cod;
  bt_property_t prop_name;

  /* check if we already have it in our btif_storage cache */
  BTIF_STORAGE_FILL_PROPERTY(&prop_name, BT_PROPERTY_CLASS_OF_DEVICE,
                             sizeof(uint32_t), &remote_cod);
  if (btif_storage_get_remote_device_property(
          (RawAddress*)remote_bdaddr, &prop_name) == BT_STATUS_SUCCESS) {
    LOG_INFO("%s remote_cod = 0x%08x", __func__, remote_cod);
    return remote_cod;
  }

  return 0;
}

bool check_cod(const RawAddress* remote_bdaddr, uint32_t cod) {
  return get_cod(remote_bdaddr) == cod;
}

bool check_cod_hid(const RawAddress* remote_bdaddr) {
  return (get_cod(remote_bdaddr) & COD_HID_MASK) == COD_HID_MAJOR;
}

bool check_cod_hid(const RawAddress& bd_addr) {
  return (get_cod(&bd_addr) & COD_HID_MASK) == COD_HID_MAJOR;
}

bool check_cod_le_audio(const RawAddress& bd_addr) {
  return (get_cod(&bd_addr) & COD_CLASS_LE_AUDIO) == COD_CLASS_LE_AUDIO;
}
/*****************************************************************************
 *
 * Function        check_sdp_bl
 *
 * Description     Checks if a given device is rejectlisted to skip sdp
 *
 * Parameters     skip_sdp_entry
 *
 * Returns         true if the device is present in rejectlist, else false
 *
 ******************************************************************************/
static bool check_sdp_bl(const RawAddress* remote_bdaddr) {
  bt_property_t prop_name;
  bt_remote_version_t info;

  if (remote_bdaddr == NULL) return false;

  /* if not available yet, try fetching from config database */
  BTIF_STORAGE_FILL_PROPERTY(&prop_name, BT_PROPERTY_REMOTE_VERSION_INFO,
                             sizeof(bt_remote_version_t), &info);

  if (btif_storage_get_remote_device_property(remote_bdaddr, &prop_name) !=
      BT_STATUS_SUCCESS) {
    return false;
  }
  uint16_t manufacturer = info.manufacturer;

  for (unsigned int i = 0; i < ARRAY_SIZE(sdp_rejectlist); i++) {
    if (manufacturer == sdp_rejectlist[i].manufact_id) return true;
  }
  return false;
}

static void bond_state_changed(bt_status_t status, const RawAddress& bd_addr,
                               bt_bond_state_t state) {
  btif_stats_add_bond_event(bd_addr, BTIF_DM_FUNC_BOND_STATE_CHANGED, state);

  if ((pairing_cb.state == state) && (state == BT_BOND_STATE_BONDING)) {
    // Cross key pairing so send callback for static address
    if (!pairing_cb.static_bdaddr.IsEmpty()) {
      invoke_bond_state_changed_cb(status, bd_addr, state,
                                   pairing_cb.fail_reason);
    }
    return;
  }

  if (pairing_cb.bond_type == tBTM_SEC_DEV_REC::BOND_TYPE_TEMPORARY) {
    state = BT_BOND_STATE_NONE;
  }

  LOG_INFO(
      "Bond state changed to state=%d [0:none, 1:bonding, 2:bonded],"
      " prev_state=%d, sdp_attempts = %d",
      state, pairing_cb.state, pairing_cb.sdp_attempts);

  if (state == BT_BOND_STATE_NONE) {
    forget_device_from_metric_id_allocator(bd_addr);
  } else if (state == BT_BOND_STATE_BONDED) {
    allocate_metric_id_from_metric_id_allocator(bd_addr);
    if (!save_metric_id_from_metric_id_allocator(bd_addr)) {
      LOG(FATAL) << __func__ << ": Fail to save metric id for device "
                 << bd_addr;
    }
  }
  invoke_bond_state_changed_cb(status, bd_addr, state, pairing_cb.fail_reason);

  int dev_type;
  if (!btif_get_device_type(bd_addr, &dev_type)) {
    dev_type = BT_DEVICE_TYPE_BREDR;
  }

  if (state == BT_BOND_STATE_BONDING ||
      (state == BT_BOND_STATE_BONDED &&
       (pairing_cb.sdp_attempts > 0 ||
        pairing_cb.gatt_over_le ==
            btif_dm_pairing_cb_t::ServiceDiscoveryState::SCHEDULED))) {
    // Save state for the device is bonding or SDP or GATT over LE discovery
    pairing_cb.state = state;
    pairing_cb.bd_addr = bd_addr;
  } else {
    LOG_INFO("clearing btif pairing_cb");
    pairing_cb = {};
  }
}

/* store remote version in bt config to always have access
   to it post pairing*/
static void btif_update_remote_version_property(RawAddress* p_bd) {
  bt_property_t property;
  uint8_t lmp_ver = 0;
  uint16_t lmp_subver = 0;
  uint16_t mfct_set = 0;
  bt_remote_version_t info;
  bt_status_t status;

  CHECK(p_bd != nullptr);

  const bool version_info_valid =
      BTM_ReadRemoteVersion(*p_bd, &lmp_ver, &mfct_set, &lmp_subver);

  LOG_INFO("Remote version info valid:%s [%s]: %x, %x, %x",
           logbool(version_info_valid).c_str(), PRIVATE_ADDRESS((*p_bd)),
           lmp_ver, mfct_set, lmp_subver);

  if (version_info_valid) {
    // Always update cache to ensure we have availability whenever BTM API is
    // not populated
    info.manufacturer = mfct_set;
    info.sub_ver = lmp_subver;
    info.version = lmp_ver;
    BTIF_STORAGE_FILL_PROPERTY(&property, BT_PROPERTY_REMOTE_VERSION_INFO,
                               sizeof(bt_remote_version_t), &info);
    status = btif_storage_set_remote_device_property(p_bd, &property);
    ASSERTC(status == BT_STATUS_SUCCESS, "failed to save remote version",
            status);
  }
}

static void btif_update_remote_properties(const RawAddress& bdaddr,
                                          BD_NAME bd_name, DEV_CLASS dev_class,
                                          tBT_DEVICE_TYPE device_type) {
  int num_properties = 0;
  bt_property_t properties[3];
  bt_status_t status = BT_STATUS_UNHANDLED;
  uint32_t cod;
  bt_device_type_t dev_type;

  memset(properties, 0, sizeof(properties));

  /* remote name */
  if (strlen((const char*)bd_name)) {
    BTIF_STORAGE_FILL_PROPERTY(&properties[num_properties], BT_PROPERTY_BDNAME,
                               strlen((char*)bd_name), bd_name);
    if (!bluetooth::shim::is_gd_security_enabled()) {
      status = btif_storage_set_remote_device_property(
          &bdaddr, &properties[num_properties]);
      ASSERTC(status == BT_STATUS_SUCCESS, "failed to save remote device name",
              status);
    }
    num_properties++;
  }

  /* class of device */
  cod = devclass2uint(dev_class);
  if (cod == 0) {
    /* Try to retrieve cod from storage */
    LOG_VERBOSE("class of device (cod) is unclassified, checking storage");
    BTIF_STORAGE_FILL_PROPERTY(&properties[num_properties],
                               BT_PROPERTY_CLASS_OF_DEVICE, sizeof(cod), &cod);
    status = btif_storage_get_remote_device_property(
        &bdaddr, &properties[num_properties]);
    LOG_VERBOSE("cod retrieved from storage is 0x%06x", cod);
    if (cod == 0) {
      LOG_INFO("cod from storage is also unclassified");
      cod = COD_UNCLASSIFIED;
    }
  } else {
    LOG_INFO("class of device (cod) is 0x%06x", cod);
  }

  BTIF_STORAGE_FILL_PROPERTY(&properties[num_properties],
                             BT_PROPERTY_CLASS_OF_DEVICE, sizeof(cod), &cod);

  if (!bluetooth::shim::is_gd_security_enabled()) {
    status = btif_storage_set_remote_device_property(
        &bdaddr, &properties[num_properties]);
    ASSERTC(status == BT_STATUS_SUCCESS, "failed to save remote device class",
            status);
  }
  num_properties++;

  /* device type */
  bt_property_t prop_name;
  uint8_t remote_dev_type;
  BTIF_STORAGE_FILL_PROPERTY(&prop_name, BT_PROPERTY_TYPE_OF_DEVICE,
                             sizeof(uint8_t), &remote_dev_type);
  if (btif_storage_get_remote_device_property(&bdaddr, &prop_name) ==
      BT_STATUS_SUCCESS) {
    dev_type = (bt_device_type_t)(remote_dev_type | device_type);
  } else {
    dev_type = (bt_device_type_t)device_type;
  }

  BTIF_STORAGE_FILL_PROPERTY(&properties[num_properties],
                             BT_PROPERTY_TYPE_OF_DEVICE, sizeof(dev_type),
                             &dev_type);
  if (!bluetooth::shim::is_gd_security_enabled()) {
    status = btif_storage_set_remote_device_property(
        &bdaddr, &properties[num_properties]);
    ASSERTC(status == BT_STATUS_SUCCESS, "failed to save remote device type",
            status);
  }
  num_properties++;

  invoke_remote_device_properties_cb(status, bdaddr, num_properties,
                                     properties);
}

/* If device is LE Audio capable, we prefer LE connection first, this speeds
 * up LE profile connection, and limits all possible service discovery
 * ordering issues (first Classic, GATT over SDP, etc) */
static bool is_device_le_audio_capable(const RawAddress bd_addr) {
  if (!LeAudioClient::IsLeAudioClientRunning() ||
      !check_cod_le_audio(bd_addr)) {
    /* If LE Audio profile is not enabled, do nothing. */
    return false;
  }

  tBT_DEVICE_TYPE tmp_dev_type;
  tBLE_ADDR_TYPE addr_type = BLE_ADDR_PUBLIC;
  BTM_ReadDevInfo(bd_addr, &tmp_dev_type, &addr_type);
  if (tmp_dev_type & BT_DEVICE_TYPE_BLE) {
    /* LE Audio capable device is discoverable over both LE and Classic using
     * same address. Prefer to use LE transport, as we don't know if it can do
     * CTKD from Classic to LE */
    return true;
  }

  return false;
}

/*******************************************************************************
 *
 * Function         btif_dm_cb_create_bond
 *
 * Description      Create bond initiated from the BTIF thread context
 *                  Special handling for HID devices
 *
 * Returns          void
 *
 ******************************************************************************/
static void btif_dm_cb_create_bond(const RawAddress bd_addr,
                                   tBT_TRANSPORT transport) {
  bool is_hid = check_cod(&bd_addr, COD_HID_POINTING);
  bond_state_changed(BT_STATUS_SUCCESS, bd_addr, BT_BOND_STATE_BONDING);

  if (transport == BT_TRANSPORT_AUTO && is_device_le_audio_capable(bd_addr)) {
    LOG_INFO("LE Audio capable, forcing LE transport for Bonding");
    transport = BT_TRANSPORT_LE;
  }

  int device_type = 0;
  tBLE_ADDR_TYPE addr_type = BLE_ADDR_PUBLIC;
  std::string addrstr = bd_addr.ToString();
  const char* bdstr = addrstr.c_str();
  if (transport == BT_TRANSPORT_LE) {
    if (!btif_config_get_int(bdstr, "DevType", &device_type)) {
      btif_config_set_int(bdstr, "DevType", BT_DEVICE_TYPE_BLE);
    }
    if (btif_storage_get_remote_addr_type(&bd_addr, &addr_type) !=
        BT_STATUS_SUCCESS) {
      // Try to read address type. OOB pairing might have set it earlier, but
      // didn't store it, it defaults to BLE_ADDR_PUBLIC
      uint8_t tmp_dev_type;
      tBLE_ADDR_TYPE tmp_addr_type = BLE_ADDR_PUBLIC;
      BTM_ReadDevInfo(bd_addr, &tmp_dev_type, &tmp_addr_type);
      addr_type = tmp_addr_type;

      btif_storage_set_remote_addr_type(&bd_addr, addr_type);
    }
  }
  if ((btif_config_get_int(bdstr, "DevType", &device_type) &&
       (btif_storage_get_remote_addr_type(&bd_addr, &addr_type) ==
        BT_STATUS_SUCCESS) &&
       (device_type & BT_DEVICE_TYPE_BLE) == BT_DEVICE_TYPE_BLE) ||
      (transport == BT_TRANSPORT_LE)) {
    BTA_DmAddBleDevice(bd_addr, addr_type,
                       static_cast<tBT_DEVICE_TYPE>(device_type));
  }

  if (is_hid && (device_type & BT_DEVICE_TYPE_BLE) == 0) {
    const bt_status_t status = btif_hh_connect(&bd_addr);
    if (status != BT_STATUS_SUCCESS)
      bond_state_changed(status, bd_addr, BT_BOND_STATE_NONE);
  } else {
    BTA_DmBond(bd_addr, addr_type, transport, device_type);
  }
  /*  Track  originator of bond creation  */
  pairing_cb.is_local_initiated = true;
}

/*******************************************************************************
 *
 * Function         btif_dm_get_connection_state
 *
 * Description      Returns whether the remote device is currently connected
 *                  and whether encryption is active for the connection
 *
 * Returns          0 if not connected; 1 if connected and > 1 if connection is
 *                  encrypted
 *
 ******************************************************************************/
uint16_t btif_dm_get_connection_state(const RawAddress* bd_addr) {
  uint16_t rc = BTA_DmGetConnectionState(*bd_addr);

  if (rc != 0) {
    if (BTM_IsEncrypted(*bd_addr, BT_TRANSPORT_BR_EDR)) {
      rc |= ENCRYPTED_BREDR;
    }
    if (BTM_IsEncrypted(*bd_addr, BT_TRANSPORT_LE)) {
      rc |= ENCRYPTED_LE;
    }
  }

  return rc;
}

/******************************************************************************
 *
 *  BTIF DM callback events
 *
 ****************************************************************************/

/*******************************************************************************
 *
 * Function         btif_dm_pin_req_evt
 *
 * Description      Executes pin request event in btif context
 *
 * Returns          void
 *
 ******************************************************************************/
static void btif_dm_pin_req_evt(tBTA_DM_PIN_REQ* p_pin_req) {
  bt_bdname_t bd_name;
  uint32_t cod;
  bt_pin_code_t pin_code;
  int dev_type;

  /* Remote properties update */
  if (BTM_GetPeerDeviceTypeFromFeatures(p_pin_req->bd_addr) ==
      BT_DEVICE_TYPE_DUMO) {
    dev_type = BT_DEVICE_TYPE_DUMO;
  } else if (!btif_get_device_type(p_pin_req->bd_addr, &dev_type)) {
    // Failed to get device type, defaulting to BR/EDR.
    dev_type = BT_DEVICE_TYPE_BREDR;
  }
  btif_update_remote_properties(p_pin_req->bd_addr, p_pin_req->bd_name,
                                p_pin_req->dev_class,
                                (tBT_DEVICE_TYPE)dev_type);

  const RawAddress& bd_addr = p_pin_req->bd_addr;
  memcpy(bd_name.name, p_pin_req->bd_name, BD_NAME_LEN);
  bd_name.name[BD_NAME_LEN] = '\0';

  if (pairing_cb.state == BT_BOND_STATE_BONDING &&
      bd_addr != pairing_cb.bd_addr) {
    BTIF_TRACE_WARNING("%s(): already in bonding state, reject request",
                       __FUNCTION__);
    return;
  }

  bond_state_changed(BT_STATUS_SUCCESS, bd_addr, BT_BOND_STATE_BONDING);

  cod = devclass2uint(p_pin_req->dev_class);

  if (cod == 0) {
    BTIF_TRACE_DEBUG("%s cod is 0, set as unclassified", __func__);
    cod = COD_UNCLASSIFIED;
  }

  /* check for auto pair possiblity only if bond was initiated by local device
   */
  if (pairing_cb.is_local_initiated && !p_pin_req->min_16_digit) {
    if (check_cod(&bd_addr, COD_AV_HEADSETS) ||
        check_cod(&bd_addr, COD_AV_HEADPHONES) ||
        check_cod(&bd_addr, COD_AV_PORTABLE_AUDIO) ||
        check_cod(&bd_addr, COD_AV_HIFI_AUDIO) ||
        check_cod(&bd_addr, COD_HID_POINTING)) {
      /*  Check if this device can be auto paired  */
      if (!interop_match_addr(INTEROP_DISABLE_AUTO_PAIRING, &bd_addr) &&
          !interop_match_name(INTEROP_DISABLE_AUTO_PAIRING,
                              (const char*)bd_name.name) &&
          (pairing_cb.autopair_attempts == 0)) {
        BTIF_TRACE_DEBUG("%s() Attempting auto pair", __func__);
        pin_code.pin[0] = 0x30;
        pin_code.pin[1] = 0x30;
        pin_code.pin[2] = 0x30;
        pin_code.pin[3] = 0x30;

        pairing_cb.autopair_attempts++;
        BTA_DmPinReply(bd_addr, true, 4, pin_code.pin);
        return;
      }
    } else if (check_cod(&bd_addr, COD_HID_KEYBOARD) ||
               check_cod(&bd_addr, COD_HID_COMBO)) {
      if ((interop_match_addr(INTEROP_KEYBOARD_REQUIRES_FIXED_PIN, &bd_addr) ==
           true) &&
          (pairing_cb.autopair_attempts == 0)) {
        BTIF_TRACE_DEBUG("%s() Attempting auto pair", __func__);
        pin_code.pin[0] = 0x30;
        pin_code.pin[1] = 0x30;
        pin_code.pin[2] = 0x30;
        pin_code.pin[3] = 0x30;

        pairing_cb.autopair_attempts++;
        BTA_DmPinReply(bd_addr, true, 4, pin_code.pin);
        return;
      }
    }
  }
  invoke_pin_request_cb(bd_addr, bd_name, cod, p_pin_req->min_16_digit);
}

/*******************************************************************************
 *
 * Function         btif_dm_ssp_cfm_req_evt
 *
 * Description      Executes SSP confirm request event in btif context
 *
 * Returns          void
 *
 ******************************************************************************/
static void btif_dm_ssp_cfm_req_evt(tBTA_DM_SP_CFM_REQ* p_ssp_cfm_req) {
  bt_bdname_t bd_name;
  bool is_incoming = !(pairing_cb.state == BT_BOND_STATE_BONDING);
  uint32_t cod;
  int dev_type;

  BTIF_TRACE_DEBUG("%s", __func__);

  /* Remote properties update */
  if (BTM_GetPeerDeviceTypeFromFeatures(p_ssp_cfm_req->bd_addr) ==
      BT_DEVICE_TYPE_DUMO) {
    dev_type = BT_DEVICE_TYPE_DUMO;
  } else if (!btif_get_device_type(p_ssp_cfm_req->bd_addr, &dev_type)) {
    // Failed to get device type, defaulting to BR/EDR.
    dev_type = BT_DEVICE_TYPE_BREDR;
  }
  btif_update_remote_properties(p_ssp_cfm_req->bd_addr, p_ssp_cfm_req->bd_name,
                                p_ssp_cfm_req->dev_class,
                                (tBT_DEVICE_TYPE)dev_type);

  RawAddress bd_addr = p_ssp_cfm_req->bd_addr;
  memcpy(bd_name.name, p_ssp_cfm_req->bd_name, BD_NAME_LEN);

  if (pairing_cb.state == BT_BOND_STATE_BONDING &&
      bd_addr != pairing_cb.bd_addr) {
    BTIF_TRACE_WARNING("%s(): already in bonding state, reject request",
                       __FUNCTION__);
    btif_dm_ssp_reply(bd_addr, BT_SSP_VARIANT_PASSKEY_CONFIRMATION, 0);
    return;
  }

  /* Set the pairing_cb based on the local & remote authentication requirements
   */
  bond_state_changed(BT_STATUS_SUCCESS, bd_addr, BT_BOND_STATE_BONDING);

  BTIF_TRACE_EVENT("%s: just_works:%d, loc_auth_req=%d, rmt_auth_req=%d",
                   __func__, p_ssp_cfm_req->just_works,
                   p_ssp_cfm_req->loc_auth_req, p_ssp_cfm_req->rmt_auth_req);

  /* if just_works and bonding bit is not set treat this as temporary */
  if (p_ssp_cfm_req->just_works &&
      !(p_ssp_cfm_req->loc_auth_req & BTM_AUTH_BONDS) &&
      !(p_ssp_cfm_req->rmt_auth_req & BTM_AUTH_BONDS) &&
      !(check_cod((RawAddress*)&p_ssp_cfm_req->bd_addr, COD_HID_POINTING)))
    pairing_cb.bond_type = tBTM_SEC_DEV_REC::BOND_TYPE_TEMPORARY;
  else
    pairing_cb.bond_type = tBTM_SEC_DEV_REC::BOND_TYPE_PERSISTENT;

  btm_set_bond_type_dev(p_ssp_cfm_req->bd_addr, pairing_cb.bond_type);

  pairing_cb.is_ssp = true;

  /* If JustWorks auto-accept */
  if (p_ssp_cfm_req->just_works) {
    /* Pairing consent for JustWorks NOT needed if:
     * 1. Incoming temporary pairing is detected
     */
    if (is_incoming &&
        pairing_cb.bond_type == tBTM_SEC_DEV_REC::BOND_TYPE_TEMPORARY) {
      BTIF_TRACE_EVENT(
          "%s: Auto-accept JustWorks pairing for temporary incoming", __func__);
      btif_dm_ssp_reply(bd_addr, BT_SSP_VARIANT_CONSENT, true);
      return;
    }
  }

  cod = devclass2uint(p_ssp_cfm_req->dev_class);

  if (cod == 0) {
    LOG_INFO("%s cod is 0, set as unclassified", __func__);
    cod = COD_UNCLASSIFIED;
  }

  pairing_cb.sdp_attempts = 0;
  invoke_ssp_request_cb(
      bd_addr, bd_name, cod,
      (p_ssp_cfm_req->just_works ? BT_SSP_VARIANT_CONSENT
                                 : BT_SSP_VARIANT_PASSKEY_CONFIRMATION),
      p_ssp_cfm_req->num_val);
}

static void btif_dm_ssp_key_notif_evt(tBTA_DM_SP_KEY_NOTIF* p_ssp_key_notif) {
  bt_bdname_t bd_name;
  uint32_t cod;
  int dev_type;

  BTIF_TRACE_DEBUG("%s", __func__);

  /* Remote properties update */
  if (BTM_GetPeerDeviceTypeFromFeatures(p_ssp_key_notif->bd_addr) ==
      BT_DEVICE_TYPE_DUMO) {
    dev_type = BT_DEVICE_TYPE_DUMO;
  } else if (!btif_get_device_type(p_ssp_key_notif->bd_addr, &dev_type)) {
    // Failed to get device type, defaulting to BR/EDR.
    dev_type = BT_DEVICE_TYPE_BREDR;
  }
  btif_update_remote_properties(
      p_ssp_key_notif->bd_addr, p_ssp_key_notif->bd_name,
      p_ssp_key_notif->dev_class, (tBT_DEVICE_TYPE)dev_type);

  RawAddress bd_addr = p_ssp_key_notif->bd_addr;
  memcpy(bd_name.name, p_ssp_key_notif->bd_name, BD_NAME_LEN);
  bd_name.name[BD_NAME_LEN] = '\0';

  bond_state_changed(BT_STATUS_SUCCESS, bd_addr, BT_BOND_STATE_BONDING);
  pairing_cb.is_ssp = true;
  cod = devclass2uint(p_ssp_key_notif->dev_class);

  if (cod == 0) {
    LOG_INFO("%s cod is 0, set as unclassified", __func__);
    cod = COD_UNCLASSIFIED;
  }

  invoke_ssp_request_cb(bd_addr, bd_name, cod,
                        BT_SSP_VARIANT_PASSKEY_NOTIFICATION,
                        p_ssp_key_notif->passkey);
}
/*******************************************************************************
 *
 * Function         btif_dm_auth_cmpl_evt
 *
 * Description      Executes authentication complete event in btif context
 *
 * Returns          void
 *
 ******************************************************************************/
static void btif_dm_auth_cmpl_evt(tBTA_DM_AUTH_CMPL* p_auth_cmpl) {
  /* Save link key, if not temporary */
  bt_status_t status = BT_STATUS_FAIL;
  bt_bond_state_t state = BT_BOND_STATE_NONE;
  bool skip_sdp = false;

  BTIF_TRACE_DEBUG("%s: bond state=%d, success=%d, key_present=%d", __func__,
                   pairing_cb.state, p_auth_cmpl->success,
                   p_auth_cmpl->key_present);

  pairing_cb.fail_reason = p_auth_cmpl->fail_reason;

  RawAddress bd_addr = p_auth_cmpl->bd_addr;
  if (!bluetooth::shim::is_gd_security_enabled()) {
    if ((p_auth_cmpl->success) && (p_auth_cmpl->key_present)) {
      if ((p_auth_cmpl->key_type < HCI_LKEY_TYPE_DEBUG_COMB) ||
          (p_auth_cmpl->key_type == HCI_LKEY_TYPE_AUTH_COMB) ||
          (p_auth_cmpl->key_type == HCI_LKEY_TYPE_CHANGED_COMB) ||
          (p_auth_cmpl->key_type == HCI_LKEY_TYPE_AUTH_COMB_P_256) ||
          pairing_cb.bond_type == tBTM_SEC_DEV_REC::BOND_TYPE_PERSISTENT) {
        bt_status_t ret;
        BTIF_TRACE_DEBUG("%s: Storing link key. key_type=0x%x, bond_type=%d",
                         __func__, p_auth_cmpl->key_type, pairing_cb.bond_type);
        if (!bd_addr.IsEmpty()) {
          ret = btif_storage_add_bonded_device(&bd_addr, p_auth_cmpl->key,
                                               p_auth_cmpl->key_type,
                                               pairing_cb.pin_code_len);
        } else {
          LOG_WARN("bd_addr is empty");
          ret = BT_STATUS_FAIL;
        }
        ASSERTC(ret == BT_STATUS_SUCCESS, "storing link key failed", ret);
      } else {
        BTIF_TRACE_DEBUG(
            "%s: Temporary key. Not storing. key_type=0x%x, bond_type=%d",
            __func__, p_auth_cmpl->key_type, pairing_cb.bond_type);
        if (pairing_cb.bond_type == tBTM_SEC_DEV_REC::BOND_TYPE_TEMPORARY) {
          BTIF_TRACE_DEBUG("%s: sending BT_BOND_STATE_NONE for Temp pairing",
                           __func__);
          btif_storage_remove_bonded_device(&bd_addr);
          bond_state_changed(BT_STATUS_SUCCESS, bd_addr, BT_BOND_STATE_NONE);
          return;
        }
      }
    }
  }

  if (p_auth_cmpl->success) {
    // We could have received a new link key without going through the pairing
    // flow.  If so, we don't want to perform SDP or any other operations on the
    // authenticated device. Also, make sure that the link key is not derived
    // from secure LTK, because we will need to perform SDP in case of link key
    // derivation to allow bond state change notification for the BR/EDR
    // transport so that the subsequent BR/EDR connections to the remote can use
    // the derived link key.
    if (p_auth_cmpl->bd_addr != pairing_cb.bd_addr &&
        (!pairing_cb.ble.is_penc_key_rcvd)) {
      LOG(INFO) << __func__
                << " skipping SDP since we did not initiate pairing to "
                << p_auth_cmpl->bd_addr;
      return;
    }

    if (!bluetooth::shim::is_gd_security_enabled()) {
      btif_storage_set_remote_addr_type(&bd_addr, p_auth_cmpl->addr_type);
    }

    int dev_type;
    if (BTM_GetPeerDeviceTypeFromFeatures(bd_addr) == BT_DEVICE_TYPE_DUMO) {
      dev_type = BT_DEVICE_TYPE_DUMO;
    } else {
      dev_type = p_auth_cmpl->dev_type;
    }

    bool is_crosskey = false;
    if (pairing_cb.state == BT_BOND_STATE_BONDING && p_auth_cmpl->is_ctkd) {
      LOG_INFO("bonding initiated due to cross key pairing");
      is_crosskey = true;
    }

    if (!is_crosskey || !enable_address_consolidate) {
      btif_update_remote_properties(p_auth_cmpl->bd_addr, p_auth_cmpl->bd_name,
                                    NULL, dev_type);
    }

    pairing_cb.timeout_retries = 0;
    status = BT_STATUS_SUCCESS;
    state = BT_BOND_STATE_BONDED;
    bd_addr = p_auth_cmpl->bd_addr;

    if (check_sdp_bl(&bd_addr) && check_cod_hid(&bd_addr)) {
      LOG_WARN("%s:skip SDP", __func__);
      skip_sdp = true;
    }
    if (!pairing_cb.is_local_initiated && skip_sdp) {
      bond_state_changed(status, bd_addr, state);

      LOG_WARN("%s: Incoming HID Connection", __func__);
      bt_property_t prop;
      Uuid uuid = Uuid::From16Bit(UUID_SERVCLASS_HUMAN_INTERFACE);

      prop.type = BT_PROPERTY_UUIDS;
      prop.val = &uuid;
      prop.len = Uuid::kNumBytes128;

      invoke_remote_device_properties_cb(BT_STATUS_SUCCESS, bd_addr, 1, &prop);
    } else {
      /* If bonded due to cross-key, save the static address too*/
      if (is_crosskey) {
        BTIF_TRACE_DEBUG(
            "%s: bonding initiated due to cross key, adding static address",
            __func__);
        pairing_cb.static_bdaddr = bd_addr;
      }
      if (!is_crosskey ||
          !(stack_config_get_interface()->get_pts_crosskey_sdp_disable())) {
        // Ensure inquiry is stopped before attempting service discovery
        btif_dm_cancel_discovery();

        /* Trigger SDP on the device */
        pairing_cb.sdp_attempts = 1;

        if (is_crosskey && enable_address_consolidate) {
          // If bonding occurred due to cross-key pairing, send address
          // consolidate callback
          invoke_address_consolidate_cb(pairing_cb.bd_addr, bd_addr);
        } else if (is_crosskey && !enable_address_consolidate) {
          // TODO remove
          bond_state_changed(BT_STATUS_SUCCESS, bd_addr, BT_BOND_STATE_BONDING);
          bond_state_changed(BT_STATUS_SUCCESS, bd_addr, BT_BOND_STATE_BONDED);
        } else {
          bond_state_changed(BT_STATUS_SUCCESS, bd_addr, BT_BOND_STATE_BONDED);
        }

        if (pairing_cb.sdp_over_classic ==
            btif_dm_pairing_cb_t::ServiceDiscoveryState::NOT_STARTED) {
          LOG_INFO("scheduling SDP for %s", PRIVATE_ADDRESS(bd_addr));
          pairing_cb.sdp_over_classic =
              btif_dm_pairing_cb_t::ServiceDiscoveryState::SCHEDULED;
          btif_dm_get_remote_services(bd_addr, BT_TRANSPORT_AUTO);
        }
      }
    }
    // Do not call bond_state_changed_cb yet. Wait until remote service
    // discovery is complete
  } else {
    bool is_bonded_device_removed = false;
    // Map the HCI fail reason  to  bt status
    switch (p_auth_cmpl->fail_reason) {
      case HCI_ERR_PAGE_TIMEOUT:
      case HCI_ERR_LMP_RESPONSE_TIMEOUT:
        if (interop_match_addr(INTEROP_AUTO_RETRY_PAIRING, &bd_addr) &&
            pairing_cb.timeout_retries) {
          BTIF_TRACE_WARNING("%s() - Pairing timeout; retrying (%d) ...",
                             __func__, pairing_cb.timeout_retries);
          --pairing_cb.timeout_retries;
          btif_dm_cb_create_bond(bd_addr, BT_TRANSPORT_AUTO);
          return;
        }
        FALLTHROUGH_INTENDED; /* FALLTHROUGH */
      case HCI_ERR_CONNECTION_TOUT:
        status = BT_STATUS_RMT_DEV_DOWN;
        break;

      case HCI_ERR_PAIRING_NOT_ALLOWED:
        is_bonded_device_removed = false;
        status = BT_STATUS_AUTH_REJECTED;
        break;

      /* map the auth failure codes, so we can retry pairing if necessary */
      case HCI_ERR_AUTH_FAILURE:
      case HCI_ERR_KEY_MISSING:
        is_bonded_device_removed = false;
        [[fallthrough]];
      case HCI_ERR_HOST_REJECT_SECURITY:
      case HCI_ERR_ENCRY_MODE_NOT_ACCEPTABLE:
      case HCI_ERR_UNIT_KEY_USED:
      case HCI_ERR_PAIRING_WITH_UNIT_KEY_NOT_SUPPORTED:
      case HCI_ERR_INSUFFCIENT_SECURITY:
      case HCI_ERR_PEER_USER:
      case HCI_ERR_UNSPECIFIED:
        BTIF_TRACE_DEBUG(" %s() Authentication fail reason %d", __func__,
                         p_auth_cmpl->fail_reason);
        if (pairing_cb.autopair_attempts == 1) {
          /* Create the Bond once again */
          BTIF_TRACE_WARNING("%s() auto pair failed. Reinitiate Bond",
                             __func__);
          btif_dm_cb_create_bond(bd_addr, BT_TRANSPORT_AUTO);
          return;
        } else {
          /* if autopair attempts are more than 1, or not attempted */
          status = BT_STATUS_AUTH_FAILURE;
        }
        break;

      default:
        status = BT_STATUS_FAIL;
    }
    /* Special Handling for HID Devices */
    if (check_cod(&bd_addr, COD_HID_POINTING)) {
      /* Remove Device as bonded in nvram as authentication failed */
      BTIF_TRACE_DEBUG("%s(): removing hid pointing device from nvram",
                       __func__);
      is_bonded_device_removed = false;
    }
    // Report bond state change to java only if we are bonding to a device or
    // a device is removed from the pairing list.
    if (pairing_cb.state == BT_BOND_STATE_BONDING || is_bonded_device_removed) {
      bond_state_changed(status, bd_addr, state);
    }
  }
}

/******************************************************************************
 *
 * Function         btif_dm_search_devices_evt
 *
 * Description      Executes search devices callback events in btif context
 *
 * Returns          void
 *
 *****************************************************************************/
static void btif_dm_search_devices_evt(tBTA_DM_SEARCH_EVT event,
                                       tBTA_DM_SEARCH* p_search_data) {
  BTIF_TRACE_EVENT("%s event=%s", __func__, dump_dm_search_event(event));

  switch (event) {
    case BTA_DM_DISC_RES_EVT: {
      /* Remote name update */
      if (strlen((const char*)p_search_data->disc_res.bd_name)) {
        bt_property_t properties[1];
        bt_status_t status;

        properties[0].type = BT_PROPERTY_BDNAME;
        properties[0].val = p_search_data->disc_res.bd_name;
        properties[0].len = strlen((char*)p_search_data->disc_res.bd_name);
        RawAddress& bdaddr = p_search_data->disc_res.bd_addr;

        status =
            btif_storage_set_remote_device_property(&bdaddr, &properties[0]);
        ASSERTC(status == BT_STATUS_SUCCESS,
                "failed to save remote device property", status);
        invoke_remote_device_properties_cb(status, bdaddr, 1, properties);
      }
      /* TODO: Services? */
    } break;

    case BTA_DM_INQ_RES_EVT: {
      /* inquiry result */
      bt_bdname_t bdname;
      uint8_t remote_name_len;
      uint8_t num_uuids = 0, max_num_uuid = 32;
      uint8_t uuid_list[32 * Uuid::kNumBytes16];

      p_search_data->inq_res.remt_name_not_required =
          check_eir_remote_name(p_search_data, NULL, NULL);
      RawAddress& bdaddr = p_search_data->inq_res.bd_addr;

      BTIF_TRACE_DEBUG("%s() %s device_type = 0x%x\n", __func__,
                       bdaddr.ToString().c_str(),
                       p_search_data->inq_res.device_type);
      bdname.name[0] = 0;

      if (!check_eir_remote_name(p_search_data, bdname.name, &remote_name_len))
        check_cached_remote_name(p_search_data, bdname.name, &remote_name_len);

      /* Check EIR for services */
      if (p_search_data->inq_res.p_eir) {
        BTM_GetEirUuidList(p_search_data->inq_res.p_eir,
                           p_search_data->inq_res.eir_len, Uuid::kNumBytes16,
                           &num_uuids, uuid_list, max_num_uuid);
      }

      {
        bt_property_t properties[7];
        bt_device_type_t dev_type;
        uint32_t num_properties = 0;
        bt_status_t status;
        tBLE_ADDR_TYPE addr_type = BLE_ADDR_PUBLIC;

        memset(properties, 0, sizeof(properties));
        /* RawAddress */
        BTIF_STORAGE_FILL_PROPERTY(&properties[num_properties],
                                   BT_PROPERTY_BDADDR, sizeof(bdaddr), &bdaddr);
        num_properties++;
        /* BD_NAME */
        /* Don't send BDNAME if it is empty */
        if (bdname.name[0]) {
          BTIF_STORAGE_FILL_PROPERTY(&properties[num_properties],
                                     BT_PROPERTY_BDNAME,
                                     strlen((char*)bdname.name), &bdname);
          num_properties++;
        }

        /* DEV_CLASS */
        uint32_t cod = devclass2uint(p_search_data->inq_res.dev_class);
        BTIF_TRACE_DEBUG("%s cod is 0x%06x", __func__, cod);
        if (cod != 0) {
          BTIF_STORAGE_FILL_PROPERTY(&properties[num_properties],
                                     BT_PROPERTY_CLASS_OF_DEVICE, sizeof(cod),
                                     &cod);
          num_properties++;
        }

        /* DEV_TYPE */
        /* FixMe: Assumption is that bluetooth.h and BTE enums match */

        /* Verify if the device is dual mode in NVRAM */
        int stored_device_type = 0;
        if (btif_get_device_type(bdaddr, &stored_device_type) &&
            ((stored_device_type != BT_DEVICE_TYPE_BREDR &&
              p_search_data->inq_res.device_type == BT_DEVICE_TYPE_BREDR) ||
             (stored_device_type != BT_DEVICE_TYPE_BLE &&
              p_search_data->inq_res.device_type == BT_DEVICE_TYPE_BLE))) {
          dev_type = (bt_device_type_t)BT_DEVICE_TYPE_DUMO;
        } else {
          dev_type = (bt_device_type_t)p_search_data->inq_res.device_type;
        }

        if (p_search_data->inq_res.device_type == BT_DEVICE_TYPE_BLE)
          addr_type = p_search_data->inq_res.ble_addr_type;
        BTIF_STORAGE_FILL_PROPERTY(&properties[num_properties],
                                   BT_PROPERTY_TYPE_OF_DEVICE, sizeof(dev_type),
                                   &dev_type);
        num_properties++;
        /* RSSI */
        BTIF_STORAGE_FILL_PROPERTY(&properties[num_properties],
                                   BT_PROPERTY_REMOTE_RSSI, sizeof(int8_t),
                                   &(p_search_data->inq_res.rssi));
        num_properties++;

        /* CSIP supported device */
        BTIF_STORAGE_FILL_PROPERTY(&properties[num_properties],
                                   BT_PROPERTY_REMOTE_IS_COORDINATED_SET_MEMBER,
                                   sizeof(bool),
                                   &(p_search_data->inq_res.include_rsi));
        num_properties++;

        /* Cache EIR queried services */
        if (num_uuids > 0) {
          uint16_t* p_uuid16 = (uint16_t*)uuid_list;
          auto uuid_iter = eir_uuids_cache.find(bdaddr);
          if (uuid_iter == eir_uuids_cache.end()) {
            auto triple = eir_uuids_cache.try_emplace(bdaddr, std::set<Uuid>{});
            uuid_iter = std::get<0>(triple);
          }
          LOG_INFO("EIR UUIDs for %s:", bdaddr.ToString().c_str());
          for (int i = 0; i < num_uuids; ++i) {
            Uuid uuid = Uuid::From16Bit(p_uuid16[i]);
            LOG_INFO("        %s", uuid.ToString().c_str());
            uuid_iter->second.insert(uuid);
          }
        }

        status =
            btif_storage_add_remote_device(&bdaddr, num_properties, properties);
        ASSERTC(status == BT_STATUS_SUCCESS,
                "failed to save remote device (inquiry)", status);
        status = btif_storage_set_remote_addr_type(&bdaddr, addr_type);
        ASSERTC(status == BT_STATUS_SUCCESS,
                "failed to save remote addr type (inquiry)", status);
        /* Callback to notify upper layer of device */
        invoke_device_found_cb(num_properties, properties);
      }
    } break;

    case BTA_DM_INQ_CMPL_EVT: {
      /* do nothing */
    } break;
    case BTA_DM_DISC_CMPL_EVT: {
      invoke_discovery_state_changed_cb(BT_DISCOVERY_STOPPED);
    } break;
    case BTA_DM_SEARCH_CANCEL_CMPL_EVT: {
      /* if inquiry is not in progress and we get a cancel event, then
       * it means we are done with inquiry, but remote_name fetches are in
       * progress
       *
       * if inquiry  is in progress, then we don't want to act on this
       * cancel_cmpl_evt
       * but instead wait for the cancel_cmpl_evt via the Busy Level
       *
       */
      if (!btif_dm_inquiry_in_progress) {
        invoke_discovery_state_changed_cb(BT_DISCOVERY_STOPPED);
      }
    } break;
  }
}

/* Returns true if |uuid| should be passed as device property */
static bool btif_is_interesting_le_service(bluetooth::Uuid uuid) {
  return (uuid.As16Bit() == UUID_SERVCLASS_LE_HID || uuid == UUID_HEARING_AID ||
          uuid == UUID_VC || uuid == UUID_CSIS || uuid == UUID_LE_AUDIO ||
          uuid == UUID_LE_MIDI || uuid == UUID_HAS || uuid == UUID_BASS ||
          uuid == UUID_BATTERY);
}

static void btif_get_existing_uuids(RawAddress* bd_addr, Uuid* existing_uuids) {
  bt_property_t tmp_prop;
  BTIF_STORAGE_FILL_PROPERTY(&tmp_prop, BT_PROPERTY_UUIDS,
                             sizeof(existing_uuids), existing_uuids);

  btif_storage_get_remote_device_property(bd_addr, &tmp_prop);
}

static bool btif_should_ignore_uuid(const Uuid& uuid) {
  return uuid.IsEmpty() || uuid.IsBase();
}

/*******************************************************************************
 *
 * Function         btif_dm_search_services_evt
 *
 * Description      Executes search services event in btif context
 *
 * Returns          void
 *
 ******************************************************************************/
static void btif_dm_search_services_evt(tBTA_DM_SEARCH_EVT event,
                                        tBTA_DM_SEARCH* p_data) {
  switch (event) {
    case BTA_DM_DISC_RES_EVT: {
      bt_property_t prop;
      uint32_t i = 0;
      bt_status_t ret;
      std::vector<uint8_t> property_value;
      std::set<Uuid> uuids;
      bool a2dp_sink_capable = false;

      RawAddress& bd_addr = p_data->disc_res.bd_addr;

      LOG_VERBOSE("result=0x%x, services 0x%x", p_data->disc_res.result,
                  p_data->disc_res.services);
      if (p_data->disc_res.result != BTA_SUCCESS &&
          pairing_cb.state == BT_BOND_STATE_BONDED &&
          pairing_cb.sdp_attempts < BTIF_DM_MAX_SDP_ATTEMPTS_AFTER_PAIRING) {
        if (pairing_cb.sdp_attempts) {
          LOG_WARN("SDP failed after bonding re-attempting for %s",
                   PRIVATE_ADDRESS(bd_addr));
          pairing_cb.sdp_attempts++;
          btif_dm_get_remote_services(bd_addr, BT_TRANSPORT_AUTO);
        } else {
          LOG_WARN("SDP triggered by someone failed when bonding");
        }
        return;
      }

      if ((bd_addr == pairing_cb.bd_addr ||
           bd_addr == pairing_cb.static_bdaddr)) {
        LOG_INFO("SDP finished for %s:", PRIVATE_ADDRESS(bd_addr));
        pairing_cb.sdp_over_classic =
            btif_dm_pairing_cb_t::ServiceDiscoveryState::FINISHED;
      }

      prop.type = BT_PROPERTY_UUIDS;
      prop.len = 0;
      if ((p_data->disc_res.result == BTA_SUCCESS) &&
          (p_data->disc_res.num_uuids > 0)) {
        LOG_INFO("New UUIDs for %s:", bd_addr.ToString().c_str());
        for (i = 0; i < p_data->disc_res.num_uuids; i++) {
          auto uuid = p_data->disc_res.p_uuid_list + i;
          if (btif_should_ignore_uuid(*uuid)) {
            continue;
          }
          LOG_INFO("index:%d uuid:%s", i, uuid->ToString().c_str());
          uuids.insert(*uuid);
        }

        Uuid existing_uuids[BT_MAX_NUM_UUIDS] = {};
        btif_get_existing_uuids(&bd_addr, existing_uuids);

        for (int i = 0; i < BT_MAX_NUM_UUIDS; i++) {
          Uuid uuid = existing_uuids[i];
          if (btif_should_ignore_uuid(uuid)) {
            continue;
          }
          if (btif_is_interesting_le_service(uuid)) {
            LOG_INFO("interesting le service %s insert",
                     uuid.ToString().c_str());
            uuids.insert(uuid);
          }
        }
        for (auto& uuid : uuids) {
          auto uuid_128bit = uuid.To128BitBE();
          property_value.insert(property_value.end(), uuid_128bit.begin(),
                                uuid_128bit.end());
          if (uuid == UUID_A2DP_SINK) {
            a2dp_sink_capable = true;
          }
        }
        prop.val = (void*)property_value.data();
        prop.len = Uuid::kNumBytes128 * uuids.size();
      }

      bool skip_reporting_wait_for_le = false;
      /* If we are doing service discovery for device that just bonded, that is
       * capable of a2dp, and both sides can do LE Audio, and it haven't
       * finished GATT over LE yet, then wait for LE service discovery to finish
       * before before passing services to upper layers. */
      if ((bd_addr == pairing_cb.bd_addr ||
           bd_addr == pairing_cb.static_bdaddr) &&
          a2dp_sink_capable &&
          LeAudioClient::IsLeAudioClientRunning() &&
          pairing_cb.gatt_over_le !=
              btif_dm_pairing_cb_t::ServiceDiscoveryState::FINISHED &&
          (check_cod_le_audio(bd_addr) ||
           metadata_cb.le_audio_cache.contains(bd_addr))) {
        skip_reporting_wait_for_le = true;
      }

      /* onUuidChanged requires getBondedDevices to be populated.
      ** bond_state_changed needs to be sent prior to remote_device_property
      */
      auto num_eir_uuids = 0;
      Uuid uuid = {};
      if (pairing_cb.state == BT_BOND_STATE_BONDED && pairing_cb.sdp_attempts &&
          (p_data->disc_res.bd_addr == pairing_cb.bd_addr ||
           p_data->disc_res.bd_addr == pairing_cb.static_bdaddr)) {
        LOG_INFO("SDP search done for %s", bd_addr.ToString().c_str());
        pairing_cb.sdp_attempts = 0;

        // Send UUIDs discovered through EIR to Java to unblock pairing intent
        // when SDP failed or no UUID is discovered
        if (p_data->disc_res.result != BTA_SUCCESS ||
            p_data->disc_res.num_uuids == 0) {
          auto uuids_iter = eir_uuids_cache.find(bd_addr);
          if (uuids_iter != eir_uuids_cache.end()) {
            num_eir_uuids = static_cast<int>(uuids_iter->second.size());
            LOG_INFO("SDP failed, send %d EIR UUIDs to unblock bonding %s",
                     num_eir_uuids, bd_addr.ToString().c_str());
            for (auto eir_uuid : uuids_iter->second) {
              auto uuid_128bit = eir_uuid.To128BitBE();
              property_value.insert(property_value.end(), uuid_128bit.begin(),
                                    uuid_128bit.end());
            }
            eir_uuids_cache.erase(uuids_iter);
          }
          if (num_eir_uuids > 0) {
            prop.val = (void*)property_value.data();
            prop.len = num_eir_uuids * Uuid::kNumBytes128;
          } else {
            LOG_WARN("SDP failed and we have no EIR UUIDs to report either");
            prop.val = &uuid;
            prop.len = Uuid::kNumBytes128;
          }
        }
        // Both SDP and bonding are done, clear pairing control block in case
        // it is not already cleared
        pairing_cb = {};
        LOG_INFO("clearing btif pairing_cb");
      }

      if (p_data->disc_res.num_uuids != 0 || num_eir_uuids != 0) {
        /* Also write this to the NVRAM */
        ret = btif_storage_set_remote_device_property(&bd_addr, &prop);
        ASSERTC(ret == BT_STATUS_SUCCESS, "storing remote services failed",
                ret);

        if (skip_reporting_wait_for_le) {
          LOG_INFO(
              "Bonding LE Audio sink - must wait for le services discovery "
              "to pass all services to java %s",
              PRIVATE_ADDRESS(bd_addr));
          /* For LE Audio capable devices, we care more about passing GATT LE
           * services than about just finishing pairing. Service discovery
           * should be scheduled when LE pairing finishes, by call to
           * btif_dm_get_remote_services(bd_addr, BT_TRANSPORT_LE) */
          return;
        }

        /* Send the event to the BTIF */
        invoke_remote_device_properties_cb(BT_STATUS_SUCCESS, bd_addr, 1,
                                           &prop);
      }
    } break;

    case BTA_DM_DISC_CMPL_EVT:
      /* fixme */
      break;

    case BTA_DM_SEARCH_CANCEL_CMPL_EVT:
      /* no-op */
      break;

    case BTA_DM_GATT_OVER_SDP_RES_EVT:
    case BTA_DM_GATT_OVER_LE_RES_EVT: {
      int num_properties = 0;
      bt_property_t prop[2];
      std::vector<uint8_t> property_value;
      std::set<Uuid> uuids;
      RawAddress& bd_addr = p_data->disc_ble_res.bd_addr;

      if (event == BTA_DM_GATT_OVER_LE_RES_EVT) {
        LOG_INFO("New GATT over LE UUIDs for %s:",
                 PRIVATE_ADDRESS(bd_addr));
        if ((bd_addr == pairing_cb.bd_addr ||
             bd_addr == pairing_cb.static_bdaddr)) {
          if (pairing_cb.gatt_over_le !=
              btif_dm_pairing_cb_t::ServiceDiscoveryState::SCHEDULED) {
            LOG_ERROR(
                "gatt_over_le should be SCHEDULED, did someone clear the "
                "control block for %s ?",
                PRIVATE_ADDRESS(bd_addr));
          }
          pairing_cb.gatt_over_le =
              btif_dm_pairing_cb_t::ServiceDiscoveryState::FINISHED;
        }
      } else {
        LOG_INFO("New GATT over SDP UUIDs for %s:", PRIVATE_ADDRESS(bd_addr));
      }

      for (Uuid uuid : *p_data->disc_ble_res.services) {
        if (btif_is_interesting_le_service(uuid)) {
          if (btif_should_ignore_uuid(uuid)) {
            continue;
          }
          LOG_INFO("index:%d uuid:%s", static_cast<int>(uuids.size()),
                   uuid.ToString().c_str());
          uuids.insert(uuid);
        }
      }

      if (uuids.empty()) {
        LOG_INFO("No well known GATT services discovered");
        return;
      }

      Uuid existing_uuids[BT_MAX_NUM_UUIDS] = {};
      btif_get_existing_uuids(&bd_addr, existing_uuids);
      for (int i = 0; i < BT_MAX_NUM_UUIDS; i++) {
        Uuid uuid = existing_uuids[i];
        if (uuid.IsEmpty()) {
          continue;
        }
        uuids.insert(uuid);
      }

      for (auto& uuid : uuids) {
        auto uuid_128bit = uuid.To128BitBE();
        property_value.insert(property_value.end(), uuid_128bit.begin(),
                              uuid_128bit.end());
      }

      prop[0].type = BT_PROPERTY_UUIDS;
      prop[0].val = (void*)property_value.data();
      prop[0].len = Uuid::kNumBytes128 * uuids.size();

      /* Also write this to the NVRAM */
      bt_status_t ret =
          btif_storage_set_remote_device_property(&bd_addr, &prop[0]);
      ASSERTC(ret == BT_STATUS_SUCCESS, "storing remote services failed", ret);
      num_properties++;

      /* Remote name update */
      if (strnlen((const char*)p_data->disc_ble_res.bd_name, BD_NAME_LEN)) {
        prop[1].type = BT_PROPERTY_BDNAME;
        prop[1].val = p_data->disc_ble_res.bd_name;
        prop[1].len = strnlen((char*)p_data->disc_ble_res.bd_name, BD_NAME_LEN);

        ret = btif_storage_set_remote_device_property(&bd_addr, &prop[1]);
        ASSERTC(ret == BT_STATUS_SUCCESS,
                "failed to save remote device property", ret);
        num_properties++;
      }

      /* If services were returned as part of SDP discovery, we will immediately
       * send them with rest of SDP results in BTA_DM_DISC_RES_EVT */
      if (event == BTA_DM_GATT_OVER_SDP_RES_EVT) {
        return;
      }

      /* Send the event to the BTIF */
      invoke_remote_device_properties_cb(BT_STATUS_SUCCESS, bd_addr,
                                         num_properties, prop);

      if ((bd_addr == pairing_cb.bd_addr ||
           bd_addr == pairing_cb.static_bdaddr) &&
          pairing_cb.sdp_over_classic !=
              btif_dm_pairing_cb_t::ServiceDiscoveryState::SCHEDULED &&
          pairing_cb.gatt_over_le !=
              btif_dm_pairing_cb_t::ServiceDiscoveryState::SCHEDULED) {
        // Both SDP and bonding are either done, or not scheduled, we are safe
        // to clear the service discovery part of CB.
<<<<<<< HEAD
        pairing_cb.gatt_over_le =
            btif_dm_pairing_cb_t::ServiceDiscoveryState::NOT_STARTED;
        pairing_cb.sdp_over_classic =
            btif_dm_pairing_cb_t::ServiceDiscoveryState::NOT_STARTED;
        LOG_INFO("clearing service discovery part of pairing_cb");
=======
        LOG_INFO("clearing pairing_cb");
        pairing_cb = {};
>>>>>>> 5e5871fd
      }
    } break;

    default: { ASSERTC(0, "unhandled search services event", event); } break;
  }
}

void BTIF_dm_report_inquiry_status_change(tBTM_STATUS status) {
  if (status == BTM_INQUIRY_STARTED) {
    invoke_discovery_state_changed_cb(BT_DISCOVERY_STARTED);
    btif_dm_inquiry_in_progress = true;
  } else if (status == BTM_INQUIRY_CANCELLED) {
    invoke_discovery_state_changed_cb(BT_DISCOVERY_STOPPED);
    btif_dm_inquiry_in_progress = false;
  } else if (status == BTM_INQUIRY_COMPLETE) {
    btif_dm_inquiry_in_progress = false;
  }
}

void BTIF_dm_on_hw_error() {
  BTIF_TRACE_ERROR("Received H/W Error. ");
  /* Flush storage data */
  btif_config_flush();
  usleep(100000); /* 100milliseconds */
  /* Killing the process to force a restart as part of fault tolerance */
  kill(getpid(), SIGKILL);
}

void BTIF_dm_enable() {
  BD_NAME bdname;
  bt_status_t status;
  bt_property_t prop;
  prop.type = BT_PROPERTY_BDNAME;
  prop.len = BD_NAME_LEN;
  prop.val = (void*)bdname;

  status = btif_storage_get_adapter_property(&prop);
  if (status == BT_STATUS_SUCCESS) {
    /* A name exists in the storage. Make this the device name */
    BTA_DmSetDeviceName((const char*)prop.val);
  } else {
    /* Storage does not have a name yet.
     * Use the default name and write it to the chip
     */
    BTA_DmSetDeviceName(btif_get_default_local_name());
  }

  /* Enable or disable local privacy */
  bool ble_privacy_enabled = true;
#ifdef OS_ANDROID
  ble_privacy_enabled =
      android::sysprop::BluetoothProperties::isGapLePrivacyEnabled().value_or(
          true);
#else
  char ble_privacy_text[PROPERTY_VALUE_MAX] = "true";  // default is enabled
  if (osi_property_get(PROPERTY_BLE_PRIVACY_ENABLED, ble_privacy_text,
                       "true") &&
      !strcmp(ble_privacy_text, "false")) {
    ble_privacy_enabled = false;
  }
#endif
  LOG_INFO("%s BLE Privacy: %d", __func__, ble_privacy_enabled);
  BTA_DmBleConfigLocalPrivacy(ble_privacy_enabled);

  /* for each of the enabled services in the mask, trigger the profile
   * enable */
  tBTA_SERVICE_MASK service_mask = btif_get_enabled_services_mask();
  for (uint32_t i = 0; i <= BTA_MAX_SERVICE_ID; i++) {
    if (service_mask & (tBTA_SERVICE_MASK)(BTA_SERVICE_ID_TO_SERVICE_MASK(i))) {
      btif_in_execute_service_request(i, true);
    }
  }
  /* clear control blocks */
  pairing_cb = {};
  pairing_cb.bond_type = tBTM_SEC_DEV_REC::BOND_TYPE_PERSISTENT;
  if (enable_address_consolidate) {
    LOG_INFO("enable address consolidate");
    btif_storage_load_le_devices();
  }

  /* This function will also trigger the adapter_properties_cb
  ** and bonded_devices_info_cb
  */
  btif_storage_load_bonded_devices();
  bluetooth::bqr::EnableBtQualityReport(true);
  btif_enable_bluetooth_evt();
}

void BTIF_dm_disable() {
  /* for each of the enabled services in the mask, trigger the profile
   * disable */
  tBTA_SERVICE_MASK service_mask = btif_get_enabled_services_mask();
  for (uint32_t i = 0; i <= BTA_MAX_SERVICE_ID; i++) {
    if (service_mask & (tBTA_SERVICE_MASK)(BTA_SERVICE_ID_TO_SERVICE_MASK(i))) {
      btif_in_execute_service_request(i, false);
    }
  }
  bluetooth::bqr::EnableBtQualityReport(false);
  LOG_INFO("Stack device manager shutdown finished");
  future_ready(stack_manager_get_hack_future(), FUTURE_SUCCESS);
}

/*******************************************************************************
 *
 * Function         btif_dm_upstreams_cback
 *
 * Description      Executes UPSTREAMS events in btif context
 *
 * Returns          void
 *
 ******************************************************************************/
static void btif_dm_upstreams_evt(uint16_t event, char* p_param) {
  tBTA_DM_SEC* p_data = (tBTA_DM_SEC*)p_param;
  RawAddress bd_addr;

  BTIF_TRACE_EVENT("%s: ev: %s", __func__, dump_dm_event(event));

  switch (event) {
    case BTA_DM_PIN_REQ_EVT:
      btif_dm_pin_req_evt(&p_data->pin_req);
      break;

    case BTA_DM_AUTH_CMPL_EVT:
      btif_dm_auth_cmpl_evt(&p_data->auth_cmpl);
      break;

    case BTA_DM_BOND_CANCEL_CMPL_EVT:
      if (is_bonding_or_sdp()) {
        bd_addr = pairing_cb.bd_addr;
        btm_set_bond_type_dev(pairing_cb.bd_addr,
                              tBTM_SEC_DEV_REC::BOND_TYPE_UNKNOWN);
        bond_state_changed((bt_status_t)p_data->bond_cancel_cmpl.result,
                           bd_addr, BT_BOND_STATE_NONE);
      }
      break;

    case BTA_DM_SP_CFM_REQ_EVT:
      btif_dm_ssp_cfm_req_evt(&p_data->cfm_req);
      break;
    case BTA_DM_SP_KEY_NOTIF_EVT:
      btif_dm_ssp_key_notif_evt(&p_data->key_notif);
      break;

    case BTA_DM_DEV_UNPAIRED_EVT:
      bd_addr = p_data->link_down.bd_addr;
      btm_set_bond_type_dev(p_data->link_down.bd_addr,
                            tBTM_SEC_DEV_REC::BOND_TYPE_UNKNOWN);

/*special handling for HID devices */
#if (defined(BTA_HH_INCLUDED) && (BTA_HH_INCLUDED == TRUE))
      btif_hh_remove_device(bd_addr);
#endif
#if (defined(BTA_HD_INCLUDED) && (BTA_HD_INCLUDED == TRUE))
      btif_hd_remove_device(bd_addr);
#endif
      btif_hearing_aid_get_interface()->RemoveDevice(bd_addr);

      if (bluetooth::csis::CsisClient::IsCsisClientRunning())
        btif_csis_client_get_interface()->RemoveDevice(bd_addr);

      if (LeAudioClient::IsLeAudioClientRunning())
        btif_le_audio_get_interface()->RemoveDevice(bd_addr);

      if (VolumeControl::IsVolumeControlRunning()) {
        btif_volume_control_get_interface()->RemoveDevice(bd_addr);
      }

      btif_storage_remove_bonded_device(&bd_addr);
      bond_state_changed(BT_STATUS_SUCCESS, bd_addr, BT_BOND_STATE_NONE);
      break;

    case BTA_DM_LINK_UP_EVT:
      bd_addr = p_data->link_up.bd_addr;
      BTIF_TRACE_DEBUG("BTA_DM_LINK_UP_EVT. Sending BT_ACL_STATE_CONNECTED");

      btif_update_remote_version_property(&bd_addr);

      invoke_acl_state_changed_cb(
          BT_STATUS_SUCCESS, bd_addr, BT_ACL_STATE_CONNECTED,
          (int)p_data->link_up.transport_link_type, HCI_SUCCESS);
      break;

    case BTA_DM_LINK_DOWN_EVT:
      bd_addr = p_data->link_down.bd_addr;
      btm_set_bond_type_dev(p_data->link_down.bd_addr,
                            tBTM_SEC_DEV_REC::BOND_TYPE_UNKNOWN);
      btif_av_acl_disconnected(bd_addr);
      invoke_acl_state_changed_cb(
          BT_STATUS_SUCCESS, bd_addr, BT_ACL_STATE_DISCONNECTED,
          (int)p_data->link_down.transport_link_type,
          static_cast<bt_hci_error_code_t>(btm_get_acl_disc_reason_code()));
      LOG_DEBUG(
          "Sent BT_ACL_STATE_DISCONNECTED upward as ACL link down event "
          "device:%s reason:%s",
          PRIVATE_ADDRESS(bd_addr),
          hci_reason_code_text(
              static_cast<tHCI_REASON>(btm_get_acl_disc_reason_code()))
              .c_str());
      break;

    case BTA_DM_BLE_KEY_EVT:
      BTIF_TRACE_DEBUG("BTA_DM_BLE_KEY_EVT key_type=0x%02x ",
                       p_data->ble_key.key_type);

      /* If this pairing is by-product of local initiated GATT client Read or
      Write,
      BTA would not have sent BTA_DM_BLE_SEC_REQ_EVT event and Bond state would
      not
      have setup properly. Setup pairing_cb and notify App about Bonding state
      now*/
      if (pairing_cb.state != BT_BOND_STATE_BONDING) {
        BTIF_TRACE_DEBUG(
            "Bond state not sent to App so far.Notify the app now");
        bond_state_changed(BT_STATUS_SUCCESS, p_data->ble_key.bd_addr,
                           BT_BOND_STATE_BONDING);
      } else if (pairing_cb.bd_addr != p_data->ble_key.bd_addr) {
        BTIF_TRACE_ERROR("BD mismatch discard BLE key_type=%d ",
                         p_data->ble_key.key_type);
        break;
      }

      switch (p_data->ble_key.key_type) {
        case BTM_LE_KEY_PENC:
          BTIF_TRACE_DEBUG("Rcv BTM_LE_KEY_PENC");
          pairing_cb.ble.is_penc_key_rcvd = true;
          pairing_cb.ble.penc_key = p_data->ble_key.p_key_value->penc_key;
          break;

        case BTM_LE_KEY_PID:
          BTIF_TRACE_DEBUG("Rcv BTM_LE_KEY_PID");
          pairing_cb.ble.is_pid_key_rcvd = true;
          pairing_cb.ble.pid_key = p_data->ble_key.p_key_value->pid_key;
          break;

        case BTM_LE_KEY_PCSRK:
          BTIF_TRACE_DEBUG("Rcv BTM_LE_KEY_PCSRK");
          pairing_cb.ble.is_pcsrk_key_rcvd = true;
          pairing_cb.ble.pcsrk_key = p_data->ble_key.p_key_value->pcsrk_key;
          break;

        case BTM_LE_KEY_LENC:
          BTIF_TRACE_DEBUG("Rcv BTM_LE_KEY_LENC");
          pairing_cb.ble.is_lenc_key_rcvd = true;
          pairing_cb.ble.lenc_key = p_data->ble_key.p_key_value->lenc_key;
          break;

        case BTM_LE_KEY_LCSRK:
          BTIF_TRACE_DEBUG("Rcv BTM_LE_KEY_LCSRK");
          pairing_cb.ble.is_lcsrk_key_rcvd = true;
          pairing_cb.ble.lcsrk_key = p_data->ble_key.p_key_value->lcsrk_key;
          break;

        case BTM_LE_KEY_LID:
          BTIF_TRACE_DEBUG("Rcv BTM_LE_KEY_LID");
          pairing_cb.ble.is_lidk_key_rcvd = true;
          break;

        default:
          BTIF_TRACE_ERROR("unknown BLE key type (0x%02x)",
                           p_data->ble_key.key_type);
          break;
      }
      break;
    case BTA_DM_BLE_CONSENT_REQ_EVT:
      BTIF_TRACE_DEBUG("BTA_DM_BLE_CONSENT_REQ_EVT. ");
      btif_dm_ble_sec_req_evt(&p_data->ble_req, true);
      break;
    case BTA_DM_BLE_SEC_REQ_EVT:
      BTIF_TRACE_DEBUG("BTA_DM_BLE_SEC_REQ_EVT. ");
      btif_dm_ble_sec_req_evt(&p_data->ble_req, false);
      break;
    case BTA_DM_BLE_PASSKEY_NOTIF_EVT:
      BTIF_TRACE_DEBUG("BTA_DM_BLE_PASSKEY_NOTIF_EVT. ");
      btif_dm_ble_key_notif_evt(&p_data->key_notif);
      break;
    case BTA_DM_BLE_PASSKEY_REQ_EVT:
      BTIF_TRACE_DEBUG("BTA_DM_BLE_PASSKEY_REQ_EVT. ");
      btif_dm_ble_passkey_req_evt(&p_data->pin_req);
      break;
    case BTA_DM_BLE_NC_REQ_EVT:
      BTIF_TRACE_DEBUG("BTA_DM_BLE_PASSKEY_REQ_EVT. ");
      btif_dm_ble_key_nc_req_evt(&p_data->key_notif);
      break;
    case BTA_DM_BLE_OOB_REQ_EVT:
      BTIF_TRACE_DEBUG("BTA_DM_BLE_OOB_REQ_EVT. ");
      btif_dm_ble_oob_req_evt(&p_data->rmt_oob);
      break;
    case BTA_DM_BLE_SC_OOB_REQ_EVT:
      BTIF_TRACE_DEBUG("BTA_DM_BLE_SC_OOB_REQ_EVT. ");
      btif_dm_ble_sc_oob_req_evt(&p_data->rmt_oob);
      break;
    case BTA_DM_BLE_SC_CR_LOC_OOB_EVT:
      BTIF_TRACE_DEBUG("BTA_DM_BLE_SC_CR_LOC_OOB_EVT");
      btif_dm_proc_loc_oob(BT_TRANSPORT_LE, true,
                           p_data->local_oob_data.local_oob_c,
                           p_data->local_oob_data.local_oob_r);
      break;

    case BTA_DM_BLE_LOCAL_IR_EVT:
      BTIF_TRACE_DEBUG("BTA_DM_BLE_LOCAL_IR_EVT. ");
      ble_local_key_cb.is_id_keys_rcvd = true;
      ble_local_key_cb.id_keys.irk = p_data->ble_id_keys.irk;
      ble_local_key_cb.id_keys.ir = p_data->ble_id_keys.ir;
      ble_local_key_cb.id_keys.dhk = p_data->ble_id_keys.dhk;
      btif_storage_add_ble_local_key(ble_local_key_cb.id_keys.irk,
                                     BTIF_DM_LE_LOCAL_KEY_IRK);
      btif_storage_add_ble_local_key(ble_local_key_cb.id_keys.ir,
                                     BTIF_DM_LE_LOCAL_KEY_IR);
      btif_storage_add_ble_local_key(ble_local_key_cb.id_keys.dhk,
                                     BTIF_DM_LE_LOCAL_KEY_DHK);
      break;
    case BTA_DM_BLE_LOCAL_ER_EVT:
      BTIF_TRACE_DEBUG("BTA_DM_BLE_LOCAL_ER_EVT. ");
      ble_local_key_cb.is_er_rcvd = true;
      ble_local_key_cb.er = p_data->ble_er;
      btif_storage_add_ble_local_key(ble_local_key_cb.er,
                                     BTIF_DM_LE_LOCAL_KEY_ER);
      break;

    case BTA_DM_BLE_AUTH_CMPL_EVT:
      BTIF_TRACE_DEBUG("BTA_DM_BLE_AUTH_CMPL_EVT. ");
      btif_dm_ble_auth_cmpl_evt(&p_data->auth_cmpl);
      break;

    case BTA_DM_LE_FEATURES_READ:
      btif_get_adapter_property(BT_PROPERTY_LOCAL_LE_FEATURES);
      break;
    /* add case for HANDLE_KEY_MISSING */
    case BTA_DM_REPORT_BONDING_EVT:
      LOG_WARN("Received encryption failed: Report bonding firstly.");
      bd_addr = p_data->delete_key_RC_to_unpair.bd_addr;
      invoke_bond_state_changed_cb(BT_STATUS_SUCCESS, bd_addr, BT_BOND_STATE_BONDING,
                                   pairing_cb.fail_reason);
      btif_dm_remove_bond(bd_addr);
      break;

    case BTA_DM_LE_ADDR_ASSOC_EVT:
      invoke_le_address_associate_cb(p_data->proc_id_addr.pairing_bda,
                                     p_data->proc_id_addr.id_addr);
      break;

    default:
      BTIF_TRACE_WARNING("%s: unhandled event (%d)", __func__, event);
      break;
  }
}

/*******************************************************************************
 *
 * Function         bte_dm_evt
 *
 * Description      Switches context from BTE to BTIF for all DM events
 *
 * Returns          void
 *
 ******************************************************************************/

void bte_dm_evt(tBTA_DM_SEC_EVT event, tBTA_DM_SEC* p_data) {
  btif_dm_upstreams_evt(event, (char*)p_data);
}

/*******************************************************************************
 *
 * Function         bta_energy_info_cb
 *
 * Description      Switches context from BTE to BTIF for DM energy info event
 *
 * Returns          void
 *
 ******************************************************************************/
static void bta_energy_info_cb(tBTM_BLE_TX_TIME_MS tx_time,
                               tBTM_BLE_RX_TIME_MS rx_time,
                               tBTM_BLE_IDLE_TIME_MS idle_time,
                               tBTM_BLE_ENERGY_USED energy_used,
                               tBTM_CONTRL_STATE ctrl_state,
                               tBTA_STATUS status) {
  BTIF_TRACE_DEBUG(
      "energy_info_cb-Status:%d,state=%d,tx_t=%ld, rx_t=%ld, "
      "idle_time=%ld,used=%ld",
      status, ctrl_state, tx_time, rx_time, idle_time, energy_used);

  bt_activity_energy_info energy_info;
  energy_info.status = status;
  energy_info.ctrl_state = ctrl_state;
  energy_info.rx_time = rx_time;
  energy_info.tx_time = tx_time;
  energy_info.idle_time = idle_time;
  energy_info.energy_used = energy_used;

  bt_uid_traffic_t* data = uid_set_read_and_clear(uid_set);
  invoke_energy_info_cb(energy_info, data);
}

/*****************************************************************************
 *
 *   btif api functions (no context switch)
 *
 ****************************************************************************/

/*******************************************************************************
 *
 * Function         btif_dm_start_discovery
 *
 * Description      Start device discovery/inquiry
 *
 ******************************************************************************/
void btif_dm_start_discovery(void) {
  BTIF_TRACE_EVENT("%s", __func__);

  /* no race here because we're guaranteed to be in the main thread */
  if (bta_dm_is_search_request_queued()) {
    LOG_INFO("%s skipping start discovery because a request is queued",
             __func__);
    return;
  }

  /* Will be enabled to true once inquiry busy level has been received */
  btif_dm_inquiry_in_progress = false;
  /* find nearby devices */
  BTA_DmSearch(btif_dm_search_devices_evt);
}

/*******************************************************************************
 *
 * Function         btif_dm_cancel_discovery
 *
 * Description      Cancels search
 *
 ******************************************************************************/
void btif_dm_cancel_discovery(void) {
  LOG_INFO("Cancel search");
  BTA_DmSearchCancel();
}

bool btif_dm_pairing_is_busy() {
  return pairing_cb.state != BT_BOND_STATE_NONE;
}

/*******************************************************************************
 *
 * Function         btif_dm_create_bond
 *
 * Description      Initiate bonding with the specified device
 *
 ******************************************************************************/
void btif_dm_create_bond(const RawAddress bd_addr, int transport) {
  BTIF_TRACE_EVENT("%s: bd_addr=%s, transport=%d", __func__,
                   bd_addr.ToString().c_str(), transport);
  btif_stats_add_bond_event(bd_addr, BTIF_DM_FUNC_CREATE_BOND,
                            pairing_cb.state);

  pairing_cb.timeout_retries = NUM_TIMEOUT_RETRIES;
  btif_dm_cb_create_bond(bd_addr, transport);
}

/*******************************************************************************
 *
 * Function         btif_dm_create_bond_out_of_band
 *
 * Description      Initiate bonding with the specified device using out of band
 *                  data
 *
 ******************************************************************************/
void btif_dm_create_bond_out_of_band(const RawAddress bd_addr,
                                     tBT_TRANSPORT transport,
                                     const bt_oob_data_t p192_data,
                                     const bt_oob_data_t p256_data) {
  bt_oob_data_t empty_data;
  memset(&empty_data, 0, sizeof(empty_data));

  oob_cb.bdaddr = bd_addr;
  oob_cb.transport = transport;
  oob_cb.data_present = (int)BTM_OOB_NONE;
  if (memcmp(&p192_data, &empty_data, sizeof(p192_data)) != 0) {
    memcpy(&oob_cb.p192_data, &p192_data, sizeof(bt_oob_data_t));
    oob_cb.data_present = (int)BTM_OOB_PRESENT_192;
  }

  if (memcmp(&p256_data, &empty_data, sizeof(p256_data)) != 0) {
    memcpy(&oob_cb.p256_data, &p256_data, sizeof(bt_oob_data_t));
    if (oob_cb.data_present == (int)BTM_OOB_PRESENT_192) {
      oob_cb.data_present = (int)BTM_OOB_PRESENT_192_AND_256;
    } else {
      oob_cb.data_present = (int)BTM_OOB_PRESENT_256;
    }
  }

  uint8_t empty[] = {0, 0, 0, 0, 0, 0, 0};
  switch (transport) {
    case BT_TRANSPORT_BR_EDR:
      // TODO(182162589): Flesh out classic impl in legacy BTMSec
      // Nothing to do yet, but not an error

      // The controller only supports P192
      switch (oob_cb.data_present) {
        case BTM_OOB_PRESENT_192_AND_256:
          LOG_INFO("Have both P192 and  P256");
          [[fallthrough]];
        case BTM_OOB_PRESENT_192:
          LOG_INFO("Using P192");
          break;
        case BTM_OOB_PRESENT_256:
          LOG_INFO("Using P256");
          [[fallthrough]];
        default:
          // TODO(181889116):
          // Upgrade to support p256 (for now we just ignore P256)
          // because the controllers do not yet support it.
          LOG_ERROR("Invalid data present for controller: %d",
                    oob_cb.data_present);
          bond_state_changed(BT_STATUS_FAIL, bd_addr, BT_BOND_STATE_NONE);
          return;
      }
      pairing_cb.is_local_initiated = true;
      LOG_ERROR("Classic not implemented yet");
      bond_state_changed(BT_STATUS_FAIL, bd_addr, BT_BOND_STATE_NONE);
      return;
    case BT_TRANSPORT_LE: {
      // Guess default RANDOM for address type for LE
      tBLE_ADDR_TYPE address_type = BLE_ADDR_RANDOM;
      LOG_INFO("Using LE Transport");
      switch (oob_cb.data_present) {
        case BTM_OOB_PRESENT_192_AND_256:
          LOG_INFO("Have both P192 and  P256");
          [[fallthrough]];
        // Always prefer 256 for LE
        case BTM_OOB_PRESENT_256:
          LOG_INFO("Using P256");
          // If we have an address, lets get the type
          if (memcmp(p256_data.address, empty, 7) != 0) {
            /* byte no 7 is address type in LE Bluetooth Address OOB data */
            address_type = static_cast<tBLE_ADDR_TYPE>(p256_data.address[6]);
          }
          break;
        case BTM_OOB_PRESENT_192:
          LOG_INFO("Using P192");
          // If we have an address, lets get the type
          if (memcmp(p192_data.address, empty, 7) != 0) {
            /* byte no 7 is address type in LE Bluetooth Address OOB data */
            address_type = static_cast<tBLE_ADDR_TYPE>(p192_data.address[6]);
          }
          break;
      }
      pairing_cb.is_local_initiated = true;
      BTM_SecAddBleDevice(bd_addr, BT_DEVICE_TYPE_BLE, address_type);
      BTA_DmBond(bd_addr, address_type, transport, BT_DEVICE_TYPE_BLE);
      break;
    }
    default:
      LOG_ERROR("Invalid transport: %d", transport);
      bond_state_changed(BT_STATUS_FAIL, bd_addr, BT_BOND_STATE_NONE);
      return;
  }
}

/*******************************************************************************
 *
 * Function         btif_dm_cancel_bond
 *
 * Description      Initiate bonding with the specified device
 *
 ******************************************************************************/
void btif_dm_cancel_bond(const RawAddress bd_addr) {
  BTIF_TRACE_EVENT("%s: bd_addr=%s", __func__, bd_addr.ToString().c_str());

  btif_stats_add_bond_event(bd_addr, BTIF_DM_FUNC_CANCEL_BOND,
                            pairing_cb.state);

  /* TODO:
  **  1. Restore scan modes
  **  2. special handling for HID devices
  */
  if (is_bonding_or_sdp()) {
    if (pairing_cb.is_ssp) {
      if (pairing_cb.is_le_only) {
        BTA_DmBleSecurityGrant(bd_addr, BTA_DM_SEC_PAIR_NOT_SPT);
      } else {
        BTA_DmConfirm(bd_addr, false);
        BTA_DmBondCancel(bd_addr);
        btif_storage_remove_bonded_device(&bd_addr);
      }
    } else {
      if (pairing_cb.is_le_only) {
        BTA_DmBondCancel(bd_addr);
      } else {
        BTA_DmPinReply(bd_addr, false, 0, NULL);
      }
      /* Cancel bonding, in case it is in ACL connection setup state */
      BTA_DmBondCancel(bd_addr);
    }
  }
}

/*******************************************************************************
 *
 * Function         btif_dm_hh_open_failed
 *
 * Description      informs the upper layers if the HH have failed during
 *                  bonding
 *
 * Returns          none
 *
 ******************************************************************************/

void btif_dm_hh_open_failed(RawAddress* bdaddr) {
  if (pairing_cb.state == BT_BOND_STATE_BONDING &&
      *bdaddr == pairing_cb.bd_addr) {
    bond_state_changed(BT_STATUS_FAIL, *bdaddr, BT_BOND_STATE_NONE);
  }
}

/*******************************************************************************
 *
 * Function         btif_dm_remove_bond
 *
 * Description      Removes bonding with the specified device
 *
 ******************************************************************************/

void btif_dm_remove_bond(const RawAddress bd_addr) {
  BTIF_TRACE_EVENT("%s: bd_addr=%s", __func__, bd_addr.ToString().c_str());

  btif_stats_add_bond_event(bd_addr, BTIF_DM_FUNC_REMOVE_BOND,
                            pairing_cb.state);

  // special handling for HID devices
  // VUP needs to be sent if its a HID Device. The HID HOST module will check if
  // there is a valid hid connection with this bd_addr. If yes VUP will be
  // issued.
#if (BTA_HH_INCLUDED == TRUE)
  if (btif_hh_virtual_unplug(&bd_addr) != BT_STATUS_SUCCESS)
#endif
  {
    BTIF_TRACE_DEBUG("%s: Removing HH device", __func__);
    BTA_DmRemoveDevice(bd_addr);
  }
}

/*******************************************************************************
 *
 * Function         btif_dm_pin_reply
 *
 * Description      BT legacy pairing - PIN code reply
 *
 ******************************************************************************/

void btif_dm_pin_reply(const RawAddress bd_addr, uint8_t accept,
                       uint8_t pin_len, bt_pin_code_t pin_code) {
  BTIF_TRACE_EVENT("%s: accept=%d", __func__, accept);

  if (pairing_cb.is_le_only) {
    int i;
    uint32_t passkey = 0;
    int multi[] = {100000, 10000, 1000, 100, 10, 1};
    for (i = 0; i < 6; i++) {
      passkey += (multi[i] * (pin_code.pin[i] - '0'));
    }
    BTIF_TRACE_DEBUG("btif_dm_pin_reply: passkey: %d", passkey);
    BTA_DmBlePasskeyReply(bd_addr, accept, passkey);

  } else {
    BTA_DmPinReply(bd_addr, accept, pin_len, pin_code.pin);
    if (accept) pairing_cb.pin_code_len = pin_len;
  }
}

/*******************************************************************************
 *
 * Function         btif_dm_ssp_reply
 *
 * Description      BT SSP Reply - Just Works, Numeric Comparison & Passkey
 *                  Entry
 *
 ******************************************************************************/
void btif_dm_ssp_reply(const RawAddress bd_addr, bt_ssp_variant_t variant,
                       uint8_t accept) {
  BTIF_TRACE_EVENT("%s: accept=%d", __func__, accept);
  if (pairing_cb.is_le_only) {
    if (pairing_cb.is_le_nc) {
      BTA_DmBleConfirmReply(bd_addr, accept);
    } else {
      if (accept)
        BTA_DmBleSecurityGrant(bd_addr, BTA_DM_SEC_GRANTED);
      else
        BTA_DmBleSecurityGrant(bd_addr, BTA_DM_SEC_PAIR_NOT_SPT);
    }
  } else {
    BTA_DmConfirm(bd_addr, accept);
  }
}

/*******************************************************************************
 *
 * Function         btif_dm_get_local_class_of_device
 *
 * Description      Reads the system property configured class of device
 *
 * Inputs           A pointer to a DEV_CLASS that you want filled with the
 *                  current class of device. Size is assumed to be 3.
 *
 * Returns          Nothing. device_class will contain the current class of
 *                  device. If no value is present, or the value is malformed
 *                  the default "unclassified" value will be used
 *
 ******************************************************************************/
void btif_dm_get_local_class_of_device(DEV_CLASS device_class) {
  /* A class of device is a {SERVICE_CLASS, MAJOR_CLASS, MINOR_CLASS}
   *
   * The input is expected to be a string of the following format:
   * <decimal number>,<decimal number>,<decimal number>
   *
   * For example, "90,2,12" (Hex: 0x5A, 0x2, 0xC)
   *
   * Notice there is always two commas and no spaces.
   */

  device_class[0] = 0x00;
  device_class[1] = BTM_COD_MAJOR_UNCLASSIFIED;
  device_class[2] = BTM_COD_MINOR_UNCLASSIFIED;

#ifdef OS_ANDROID
  std::vector<std::optional<std::uint32_t>> local_device_class =
          android::sysprop::BluetoothProperties::getClassOfDevice();
  // Error check the inputs. Use the default if problems are found
  if (local_device_class.size() != 3) {
    LOG_ERROR("COD malformed, must have unsigned 3 integers.");
  } else if (!local_device_class[0].has_value()
      || local_device_class[0].value() > 0xFF) {
    LOG_ERROR("COD malformed, first value is missing or too large.");
  } else if (!local_device_class[1].has_value()
      || local_device_class[1].value() > 0xFF) {
    LOG_ERROR("COD malformed, second value is missing or too large.");
  } else if (!local_device_class[2].has_value()
      || local_device_class[2].value() > 0xFF) {
    LOG_ERROR("COD malformed, third value is missing or too large.");
  } else {
    device_class[0] = (uint8_t) local_device_class[0].value();
    device_class[1] = (uint8_t) local_device_class[1].value();
    device_class[2] = (uint8_t) local_device_class[2].value();
  }
#else
  char prop_cod[PROPERTY_VALUE_MAX];
  osi_property_get(PROPERTY_CLASS_OF_DEVICE, prop_cod, "");

  // If the property is empty, use the default
  if (prop_cod[0] == '\0') {
    LOG_ERROR("%s: COD property is empty", __func__);
    return;
  }

  // Start reading the contents of the property string. If at any point anything
  // is malformed, use the default.
  DEV_CLASS temp_device_class;
  int i = 0;
  int j = 0;
  for (;;) {
    // Build a string of all the chars until the next comma, null, or end of the
    // buffer is reached. If any char is not a digit, then return the default.
    std::string value;
    while (i < PROPERTY_VALUE_MAX && prop_cod[i] != ',' && prop_cod[i] != '\0') {
      char c = prop_cod[i++];
      if (!std::isdigit(c)) {
        LOG_ERROR("%s: COD malformed, '%c' is a non-digit", __func__, c);
        return;
      }
      value += c;
    }

    // If we hit the end and it wasn't null terminated then return the default
    if (i == PROPERTY_VALUE_MAX && prop_cod[PROPERTY_VALUE_MAX - 1] != '\0') {
      LOG_ERROR("%s: COD malformed, value was truncated", __func__);
      return;
    }

    // Each number in the list must be one byte, meaning 0 (0x00) -> 255 (0xFF)
    if (value.size() > 3 || value.size() == 0) {
      LOG_ERROR("%s: COD malformed, '%s' must be between [0, 255]", __func__,
          value.c_str());
      return;
    }

    // Grab the value. If it's too large, then return the default
    uint32_t uint32_val = static_cast<uint32_t>(std::stoul(value.c_str()));
    if (uint32_val > 0xFF) {
      LOG_ERROR("%s: COD malformed, '%s' must be between [0, 255]", __func__,
          value.c_str());
      return;
    }

    // Otherwise, it's safe to use
    temp_device_class[j++] = uint32_val;

    // If we've reached 3 numbers then make sure we're at a null terminator
    if (j >= 3) {
      if (prop_cod[i] != '\0') {
        LOG_ERROR("%s: COD malformed, more than three numbers", __func__);
        return;
      }
      break;
    }

    // If we're at a null terminator then we're done
    if (prop_cod[i] == '\0') {
      break;
    }

    // Otherwise, skip over the comma
    ++i;
  }

  // We must have read exactly 3 numbers
  if (j == 3) {
    device_class[0] = temp_device_class[0];
    device_class[1] = temp_device_class[1];
    device_class[2] = temp_device_class[2];
  } else {
    LOG_ERROR("%s: COD malformed, fewer than three numbers", __func__);
  }
#endif

  LOG_DEBUG("%s: Using class of device '0x%x, 0x%x, 0x%x'", __func__,
      device_class[0], device_class[1], device_class[2]);
}

/*******************************************************************************
 *
 * Function         btif_dm_get_adapter_property
 *
 * Description     Queries the BTA for the adapter property
 *
 * Returns          bt_status_t
 *
 ******************************************************************************/
bt_status_t btif_dm_get_adapter_property(bt_property_t* prop) {
  BTIF_TRACE_EVENT("%s: type=0x%x", __func__, prop->type);
  switch (prop->type) {
    case BT_PROPERTY_BDNAME: {
      bt_bdname_t* bd_name = (bt_bdname_t*)prop->val;
      strncpy((char*)bd_name->name, (char*)btif_get_default_local_name(),
              sizeof(bd_name->name) - 1);
      bd_name->name[sizeof(bd_name->name) - 1] = 0;
      prop->len = strlen((char*)bd_name->name);
    } break;

    case BT_PROPERTY_ADAPTER_SCAN_MODE: {
      /* if the storage does not have it. Most likely app never set it. Default
       * is NONE */
      bt_scan_mode_t* mode = (bt_scan_mode_t*)prop->val;
      *mode = BT_SCAN_MODE_NONE;
      prop->len = sizeof(bt_scan_mode_t);
    } break;

    case BT_PROPERTY_ADAPTER_DISCOVERABLE_TIMEOUT: {
      uint32_t* tmt = (uint32_t*)prop->val;
      *tmt = 120; /* default to 120s, if not found in NV */
      prop->len = sizeof(uint32_t);
    } break;

    case BT_PROPERTY_CLASS_OF_DEVICE: {
      DEV_CLASS dev_class;
      btif_dm_get_local_class_of_device(dev_class);
      memcpy(prop->val, dev_class, sizeof(DEV_CLASS));
      prop->len = sizeof(DEV_CLASS);
    } break;

    // While fetching IO_CAP* values for the local device, we maintain backward
    // compatibility by using the value from #define macros BTM_LOCAL_IO_CAPS,
    // BTM_LOCAL_IO_CAPS_BLE if the values have never been explicitly set.

    case BT_PROPERTY_LOCAL_IO_CAPS: {
      *(bt_io_cap_t*)prop->val = (bt_io_cap_t)BTM_LOCAL_IO_CAPS;
      prop->len = sizeof(bt_io_cap_t);
    } break;

    case BT_PROPERTY_LOCAL_IO_CAPS_BLE: {
      *(bt_io_cap_t*)prop->val = (bt_io_cap_t)BTM_LOCAL_IO_CAPS_BLE;
      prop->len = sizeof(bt_io_cap_t);
    } break;

    default:
      prop->len = 0;
      return BT_STATUS_FAIL;
  }
  return BT_STATUS_SUCCESS;
}

/*******************************************************************************
 *
 * Function         btif_dm_get_remote_services
 *
 * Description      Start SDP to get remote services by transport
 *
 * Returns          bt_status_t
 *
 ******************************************************************************/
void btif_dm_get_remote_services(RawAddress remote_addr, const int transport) {
  BTIF_TRACE_EVENT("%s: transport=%d, remote_addr=%s", __func__, transport,
                   remote_addr.ToString().c_str());

  BTA_DmDiscover(remote_addr, btif_dm_search_services_evt, transport);
}

void btif_dm_enable_service(tBTA_SERVICE_ID service_id, bool enable) {
  bt_status_t status = btif_in_execute_service_request(service_id, enable);
  if (status == BT_STATUS_SUCCESS) {
    bt_property_t property;
    Uuid local_uuids[BT_MAX_NUM_UUIDS];

    /* Now send the UUID_PROPERTY_CHANGED event to the upper layer */
    BTIF_STORAGE_FILL_PROPERTY(&property, BT_PROPERTY_UUIDS,
                               sizeof(local_uuids), local_uuids);
    btif_storage_get_adapter_property(&property);
    invoke_adapter_properties_cb(BT_STATUS_SUCCESS, 1, &property);
  }
  return;
}

void btif_dm_proc_io_req(tBTM_AUTH_REQ* p_auth_req, bool is_orig) {
  uint8_t yes_no_bit = BTA_AUTH_SP_YES & *p_auth_req;
  /* if local initiated:
  **      1. set DD + MITM
  ** if remote initiated:
  **      1. Copy over the auth_req from peer's io_rsp
  **      2. Set the MITM if peer has it set or if peer has DisplayYesNo
  *(iPhone)
  ** as a fallback set MITM+GB if peer had MITM set
  */

  BTIF_TRACE_DEBUG("+%s: p_auth_req=%d", __func__, *p_auth_req);
  if (pairing_cb.is_local_initiated) {
    /* if initing/responding to a dedicated bonding, use dedicate bonding bit */
    *p_auth_req = BTA_AUTH_DD_BOND | BTA_AUTH_SP_YES;
  } else if (!is_orig) {
    /* peer initiated paring. They probably know what they want.
    ** Copy the mitm from peer device.
    */
    BTIF_TRACE_DEBUG("%s: setting p_auth_req to peer's: %d", __func__,
                     pairing_cb.auth_req);
    *p_auth_req = (pairing_cb.auth_req & BTA_AUTH_BONDS);

    /* copy over the MITM bit as well. In addition if the peer has DisplayYesNo,
     * force MITM */
    if ((yes_no_bit) || (pairing_cb.io_cap & BTM_IO_CAP_IO))
      *p_auth_req |= BTA_AUTH_SP_YES;
  } else if (yes_no_bit) {
    /* set the general bonding bit for stored device */
    *p_auth_req = BTA_AUTH_GEN_BOND | yes_no_bit;
  }
  BTIF_TRACE_DEBUG("-%s: p_auth_req=%d", __func__, *p_auth_req);
}

void btif_dm_proc_io_rsp(UNUSED_ATTR const RawAddress& bd_addr,
                         tBTM_IO_CAP io_cap, UNUSED_ATTR tBTM_OOB_DATA oob_data,
                         tBTM_AUTH_REQ auth_req) {
  if (auth_req & BTA_AUTH_BONDS) {
    BTIF_TRACE_DEBUG("%s auth_req:%d", __func__, auth_req);
    pairing_cb.auth_req = auth_req;
    pairing_cb.io_cap = io_cap;
  }
}

void btif_dm_set_oob_for_io_req(tBTM_OOB_DATA* p_has_oob_data) {
  if (is_empty_128bit(oob_cb.p192_data.c)) {
    *p_has_oob_data = false;
  } else {
    *p_has_oob_data = true;
  }
  BTIF_TRACE_DEBUG("%s: *p_has_oob_data=%d", __func__, *p_has_oob_data);
}

void btif_dm_set_oob_for_le_io_req(const RawAddress& bd_addr,
                                   tBTM_OOB_DATA* p_has_oob_data,
                                   tBTM_LE_AUTH_REQ* p_auth_req) {
  switch (oob_cb.data_present) {
    case BTM_OOB_PRESENT_192_AND_256:
      LOG_INFO("Have both P192 and  P256");
      [[fallthrough]];
    // Always prefer 256 for LE
    case BTM_OOB_PRESENT_256:
      LOG_INFO("Using P256");
      if (!is_empty_128bit(oob_cb.p256_data.c) &&
          !is_empty_128bit(oob_cb.p256_data.r)) {
        /* make sure OOB data is for this particular device */
        if (bd_addr == oob_cb.bdaddr) {
          *p_auth_req = ((*p_auth_req) | BTM_LE_AUTH_REQ_SC_ONLY);
          *p_has_oob_data = true;
        } else {
          *p_has_oob_data = false;
          LOG_WARN("P256-1: Remote address didn't match OOB data address");
        }
      } else if (!is_empty_128bit(oob_cb.p256_data.sm_tk)) {
        /* We have security manager TK */

        /* make sure OOB data is for this particular device */
        if (bd_addr == oob_cb.bdaddr) {
          // When using OOB with TK, SC Secure Connections bit must be disabled.
          tBTM_LE_AUTH_REQ mask = ~BTM_LE_AUTH_REQ_SC_ONLY;
          *p_auth_req = ((*p_auth_req) & mask);
          *p_has_oob_data = true;
        } else {
          *p_has_oob_data = false;
          LOG_WARN("P256-2: Remote address didn't match OOB data address");
        }
      } else {
        *p_has_oob_data = false;
      }
      break;
    case BTM_OOB_PRESENT_192:
      LOG_INFO("Using P192");
      if (!is_empty_128bit(oob_cb.p192_data.c) &&
          !is_empty_128bit(oob_cb.p192_data.r)) {
        /* make sure OOB data is for this particular device */
        if (bd_addr == oob_cb.bdaddr) {
          *p_auth_req = ((*p_auth_req) | BTM_LE_AUTH_REQ_SC_ONLY);
          *p_has_oob_data = true;
        } else {
          *p_has_oob_data = false;
          LOG_WARN("P192-1: Remote address didn't match OOB data address");
        }
      } else if (!is_empty_128bit(oob_cb.p192_data.sm_tk)) {
        /* We have security manager TK */

        /* make sure OOB data is for this particular device */
        if (bd_addr == oob_cb.bdaddr) {
          // When using OOB with TK, SC Secure Connections bit must be disabled.
          tBTM_LE_AUTH_REQ mask = ~BTM_LE_AUTH_REQ_SC_ONLY;
          *p_auth_req = ((*p_auth_req) & mask);
          *p_has_oob_data = true;
        } else {
          *p_has_oob_data = false;
          LOG_WARN("P192-2: Remote address didn't match OOB data address");
        }
      } else {
        *p_has_oob_data = false;
      }
      break;
  }
  BTIF_TRACE_DEBUG("%s *p_has_oob_data=%d", __func__, *p_has_oob_data);
}

#ifdef BTIF_DM_OOB_TEST
void btif_dm_load_local_oob(void) {
  char prop_oob[PROPERTY_VALUE_MAX];
  osi_property_get("service.brcm.bt.oob", prop_oob, "3");
  BTIF_TRACE_DEBUG("%s: prop_oob = %s", __func__, prop_oob);
  if (prop_oob[0] != '3') {
    if (is_empty_128bit(oob_cb.p192_data.c)) {
      BTIF_TRACE_DEBUG("%s: read OOB, call BTA_DmLocalOob()", __func__);
      BTA_DmLocalOob();
    }
  }
}

static bool waiting_on_oob_advertiser_start = false;
static std::unique_ptr<uint8_t> oob_advertiser_id_;
static void stop_oob_advertiser() {
  // For chasing an advertising bug b/237023051
  LOG_DEBUG("oob_advertiser_id: %s", oob_advertiser_id_.get());
  auto advertiser = get_ble_advertiser_instance();
  advertiser->Unregister(*oob_advertiser_id_);
  oob_advertiser_id_ = nullptr;
}

/*******************************************************************************
 *
 * Function         btif_dm_generate_local_oob_data
 *
 * Description      Initiate oob data fetch from controller
 *
 * Parameters       transport; Classic or LE
 *
 ******************************************************************************/
void btif_dm_generate_local_oob_data(tBT_TRANSPORT transport) {
  LOG_DEBUG("Transport %s", bt_transport_text(transport).c_str());
  if (transport == BT_TRANSPORT_BR_EDR) {
    BTM_ReadLocalOobData();
  } else if (transport == BT_TRANSPORT_LE) {
    // Call create data first, so we don't have to hold on to the address for
    // the state machine lifecycle.  Rather, lets create the data, then start
    // advertising then request the address.
    if (!waiting_on_oob_advertiser_start) {
      // For chasing an advertising bug b/237023051
      LOG_DEBUG("oob_advertiser_id: %s", oob_advertiser_id_.get());
      if (oob_advertiser_id_ != nullptr) {
        stop_oob_advertiser();
      }
      waiting_on_oob_advertiser_start = true;
      SMP_CrLocScOobData();
    } else {
      invoke_oob_data_request_cb(transport, false, Octet16{}, Octet16{},
                                 RawAddress{}, 0x00);
    }
  }
}

// Step Four: CallBack from Step Three
static void get_address_callback(tBT_TRANSPORT transport, bool is_valid,
                                 const Octet16& c, const Octet16& r,
                                 uint8_t address_type, RawAddress address) {
  invoke_oob_data_request_cb(transport, is_valid, c, r, address, address_type);
  waiting_on_oob_advertiser_start = false;
}

// Step Three: CallBack from Step Two, advertise and get address
static void start_advertising_callback(uint8_t id, tBT_TRANSPORT transport,
                                       bool is_valid, const Octet16& c,
                                       const Octet16& r, tBTM_STATUS status) {
  if (status != 0) {
    LOG_INFO("OOB get advertiser ID failed with status %hhd", status);
    invoke_oob_data_request_cb(transport, false, c, r, RawAddress{}, 0x00);
    SMP_ClearLocScOobData();
    waiting_on_oob_advertiser_start = false;
    oob_advertiser_id_ = nullptr;
    return;
  }
  LOG_DEBUG("OOB advertiser with id %hhd", id);
  auto advertiser = get_ble_advertiser_instance();
  advertiser->GetOwnAddress(
      id, base::Bind(&get_address_callback, transport, is_valid, c, r));
}

static void timeout_cb(uint8_t id, tBTM_STATUS status) {
  LOG_INFO("OOB advertiser with id %hhd timed out with status %hhd", id,
           status);
  auto advertiser = get_ble_advertiser_instance();
  advertiser->Unregister(id);
  SMP_ClearLocScOobData();
  waiting_on_oob_advertiser_start = false;
  oob_advertiser_id_ = nullptr;
}

// Step Two: CallBack from Step One, advertise and get address
static void id_status_callback(tBT_TRANSPORT transport, bool is_valid,
                               const Octet16& c, const Octet16& r, uint8_t id,
                               tBTM_STATUS status) {
  if (status != 0) {
    LOG_INFO("OOB get advertiser ID failed with status %hhd", status);
    invoke_oob_data_request_cb(transport, false, c, r, RawAddress{}, 0x00);
    SMP_ClearLocScOobData();
    waiting_on_oob_advertiser_start = false;
    oob_advertiser_id_ = nullptr;
    return;
  }

  oob_advertiser_id_ = std::make_unique<uint8_t>(id);
  LOG_ERROR("oob_advertiser_id: %s", oob_advertiser_id_.get());

  auto advertiser = get_ble_advertiser_instance();
  AdvertiseParameters parameters;
  parameters.advertising_event_properties = 0x0041 /* connectable, tx power */;
  parameters.min_interval = 0xa0;   // 100 ms
  parameters.max_interval = 0x500;  // 800 ms
  parameters.channel_map = 0x7;     // Use all the channels
  parameters.tx_power = 0;          // 0 dBm
  parameters.primary_advertising_phy = 1;
  parameters.secondary_advertising_phy = 2;
  parameters.scan_request_notification_enable = 0;

  std::vector<uint8_t> advertisement{0x02, 0x01 /* Flags */,
                                     0x02 /* Connectable */};
  std::vector<uint8_t> scan_data{};

  advertiser->StartAdvertising(
      id,
      base::Bind(&start_advertising_callback, id, transport, is_valid, c, r),
      parameters, advertisement, scan_data, 120 /* timeout_s */,
      base::Bind(&timeout_cb, id));
}

// Step One: Start the advertiser
static void start_oob_advertiser(tBT_TRANSPORT transport, bool is_valid,
                                 const Octet16& c, const Octet16& r) {
  auto advertiser = get_ble_advertiser_instance();
  advertiser->RegisterAdvertiser(
      base::Bind(&id_status_callback, transport, is_valid, c, r));
}

void btif_dm_proc_loc_oob(tBT_TRANSPORT transport, bool is_valid,
                          const Octet16& c, const Octet16& r) {
  // is_valid is important for deciding which OobDataCallback function to use
  if (!is_valid) {
    invoke_oob_data_request_cb(transport, false, c, r, RawAddress{}, 0x00);
    waiting_on_oob_advertiser_start = false;
    return;
  }
  if (transport == BT_TRANSPORT_LE) {
    // Now that we have the data, lets start advertising and get the address.
    start_oob_advertiser(transport, is_valid, c, r);
  } else {
    invoke_oob_data_request_cb(transport, is_valid, c, r,
                               *controller_get_interface()->get_address(),
                               0x00);
  }
}

/*******************************************************************************
 *
 * Function         btif_dm_get_smp_config
 *
 * Description      Retrieve the SMP pairing options from the bt_stack.conf
 *                  file. To provide specific pairing options for the host
 *                  add a node with label "SmpOptions" to the config file
 *                  and assign it a comma separated list of 5 values in the
 *                  format: auth, io, ikey, rkey, ksize, oob
 *                  eg: PTS_SmpOptions=0xD,0x4,0xf,0xf,0x10
 *
 * Parameters:      tBTE_APPL_CFG*: pointer to struct defining pairing options
 *
 * Returns          true if the options were successfully read, else false
 *
 ******************************************************************************/
bool btif_dm_get_smp_config(tBTE_APPL_CFG* p_cfg) {
  const std::string* recv = stack_config_get_interface()->get_pts_smp_options();
  if (!recv) {
    LOG_DEBUG("SMP pairing options not found in stack configuration");
    return false;
  }

  char conf[64];
  char* pch;
  char* endptr;

  strncpy(conf, recv->c_str(), 64);
  conf[63] = 0;  // null terminate

  pch = strtok(conf, ",");
  if (pch != NULL)
    p_cfg->ble_auth_req = (uint8_t)strtoul(pch, &endptr, 16);
  else
    return false;

  pch = strtok(NULL, ",");
  if (pch != NULL)
    p_cfg->ble_io_cap = (uint8_t)strtoul(pch, &endptr, 16);
  else
    return false;

  pch = strtok(NULL, ",");
  if (pch != NULL)
    p_cfg->ble_init_key = (uint8_t)strtoul(pch, &endptr, 16);
  else
    return false;

  pch = strtok(NULL, ",");
  if (pch != NULL)
    p_cfg->ble_resp_key = (uint8_t)strtoul(pch, &endptr, 16);
  else
    return false;

  pch = strtok(NULL, ",");
  if (pch != NULL)
    p_cfg->ble_max_key_size = (uint8_t)strtoul(pch, &endptr, 16);
  else
    return false;

  return true;
}

bool btif_dm_proc_rmt_oob(const RawAddress& bd_addr, Octet16* p_c,
                          Octet16* p_r) {
  const char* path_a = "/data/misc/bluedroid/LOCAL/a.key";
  const char* path_b = "/data/misc/bluedroid/LOCAL/b.key";
  const char* path = NULL;
  char prop_oob[PROPERTY_VALUE_MAX];
  osi_property_get("service.brcm.bt.oob", prop_oob, "3");
  BTIF_TRACE_DEBUG("%s: prop_oob = %s", __func__, prop_oob);
  if (prop_oob[0] == '1')
    path = path_b;
  else if (prop_oob[0] == '2')
    path = path_a;
  if (!path) {
    BTIF_TRACE_DEBUG("%s: can't open path!", __func__);
    return false;
  }

  FILE* fp = fopen(path, "rb");
  if (fp == NULL) {
    BTIF_TRACE_DEBUG("%s: failed to read OOB keys from %s", __func__, path);
    return false;
  }

  BTIF_TRACE_DEBUG("%s: read OOB data from %s", __func__, path);
  (void)fread(p_c->data(), 1, OCTET16_LEN, fp);
  (void)fread(p_r->data(), 1, OCTET16_LEN, fp);
  fclose(fp);

  bond_state_changed(BT_STATUS_SUCCESS, bd_addr, BT_BOND_STATE_BONDING);
  return true;
}
#endif /*  BTIF_DM_OOB_TEST */

static void btif_dm_ble_key_notif_evt(tBTA_DM_SP_KEY_NOTIF* p_ssp_key_notif) {
  RawAddress bd_addr;
  bt_bdname_t bd_name;
  uint32_t cod;
  int dev_type;

  BTIF_TRACE_DEBUG("%s", __func__);

  /* Remote name update */
  if (!btif_get_device_type(p_ssp_key_notif->bd_addr, &dev_type)) {
    dev_type = BT_DEVICE_TYPE_BLE;
  }
  btif_dm_update_ble_remote_properties(p_ssp_key_notif->bd_addr,
                                       p_ssp_key_notif->bd_name,
                                       (tBT_DEVICE_TYPE)dev_type);
  bd_addr = p_ssp_key_notif->bd_addr;
  memcpy(bd_name.name, p_ssp_key_notif->bd_name, BD_NAME_LEN);
  bd_name.name[BD_NAME_LEN] = '\0';

  bond_state_changed(BT_STATUS_SUCCESS, bd_addr, BT_BOND_STATE_BONDING);
  pairing_cb.is_ssp = false;
  cod = COD_UNCLASSIFIED;

  invoke_ssp_request_cb(bd_addr, bd_name, cod,
                        BT_SSP_VARIANT_PASSKEY_NOTIFICATION,
                        p_ssp_key_notif->passkey);
}

/*******************************************************************************
 *
 * Function         btif_dm_ble_auth_cmpl_evt
 *
 * Description      Executes authentication complete event in btif context
 *
 * Returns          void
 *
 ******************************************************************************/
static void btif_dm_ble_auth_cmpl_evt(tBTA_DM_AUTH_CMPL* p_auth_cmpl) {
  /* Save link key, if not temporary */
  bt_status_t status = BT_STATUS_FAIL;
  bt_bond_state_t state = BT_BOND_STATE_NONE;

  RawAddress bd_addr = p_auth_cmpl->bd_addr;

  /* Clear OOB data */
  memset(&oob_cb, 0, sizeof(oob_cb));

  if ((p_auth_cmpl->success) && (p_auth_cmpl->key_present)) {
    /* store keys */
  }
  if (p_auth_cmpl->success) {
    status = BT_STATUS_SUCCESS;
    state = BT_BOND_STATE_BONDED;
    tBLE_ADDR_TYPE addr_type;
    RawAddress bdaddr = p_auth_cmpl->bd_addr;
    if (btif_storage_get_remote_addr_type(&bdaddr, &addr_type) !=
        BT_STATUS_SUCCESS)
      btif_storage_set_remote_addr_type(&bdaddr, p_auth_cmpl->addr_type);

    /* Test for temporary bonding */
    if (btm_get_bond_type_dev(p_auth_cmpl->bd_addr) ==
        tBTM_SEC_DEV_REC::BOND_TYPE_TEMPORARY) {
      BTIF_TRACE_DEBUG("%s: sending BT_BOND_STATE_NONE for Temp pairing",
                       __func__);
      btif_storage_remove_bonded_device(&bdaddr);
      state = BT_BOND_STATE_NONE;
    } else {
      btif_dm_save_ble_bonding_keys(bd_addr);

      if (pairing_cb.gatt_over_le ==
          btif_dm_pairing_cb_t::ServiceDiscoveryState::NOT_STARTED) {
        LOG_INFO("scheduling GATT discovery over LE for %s",
                 PRIVATE_ADDRESS(bd_addr));
        pairing_cb.gatt_over_le =
            btif_dm_pairing_cb_t::ServiceDiscoveryState::SCHEDULED;
        btif_dm_get_remote_services(bd_addr, BT_TRANSPORT_LE);
      } else {
        LOG_INFO(
            "skipping GATT discovery over LE - was already scheduled or "
            "finished for %s, state: %d",
            PRIVATE_ADDRESS(bd_addr), pairing_cb.gatt_over_le);
      }
    }
  } else {
    /*Map the HCI fail reason  to  bt status  */
    // TODO This is not a proper use of the type
    uint8_t fail_reason = static_cast<uint8_t>(p_auth_cmpl->fail_reason);
    switch (fail_reason) {
      case BTA_DM_AUTH_SMP_PAIR_AUTH_FAIL:
      case BTA_DM_AUTH_SMP_CONFIRM_VALUE_FAIL:
      case BTA_DM_AUTH_SMP_UNKNOWN_ERR:
        btif_dm_remove_ble_bonding_keys();
        status = BT_STATUS_AUTH_FAILURE;
        break;

      case BTA_DM_AUTH_SMP_CONN_TOUT: {
        if (btm_sec_is_a_bonded_dev(bd_addr)) {
          LOG(INFO) << __func__ << " Bonded device addr=" << bd_addr
                    << " timed out - will not remove the keys";
          // Don't send state change to upper layers - otherwise Java think we
          // unbonded, and will disconnect HID profile.
          return;
        }

        btif_dm_remove_ble_bonding_keys();
        status = BT_STATUS_AUTH_FAILURE;
        break;
      }
      case BTA_DM_AUTH_SMP_PAIR_NOT_SUPPORT:
        status = BT_STATUS_AUTH_REJECTED;
        break;
      default:
        btif_dm_remove_ble_bonding_keys();
        status = BT_STATUS_FAIL;
        break;
    }
  }
  if (state == BT_BOND_STATE_BONDED && !pairing_cb.static_bdaddr.IsEmpty() &&
      bd_addr != pairing_cb.static_bdaddr) {
    // Report RPA bonding state to Java in crosskey paring
    bond_state_changed(status, bd_addr, BT_BOND_STATE_BONDING);
  }
  bond_state_changed(status, bd_addr, state);
  // TODO(240451061): Calling `stop_oob_advertiser();` gets command disallowed...
}

void btif_dm_load_ble_local_keys(void) {
  memset(&ble_local_key_cb, 0, sizeof(btif_dm_local_key_cb_t));

  if (btif_storage_get_ble_local_key(
          BTIF_DM_LE_LOCAL_KEY_ER, &ble_local_key_cb.er) == BT_STATUS_SUCCESS) {
    ble_local_key_cb.is_er_rcvd = true;
    BTIF_TRACE_DEBUG("%s BLE ER key loaded", __func__);
  }

  if ((btif_storage_get_ble_local_key(BTIF_DM_LE_LOCAL_KEY_IR,
                                      &ble_local_key_cb.id_keys.ir) ==
       BT_STATUS_SUCCESS) &&
      (btif_storage_get_ble_local_key(BTIF_DM_LE_LOCAL_KEY_IRK,
                                      &ble_local_key_cb.id_keys.irk) ==
       BT_STATUS_SUCCESS) &&
      (btif_storage_get_ble_local_key(BTIF_DM_LE_LOCAL_KEY_DHK,
                                      &ble_local_key_cb.id_keys.dhk) ==
       BT_STATUS_SUCCESS)) {
    ble_local_key_cb.is_id_keys_rcvd = true;
    BTIF_TRACE_DEBUG("%s BLE ID keys loaded", __func__);
  }
}
void btif_dm_get_ble_local_keys(tBTA_DM_BLE_LOCAL_KEY_MASK* p_key_mask,
                                Octet16* p_er,
                                tBTA_BLE_LOCAL_ID_KEYS* p_id_keys) {
  ASSERT(p_key_mask != nullptr);
  if (ble_local_key_cb.is_er_rcvd) {
    ASSERT(p_er != nullptr);
    *p_er = ble_local_key_cb.er;
    *p_key_mask |= BTA_BLE_LOCAL_KEY_TYPE_ER;
  }

  if (ble_local_key_cb.is_id_keys_rcvd) {
    ASSERT(p_id_keys != nullptr);
    p_id_keys->ir = ble_local_key_cb.id_keys.ir;
    p_id_keys->irk = ble_local_key_cb.id_keys.irk;
    p_id_keys->dhk = ble_local_key_cb.id_keys.dhk;
    *p_key_mask |= BTA_BLE_LOCAL_KEY_TYPE_ID;
  }
  BTIF_TRACE_DEBUG("%s  *p_key_mask=0x%02x", __func__, *p_key_mask);
}

static void btif_dm_save_ble_bonding_keys(RawAddress& bd_addr) {
  BTIF_TRACE_DEBUG("%s", __func__);

  if (bd_addr.IsEmpty()) {
    LOG_WARN("bd_addr is empty");
    return;
  }

  if (pairing_cb.ble.is_penc_key_rcvd) {
    btif_storage_add_ble_bonding_key(
        &bd_addr, (uint8_t*)&pairing_cb.ble.penc_key, BTM_LE_KEY_PENC,
        sizeof(tBTM_LE_PENC_KEYS));
  }

  if (pairing_cb.ble.is_pid_key_rcvd) {
    btif_storage_add_ble_bonding_key(&bd_addr,
                                     (uint8_t*)&pairing_cb.ble.pid_key,
                                     BTM_LE_KEY_PID, sizeof(tBTM_LE_PID_KEYS));
  }

  if (pairing_cb.ble.is_pcsrk_key_rcvd) {
    btif_storage_add_ble_bonding_key(
        &bd_addr, (uint8_t*)&pairing_cb.ble.pcsrk_key, BTM_LE_KEY_PCSRK,
        sizeof(tBTM_LE_PCSRK_KEYS));
  }

  if (pairing_cb.ble.is_lenc_key_rcvd) {
    btif_storage_add_ble_bonding_key(
        &bd_addr, (uint8_t*)&pairing_cb.ble.lenc_key, BTM_LE_KEY_LENC,
        sizeof(tBTM_LE_LENC_KEYS));
  }

  if (pairing_cb.ble.is_lcsrk_key_rcvd) {
    btif_storage_add_ble_bonding_key(
        &bd_addr, (uint8_t*)&pairing_cb.ble.lcsrk_key, BTM_LE_KEY_LCSRK,
        sizeof(tBTM_LE_LCSRK_KEYS));
  }

  if (pairing_cb.ble.is_lidk_key_rcvd) {
    uint8_t empty[] = {};
    btif_storage_add_ble_bonding_key(&bd_addr, empty, BTM_LE_KEY_LID, 0);
  }
}

static void btif_dm_remove_ble_bonding_keys(void) {
  BTIF_TRACE_DEBUG("%s", __func__);

  RawAddress bd_addr = pairing_cb.bd_addr;
  btif_storage_remove_ble_bonding_keys(&bd_addr);
}

/*******************************************************************************
 *
 * Function         btif_dm_ble_sec_req_evt
 *
 * Description      Eprocess security request event in btif context
 *
 * Returns          void
 *
 ******************************************************************************/
static void btif_dm_ble_sec_req_evt(tBTA_DM_BLE_SEC_REQ* p_ble_req,
                                    bool is_consent) {
  bt_bdname_t bd_name;
  uint32_t cod;
  int dev_type;

  BTIF_TRACE_DEBUG("%s", __func__);

  if (!is_consent && pairing_cb.state == BT_BOND_STATE_BONDING) {
    BTIF_TRACE_DEBUG("%s Discard security request", __func__);
    return;
  }

  /* Remote name update */
  if (!btif_get_device_type(p_ble_req->bd_addr, &dev_type)) {
    dev_type = BT_DEVICE_TYPE_BLE;
  }
  btif_dm_update_ble_remote_properties(p_ble_req->bd_addr, p_ble_req->bd_name,
                                       (tBT_DEVICE_TYPE)dev_type);

  RawAddress bd_addr = p_ble_req->bd_addr;
  memcpy(bd_name.name, p_ble_req->bd_name, BD_NAME_LEN);
  bd_name.name[BD_NAME_LEN] = '\0';

  bond_state_changed(BT_STATUS_SUCCESS, bd_addr, BT_BOND_STATE_BONDING);

  pairing_cb.bond_type = tBTM_SEC_DEV_REC::BOND_TYPE_PERSISTENT;
  pairing_cb.is_le_only = true;
  pairing_cb.is_le_nc = false;
  pairing_cb.is_ssp = true;
  btm_set_bond_type_dev(p_ble_req->bd_addr, pairing_cb.bond_type);

  cod = COD_UNCLASSIFIED;

  invoke_ssp_request_cb(bd_addr, bd_name, cod, BT_SSP_VARIANT_CONSENT, 0);
}

/*******************************************************************************
 *
 * Function         btif_dm_ble_passkey_req_evt
 *
 * Description      Executes pin request event in btif context
 *
 * Returns          void
 *
 ******************************************************************************/
static void btif_dm_ble_passkey_req_evt(tBTA_DM_PIN_REQ* p_pin_req) {
  bt_bdname_t bd_name;
  uint32_t cod;
  int dev_type;

  /* Remote name update */
  if (!btif_get_device_type(p_pin_req->bd_addr, &dev_type)) {
    dev_type = BT_DEVICE_TYPE_BLE;
  }
  btif_dm_update_ble_remote_properties(p_pin_req->bd_addr, p_pin_req->bd_name,
                                       (tBT_DEVICE_TYPE)dev_type);

  RawAddress bd_addr = p_pin_req->bd_addr;
  memcpy(bd_name.name, p_pin_req->bd_name, BD_NAME_LEN);
  bd_name.name[BD_NAME_LEN] = '\0';

  bond_state_changed(BT_STATUS_SUCCESS, bd_addr, BT_BOND_STATE_BONDING);
  pairing_cb.is_le_only = true;

  cod = COD_UNCLASSIFIED;

  invoke_pin_request_cb(bd_addr, bd_name, cod, false);
}
static void btif_dm_ble_key_nc_req_evt(tBTA_DM_SP_KEY_NOTIF* p_notif_req) {
  /* TODO implement key notification for numeric comparison */
  BTIF_TRACE_DEBUG("%s", __func__);

  /* Remote name update */
  btif_update_remote_properties(p_notif_req->bd_addr, p_notif_req->bd_name,
                                NULL, BT_DEVICE_TYPE_BLE);

  RawAddress bd_addr = p_notif_req->bd_addr;

  bt_bdname_t bd_name;
  memcpy(bd_name.name, p_notif_req->bd_name, BD_NAME_LEN);
  bd_name.name[BD_NAME_LEN] = '\0';

  bond_state_changed(BT_STATUS_SUCCESS, bd_addr, BT_BOND_STATE_BONDING);
  pairing_cb.is_ssp = false;
  pairing_cb.is_le_only = true;
  pairing_cb.is_le_nc = true;

  invoke_ssp_request_cb(bd_addr, bd_name, COD_UNCLASSIFIED,
                        BT_SSP_VARIANT_PASSKEY_CONFIRMATION,
                        p_notif_req->passkey);
}

static void btif_dm_ble_oob_req_evt(tBTA_DM_SP_RMT_OOB* req_oob_type) {
  BTIF_TRACE_DEBUG("%s", __func__);

  RawAddress bd_addr = req_oob_type->bd_addr;
  /* We already checked if OOB data is present in
   * btif_dm_set_oob_for_le_io_req, but check here again. If it's not present
   * do nothing, pairing will timeout.
   */
  if (is_empty_128bit(oob_cb.p192_data.sm_tk)) {
    return;
  }

  /* make sure OOB data is for this particular device */
  if (req_oob_type->bd_addr != oob_cb.bdaddr) {
    BTIF_TRACE_WARNING("%s: remote address didn't match OOB data address",
                       __func__);
    return;
  }

  /* Remote name update */
  btif_update_remote_properties(req_oob_type->bd_addr, req_oob_type->bd_name,
                                NULL, BT_DEVICE_TYPE_BLE);

  bond_state_changed(BT_STATUS_SUCCESS, bd_addr, BT_BOND_STATE_BONDING);
  pairing_cb.is_ssp = false;
  pairing_cb.is_le_only = true;
  pairing_cb.is_le_nc = false;

  BTM_BleOobDataReply(req_oob_type->bd_addr, 0, 16, oob_cb.p192_data.sm_tk);
}

static void btif_dm_ble_sc_oob_req_evt(tBTA_DM_SP_RMT_OOB* req_oob_type) {
  BTIF_TRACE_DEBUG("%s", __func__);

  RawAddress bd_addr = req_oob_type->bd_addr;
  BTIF_TRACE_DEBUG("%s: bd_addr: %s", __func__, bd_addr.ToString().c_str());
  BTIF_TRACE_DEBUG("%s: oob_cb.bdaddr: %s", __func__,
                   oob_cb.bdaddr.ToString().c_str());

  /* make sure OOB data is for this particular device */
  if (req_oob_type->bd_addr != oob_cb.bdaddr) {
    LOG_ERROR("remote address didn't match OOB data address");
    return;
  }

  /* We already checked if OOB data is present in
   * btif_dm_set_oob_for_le_io_req, but check here again. If it's not present
   * do nothing, pairing will timeout.
   */
  bt_oob_data_t oob_data_to_use = {};
  switch (oob_cb.data_present) {
    case BTM_OOB_PRESENT_192_AND_256:
      LOG_INFO("Have both P192 and  P256");
      [[fallthrough]];
    // Always prefer 256 for LE
    case BTM_OOB_PRESENT_256:
      LOG_INFO("Using P256");
      if (is_empty_128bit(oob_cb.p256_data.c) &&
          is_empty_128bit(oob_cb.p256_data.r)) {
        LOG_WARN("P256 LE SC OOB data is empty");
        return;
      }
      oob_data_to_use = oob_cb.p256_data;
      break;
    case BTM_OOB_PRESENT_192:
      LOG_INFO("Using P192");
      if (is_empty_128bit(oob_cb.p192_data.c) &&
          is_empty_128bit(oob_cb.p192_data.r)) {
        LOG_WARN("P192 LE SC OOB data is empty");
        return;
      }
      oob_data_to_use = oob_cb.p192_data;
      break;
  }

  /* Remote name update */
  btif_update_remote_properties(req_oob_type->bd_addr,
                                oob_data_to_use.device_name, NULL,
                                BT_DEVICE_TYPE_BLE);

  bond_state_changed(BT_STATUS_SUCCESS, bd_addr, BT_BOND_STATE_BONDING);
  pairing_cb.is_ssp = false;
  // TODO: we can derive classic pairing from this one
  pairing_cb.is_le_only = true;
  pairing_cb.is_le_nc = false;
  BTM_BleSecureConnectionOobDataReply(req_oob_type->bd_addr, oob_data_to_use.c,
                                      oob_data_to_use.r);
}

void btif_dm_update_ble_remote_properties(const RawAddress& bd_addr,
                                          BD_NAME bd_name,
                                          tBT_DEVICE_TYPE dev_type) {
  btif_update_remote_properties(bd_addr, bd_name, NULL, dev_type);
}

static void btif_dm_ble_tx_test_cback(void* p) {
  char* p_param = (char*)p;
  uint8_t status;
  STREAM_TO_UINT8(status, p_param);
  invoke_le_test_mode_cb((status == 0) ? BT_STATUS_SUCCESS : BT_STATUS_FAIL, 0);
}

static void btif_dm_ble_rx_test_cback(void* p) {
  char* p_param = (char*)p;
  uint8_t status;
  STREAM_TO_UINT8(status, p_param);
  invoke_le_test_mode_cb((status == 0) ? BT_STATUS_SUCCESS : BT_STATUS_FAIL, 0);
}

static void btif_dm_ble_test_end_cback(void* p) {
  char* p_param = (char*)p;
  uint8_t status;
  uint16_t count = 0;
  STREAM_TO_UINT8(status, p_param);
  if (status == 0) STREAM_TO_UINT16(count, p_param);
  invoke_le_test_mode_cb((status == 0) ? BT_STATUS_SUCCESS : BT_STATUS_FAIL,
                         count);
}

void btif_ble_transmitter_test(uint8_t tx_freq, uint8_t test_data_len,
                               uint8_t packet_payload) {
  BTM_BleTransmitterTest(tx_freq, test_data_len, packet_payload,
                         btif_dm_ble_tx_test_cback);
}

void btif_ble_receiver_test(uint8_t rx_freq) {
  BTM_BleReceiverTest(rx_freq, btif_dm_ble_rx_test_cback);
}

void btif_ble_test_end() { BTM_BleTestEnd(btif_dm_ble_test_end_cback); }

void btif_dm_on_disable() {
  /* cancel any pending pairing requests */
  if (is_bonding_or_sdp()) {
    BTIF_TRACE_DEBUG("%s: Cancel pending pairing request", __func__);
    btif_dm_cancel_bond(pairing_cb.bd_addr);
  }
}

/*******************************************************************************
 *
 * Function         btif_dm_read_energy_info
 *
 * Description     Reads the energy info from controller
 *
 * Returns         void
 *
 ******************************************************************************/
void btif_dm_read_energy_info() { BTA_DmBleGetEnergyInfo(bta_energy_info_cb); }

static const char* btif_get_default_local_name() {
  if (btif_default_local_name[0] == '\0') {
    int max_len = sizeof(btif_default_local_name) - 1;

    // Use the stable sysprop on Android devices, otherwise use osi_property_get
#ifdef OS_ANDROID
    std::optional<std::string> default_local_name =
        android::sysprop::BluetoothProperties::getDefaultDeviceName();
    if (default_local_name.has_value() && default_local_name.value() != "") {
      strncpy(btif_default_local_name, default_local_name.value().c_str(),
              max_len);
    }
#else
    char prop_name[PROPERTY_VALUE_MAX];
    osi_property_get(PROPERTY_DEFAULT_DEVICE_NAME, prop_name, "");
    strncpy(btif_default_local_name, prop_name, max_len);
#endif

    // If no value was placed in the btif_default_local_name then use model name
    if (btif_default_local_name[0] == '\0') {
      char prop_model[PROPERTY_VALUE_MAX];
      osi_property_get(PROPERTY_PRODUCT_MODEL, prop_model, "");
      strncpy(btif_default_local_name, prop_model, max_len);
    }
    btif_default_local_name[max_len] = '\0';
  }
  return btif_default_local_name;
}

static void btif_stats_add_bond_event(const RawAddress& bd_addr,
                                      bt_bond_function_t function,
                                      bt_bond_state_t state) {
  std::unique_lock<std::mutex> lock(bond_event_lock);

  btif_bond_event_t* event = &btif_dm_bond_events[btif_events_end_index];
  event->bd_addr = bd_addr;
  event->function = function;
  event->state = state;
  clock_gettime(CLOCK_REALTIME, &event->timestamp);

  btif_num_bond_events++;
  btif_events_end_index =
      (btif_events_end_index + 1) % (MAX_BTIF_BOND_EVENT_ENTRIES + 1);
  if (btif_events_end_index == btif_events_start_index) {
    btif_events_start_index =
        (btif_events_start_index + 1) % (MAX_BTIF_BOND_EVENT_ENTRIES + 1);
  }

  int type;
  btif_get_device_type(bd_addr, &type);

  bluetooth::common::device_type_t device_type;
  switch (type) {
    case BT_DEVICE_TYPE_BREDR:
      device_type = bluetooth::common::DEVICE_TYPE_BREDR;
      break;
    case BT_DEVICE_TYPE_BLE:
      device_type = bluetooth::common::DEVICE_TYPE_LE;
      break;
    case BT_DEVICE_TYPE_DUMO:
      device_type = bluetooth::common::DEVICE_TYPE_DUMO;
      break;
    default:
      device_type = bluetooth::common::DEVICE_TYPE_UNKNOWN;
      break;
  }

  uint32_t cod = get_cod(&bd_addr);
  uint64_t ts =
      event->timestamp.tv_sec * 1000 + event->timestamp.tv_nsec / 1000000;
  bluetooth::common::BluetoothMetricsLogger::GetInstance()->LogPairEvent(
      0, ts, cod, device_type);
}

void btif_debug_bond_event_dump(int fd) {
  std::unique_lock<std::mutex> lock(bond_event_lock);
  dprintf(fd, "\nBond Events: \n");
  dprintf(fd, "  Total Number of events: %zu\n", btif_num_bond_events);
  if (btif_num_bond_events > 0)
    dprintf(fd,
            "  Time          address            Function             State\n");

  for (size_t i = btif_events_start_index; i != btif_events_end_index;
       i = (i + 1) % (MAX_BTIF_BOND_EVENT_ENTRIES + 1)) {
    btif_bond_event_t* event = &btif_dm_bond_events[i];

    char eventtime[20];
    char temptime[20];
    struct tm* tstamp = localtime(&event->timestamp.tv_sec);
    strftime(temptime, sizeof(temptime), "%H:%M:%S", tstamp);
    snprintf(eventtime, sizeof(eventtime), "%s.%03ld", temptime,
             event->timestamp.tv_nsec / 1000000);

    const char* func_name;
    switch (event->function) {
      case BTIF_DM_FUNC_CREATE_BOND:
        func_name = "btif_dm_create_bond";
        break;
      case BTIF_DM_FUNC_REMOVE_BOND:
        func_name = "btif_dm_remove_bond";
        break;
      case BTIF_DM_FUNC_BOND_STATE_CHANGED:
        func_name = "bond_state_changed ";
        break;
      default:
        func_name = "Invalid value      ";
        break;
    }

    const char* bond_state;
    switch (event->state) {
      case BT_BOND_STATE_NONE:
        bond_state = "BOND_STATE_NONE";
        break;
      case BT_BOND_STATE_BONDING:
        bond_state = "BOND_STATE_BONDING";
        break;
      case BT_BOND_STATE_BONDED:
        bond_state = "BOND_STATE_BONDED";
        break;
      default:
        bond_state = "Invalid bond state";
        break;
    }

    dprintf(fd, "  %s  %s  %s  %s\n", eventtime,
            event->bd_addr.ToString().c_str(), func_name, bond_state);
  }
}

bool btif_get_device_type(const RawAddress& bda, int* p_device_type) {
  if (p_device_type == NULL) return false;

  std::string addrstr = bda.ToString();
  const char* bd_addr_str = addrstr.c_str();

  if (!btif_config_get_int(bd_addr_str, "DevType", p_device_type)) return false;
  tBT_DEVICE_TYPE device_type = static_cast<tBT_DEVICE_TYPE>(*p_device_type);
  LOG_DEBUG(" bd_addr:%s device_type:%s", PRIVATE_ADDRESS(bda),
            DeviceTypeText(device_type).c_str());

  return true;
}

bool btif_get_address_type(const RawAddress& bda, tBLE_ADDR_TYPE* p_addr_type) {
  if (p_addr_type == NULL) return false;

  std::string addrstr = bda.ToString();
  const char* bd_addr_str = addrstr.c_str();

  int val = 0;
  if (!btif_config_get_int(bd_addr_str, "AddrType", &val)) return false;
  *p_addr_type = static_cast<tBLE_ADDR_TYPE>(val);

  LOG_DEBUG(" bd_addr:%s[%s]", PRIVATE_ADDRESS(bda),
            AddressTypeText(*p_addr_type).c_str());
  return true;
}

void btif_dm_clear_event_filter() {
  LOG_VERBOSE("%s: called", __func__);
  bta_dm_clear_event_filter();
}

void btif_dm_metadata_changed(const RawAddress& remote_bd_addr, int key,
                              std::vector<uint8_t> value) {
  static const int METADATA_LE_AUDIO = 26;
  /* If METADATA_LE_AUDIO is present, device is LE Audio capable */
  if (key == METADATA_LE_AUDIO) {
    LOG_INFO("Device is LE Audio Capable %s", PRIVATE_ADDRESS(remote_bd_addr));
    metadata_cb.le_audio_cache.insert_or_assign(remote_bd_addr, value);
  }
}<|MERGE_RESOLUTION|>--- conflicted
+++ resolved
@@ -1699,16 +1699,8 @@
               btif_dm_pairing_cb_t::ServiceDiscoveryState::SCHEDULED) {
         // Both SDP and bonding are either done, or not scheduled, we are safe
         // to clear the service discovery part of CB.
-<<<<<<< HEAD
-        pairing_cb.gatt_over_le =
-            btif_dm_pairing_cb_t::ServiceDiscoveryState::NOT_STARTED;
-        pairing_cb.sdp_over_classic =
-            btif_dm_pairing_cb_t::ServiceDiscoveryState::NOT_STARTED;
-        LOG_INFO("clearing service discovery part of pairing_cb");
-=======
         LOG_INFO("clearing pairing_cb");
         pairing_cb = {};
->>>>>>> 5e5871fd
       }
     } break;
 
