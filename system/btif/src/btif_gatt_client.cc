--- conflicted
+++ resolved
@@ -690,14 +690,6 @@
   return btif_gattc_test_command_impl(command, &params);
 }
 
-<<<<<<< HEAD
-bt_status_t btif_gattc_subrate_request(const RawAddress& bd_addr,
-                                       int subrate_min, int subrate_max,
-                                       int max_latency, int cont_num,
-                                       int sup_timeout) {
-  CHECK_BTGATT_INIT();
-  return BT_STATUS_SUCCESS;
-=======
 static void btif_gattc_subrate_request_impl(RawAddress addr, int subrate_min,
                                             int subrate_max, int max_latency,
                                             int cont_num, int sup_timeout) {
@@ -715,7 +707,6 @@
   return do_in_jni_thread(
       Bind(base::IgnoreResult(&btif_gattc_subrate_request_impl), bd_addr,
            subrate_min, subrate_max, max_latency, cont_num, sup_timeout));
->>>>>>> d1cc8fa3
 }
 
 }  // namespace
