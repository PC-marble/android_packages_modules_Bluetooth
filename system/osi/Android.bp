--- conflicted
+++ resolved
@@ -55,19 +55,12 @@
 // libosi static library for target
 cc_library_static {
     name: "libosi",
-<<<<<<< HEAD
-=======
-    visibility:[
-        "//packages/apps/Test/connectivity/sl4n",
-        "//packages/modules/Bluetooth:__subpackages__",
-    ],
     export_include_dirs: [
         "include",
     ],
     local_include_dirs: [
         "include_internal",
     ],
->>>>>>> d1cc8fa3
     defaults: ["fluoride_osi_defaults", "fluoride_basic_defaults"],
     // TODO(mcchou): Remove socket_utils sources after platform specific
     // dependencies are abstracted.
@@ -110,17 +103,10 @@
             ],
         },
     },
-<<<<<<< HEAD
-    min_sdk_version: "Tiramisu"
-=======
     cflags: [
         "-DLIB_OSI_INTERNAL",
     ],
     min_sdk_version: "Tiramisu",
-    apex_available: [
-        "com.android.btservices",
-    ],
->>>>>>> d1cc8fa3
 }
 
 // libosi unit tests for target and host
