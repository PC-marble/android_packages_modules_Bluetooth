--- conflicted
+++ resolved
@@ -33,15 +33,11 @@
   semaphore_t *dequeue_sem;
   pthread_mutex_t lock;
   size_t capacity;
-<<<<<<< HEAD
-};
-=======
 
   reactor_object_t *dequeue_object;
   fixed_queue_cb dequeue_ready;
   void *dequeue_context;
 } fixed_queue_t;
->>>>>>> f30a559f
 
 static void internal_dequeue_ready(void *context);
 
